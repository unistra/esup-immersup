--- conflicted
+++ resolved
@@ -220,10 +220,6 @@
         return ('','')
 
 
-<<<<<<< HEAD
-
-=======
->>>>>>> 49faf781
 @register.simple_tag(takes_context=True)
 def is_local_superuser(context):
     # TODO: check if other backends needed and use them

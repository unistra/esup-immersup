--- conflicted
+++ resolved
@@ -143,7 +143,6 @@
     return grouper
 
 
-<<<<<<< HEAD
 @register.simple_tag(takes_context = True)
 def get_logout_url(context):
     backend = context.request.session[BACKEND_SESSION_KEY]
@@ -161,8 +160,8 @@
     return context.request.session[BACKEND_SESSION_KEY] \
         not in ('shibboleth.backends.ShibbolethRemoteUserBackend', 'django_cas.backends.CASBackend') \
         and context.request.user.is_superuser
-=======
+
+
 @register.filter()
 def sub(value, arg):
-    return value - arg
->>>>>>> 9f133fa9
+    return value - arg
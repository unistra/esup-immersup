import datetime
import mimetypes
import os
from wsgiref.util import FileWrapper

from django.conf import settings
from django.db.models.query_utils import Q
from django.http import (
    HttpResponse, HttpResponseBadRequest, HttpResponseForbidden,
    HttpResponseNotFound, StreamingHttpResponse,
)
from django.shortcuts import get_object_or_404, render
from django.utils import timezone
from django.utils.translation import gettext, gettext_lazy as _
from django.views import generic

from immersionlyceens.apps.core.models import (
    AccompanyingDocument, Calendar, Course, InformationText, PublicDocument,
    PublicType, Slot, Training, TrainingSubdomain, UserCourseAlert, Visit,
)
from immersionlyceens.libs.utils import get_general_setting


def home(request):
    """Homepage view"""

    try:
        welcome_txt = InformationText.objects.get(code="ACCUEIL", active=True).content
    except InformationText.DoesNotExist:
        welcome_txt = ''

    try:
        procedure_txt = InformationText.objects.get(code="INFO_BULLE_PROCEDURE", active=True).content
    except InformationText.DoesNotExist:
        procedure_txt = ''

    try:
        offer_txt = InformationText.objects.get(code="INFO_BULimmersionlyceens/apps/core/views.pyLE_OFFRE", active=True).content
    except InformationText.DoesNotExist:
        offer_txt = ''

    try:
        accomp_txt = InformationText.objects.get(code="INFO_BULLE_ACCOMPAGNEMENT", active=True).content
    except InformationText.DoesNotExist:
        accomp_txt = ''

    try:
        procedure_intro_txt = InformationText.objects.get(code="INTRO_PROCEDURE", active=True).content
    except InformationText.DoesNotExist:
        procedure_intro_txt = ''

    try:
        offer_intro_txt = InformationText.objects.get(code="INTRO_OFFER", active=True).content
    except InformationText.DoesNotExist:
        offer_intro_txt = ''

    try:
        accomp_intro_txt = InformationText.objects.get(code="INTRO_ACCOMPAGNEMENT", active=True).content
    except InformationText.DoesNotExist:
        accomp_intro_txt = ''

    try:
        twitter_url = get_general_setting("TWITTER_ACCOUNT_URL")
    except (ValueError, NameError):
        twitter_url = ''

    context = {
        'welcome_txt': welcome_txt,
        'procedure_txt': procedure_txt,
        'offer_txt': offer_txt,
        'accomp_txt': accomp_txt,
        'twitter_url': twitter_url,
        'offer_intro_txt': offer_intro_txt,
        'procedure_intro_txt': procedure_intro_txt,
        'accomp_intro_txt': accomp_intro_txt,
    }
    return render(request, 'home.html', context)


def offer(request):
    """Offer view"""

    try:
        offer_txt = InformationText.objects.get(code="OFFER", active=True).content
    except InformationText.DoesNotExist:
        offer_txt = ''

    subdomains = TrainingSubdomain.activated.filter(training_domain__active=True).order_by('training_domain', 'label')
    courses_count = Course.objects.filter(published=True).count()
    context = {
        'subdomains': subdomains,
        'courses_count': courses_count,
        'offer_txt': offer_txt,
    }
    return render(request, 'offer.html', context)


def accompanying(request):
    """Accompanying view"""

    docs = []
    types = PublicType.activated.all()

    for type in types:
        data = {
            'type': type.label,
            'docs': AccompanyingDocument.activated.all().filter(public_type__in=[type.pk,]),
        }
        if data['docs']:
            docs.append(data.copy())

    context = {
        'accomp_txt': InformationText.objects.get(code="ACCOMPAGNEMENT").content,
        'accomp_docs': docs,
    }
    return render(request, 'accompanying.html', context)


def procedure(request):
    """Procedure view"""
    context = {
        'procedure_txt': InformationText.objects.get(code="PROCEDURE_LYCEE").content,
        'procedure_group_txt': InformationText.objects.get(code="PROCEDURE_IMMERSION_GROUPE").content,
    }
    return render(request, 'procedure.html', context)


def serve_accompanying_document(request, accompanying_document_id):
    """Serve accompanying documents files"""
    try:
        doc = get_object_or_404(AccompanyingDocument, pk=accompanying_document_id)

        _file = doc.document.path
        _file_type = mimetypes.guess_type(_file)[0]

        chunk_size = 8192
        response = StreamingHttpResponse(FileWrapper(open(_file, 'rb'), chunk_size), content_type=_file_type)
        response['Content-Length'] = os.path.getsize(_file)
        response['Content-Disposition'] = f'attachment; filename="{os.path.basename(_file)}"'

    except Exception as e:
        return HttpResponseNotFound()

    return response


def serve_public_document(request, public_document_id):
    """Serve public documents files"""
    try:
        doc = get_object_or_404(PublicDocument, pk=public_document_id)

        _file = doc.document.path
        _file_type = mimetypes.guess_type(_file)[0]

        chunk_size = 8192
        response = StreamingHttpResponse(FileWrapper(open(_file, 'rb'), chunk_size), content_type=_file_type)
        response['Content-Length'] = os.path.getsize(_file)
        response['Content-Disposition'] = f'attachment; filename="{os.path.basename(_file)}"'

    except Exception as e:
        return HttpResponseNotFound()

    return response


def offer_subdomain(request, subdomain_id):
    """Subdomain offer view"""
    student = None
    calendar = None
    cal_start_date = None
    cal_end_date = None
    reg_start_date = None
    remaining_regs_count = None
    course_alerts = None

    if not request.user.is_anonymous and (request.user.is_high_school_student() or request.user.is_student()):
        student = request.user
        # Get student record yet
        if student.is_high_school_student():
            record = student.get_high_school_student_record()
        elif student.is_student():
            record = student.get_student_record()
        remaining_regs_count = student.remaining_registrations_count()

        course_alerts = UserCourseAlert.objects.filter(email=request.user.email, email_sent=False).values_list(
            "course_id", flat=True
        )

    trainings = Training.objects.filter(training_subdomains=subdomain_id, active=True)
    subdomain = get_object_or_404(TrainingSubdomain, pk=subdomain_id, active=True)

    data = []

    # determine dates range to use
    try:
        calendar = Calendar.objects.first()
    except Exception:
        pass

    # TODO: poc for now maybe refactor dirty code in a model method !!!!
    today = datetime.datetime.today().date()
    reg_start_date = reg_end_date = datetime.date(1, 1, 1)
    try:
        # Year mode
        if calendar and calendar.calendar_mode == 'YEAR':
            cal_start_date = calendar.year_registration_start_date
            cal_end_date = calendar.year_end_date
            reg_start_date = calendar.year_registration_start_date
        # semester mode
        elif calendar:
            if calendar.semester1_start_date <= today <= calendar.semester1_end_date:
                semester = 1
                cal_start_date = calendar.semester1_start_date
                cal_end_date = calendar.semester2_end_date
                reg_start_date = calendar.semester1_registration_start_date
                reg_semester2_start_date = calendar.semester2_registration_start_date
            elif calendar.semester2_start_date <= today <= calendar.semester2_end_date:
                semester = 2
                cal_start_date = calendar.semester2_start_date
                cal_end_date = calendar.semester2_end_date
                reg_start_date = calendar.semester2_registration_start_date

    except AttributeError:
        raise Exception(_('Calendar not initialized'))

    for training in trainings:
        training_courses = (
            Course.objects.prefetch_related('training')
            .filter(training__id=training.id, published=True)
            .order_by('label')
        )

        for course in training_courses:
            slots = Slot.objects.filter(
                course__id=course.id, published=True, date__gte=today, date__lte=cal_end_date,
            ).order_by('date', 'start_time', 'end_time')

            training_data = {
                'training': training,
                'course': course,
                'slots': None,
                'alert': (not slots or all([s.available_seats() == 0 for s in slots])),
            }

            # If the current user is a student, check whether he can register
            if student and record and record.is_valid() and remaining_regs_count:
                for slot in slots:
                    slot.already_registered = False
                    slot.can_register = False
                    slot.cancelled = False
                    slot.opening_soon = False
                    # Already registered / cancelled ?
                    for immersion in student.immersions.all():
                        if immersion.slot == slot:
                            slot.already_registered = True
                            slot.cancelled = immersion.cancellation_type is not None

                    # Can register ?
                    # not registered + free seats + dates in range + cancelled to register again
                    if not slot.already_registered or slot.cancelled:
<<<<<<< HEAD
                        if slot.available_seats() > 0 and student.can_register_slot(slot)[0]:
=======
                        can_register, reasons = student.can_register_slot(slot)
                        if slot.available_seats() > 0 and can_register:
>>>>>>> bc16cab7
                            # TODO: should be rewritten used before with remaining_seats annual or by semester!
                            if calendar.calendar_mode == 'YEAR':
                                if reg_start_date <= today <= cal_end_date:
                                    slot.can_register = True
                                elif calendar.calendar_mode == 'YEAR' and reg_start_date > today:
                                    slot.opening_soon = True
                            # Check if we could register with reg_date
                            elif semester == 1:
                                if reg_start_date <= today and slot.date < reg_semester2_start_date:
                                    slot.can_register = True
                                elif slot.date > reg_semester2_start_date or today < reg_start_date:
                                    slot.opening_soon = True
                            elif semester == 2:
                                if today >= reg_start_date:
                                    slot.can_register = True
                                elif today < reg_start_date:
                                    slot.opening_soon = True

            else:
                for slot in slots:
                    slot.cancelled = False
                    slot.can_register = False
                    slot.already_registered = False

            training_data['slots'] = slots

            data.append(training_data.copy())

    # For navigation
    open_training_id, open_course_id = None, None

    slot_id = request.session.get("last_registration_slot_id", None)
    if slot_id:
        try:
            slot = Slot.objects.prefetch_related("course__training").get(pk=slot_id)
            # TODO: Check for events & visits !!!!
            if slot.course:
                open_training_id = slot.course.training.id
                open_course_id = slot.course.id
        except Slot.DoesNotExist:
            pass

    # clean for next reload
    request.session.pop("last_registration_slot_id", None)

    context = {
        'subdomain': subdomain,
        'data': data,
        'reg_start_date': reg_start_date,
        'today': today,
        'cal_start_date': cal_start_date,
        'cal_end_date': cal_end_date,
        'student': student,
        'open_training_id': open_training_id,
        'open_course_id': open_course_id,
        'course_alerts': course_alerts,
        'is_anonymous': request.user.is_anonymous,
    }

    return render(request, 'offer_subdomains.html', context)


def visits_offer(request):
    """ Visits Offer view """

    filters = {}
    today = timezone.now().date()
    student = None
    course_alerts = None
    Q_filter = None

    try:
        visits_txt = InformationText.objects.get(code="INTRO_VISITE", active=True).content
    except InformationText.DoesNotExist:
        visits_txt = ''

    # Published visits only & no course nor event slot
    filters["course__isnull"] = True
    filters["event__isnull"] = True
    filters["visit__published"] = True

    # If user is highschool student filter on highschool
    try:
        if request.user.is_high_school_student() and not request.user.is_superuser:
            student = request.user
            record = student.get_high_school_student_record()
            user_highschool = record.highschool
            filters["visit__highschool"] = user_highschool
            Q_filter = (Q(levels_restrictions=False) | Q(allowed_highschool_levels__pk__contains=record.level.pk))

    except Exception as e:
        # AnonymousUser
        pass

    # TODO: implement class method in model to retrieve >=today slots for visits
    filters["date__gte"] = today
    visits = Slot.objects.prefetch_related(
            'visit__establishment', 'visit__structure', 'visit__highschool', 'speakers', 'immersions') \
            .filter(**filters).order_by('visit__highschool__city', 'visit__highschool__label', 'visit__purpose', 'date')

    if Q_filter:
        visits = visits.filter(Q_filter)

    # determine dates range to use
    # TODO: refactor in model !
    try:
        calendar = Calendar.objects.first()
    except Exception:
        pass

    # TODO: poc for now maybe refactor dirty code in a model method !!!!
    today = datetime.datetime.today().date()
    reg_start_date = reg_end_date = datetime.date(1, 1, 1)
    try:
        # Year mode
        if calendar and calendar.calendar_mode == 'YEAR':
            cal_start_date = calendar.year_registration_start_date
            cal_end_date = calendar.year_end_date
            reg_start_date = calendar.year_registration_start_date
        # semester mode
        elif calendar:
            if calendar.semester1_start_date <= today <= calendar.semester1_end_date:
                semester = 1
                cal_start_date = calendar.semester1_start_date
                cal_end_date = calendar.semester2_end_date
                reg_start_date = calendar.semester1_registration_start_date
                reg_semester2_start_date = calendar.semester2_registration_start_date
            elif calendar.semester2_start_date <= today <= calendar.semester2_end_date:
                semester = 2
                cal_start_date = calendar.semester2_start_date
                cal_end_date = calendar.semester2_end_date
                reg_start_date = calendar.semester2_registration_start_date

    except AttributeError:
        raise Exception(_('Calendar not initialized'))

    # If the current user is a higschool student, check whether he can register
    if student and record and record.is_valid():
        for visit in visits:
            visit.already_registered = False
            visit.can_register = False
            visit.cancelled = False
            visit.opening_soon = False
            # Already registered / cancelled ?
            for immersion in student.immersions.all():
                if immersion.slot.pk == visit.pk:
                    visit.already_registered = True
                    visit.cancelled = immersion.cancellation_type is not None

            # Can register ?
            # not registered + free seats + dates in range + cancelled to register again
            if not visit.already_registered or visit.cancelled:
<<<<<<< HEAD
                if visit.available_seats() > 0 and student.can_register_slot(visit)[0]:
=======
                can_register, reasons = student.can_register_slot(visit)
                if visit.available_seats() > 0 and can_register:
>>>>>>> bc16cab7
                    # TODO: should be rewritten used before with remaining_seats annual or by semester!
                    if calendar.calendar_mode == 'YEAR':
                        if reg_start_date <= today <= cal_end_date:
                            visit.can_register = True
                        elif calendar.calendar_mode == 'YEAR' and reg_start_date > today:
                            visit.opening_soon = True
                    # Check if we could register with reg_date
                    elif semester == 1:
                        if reg_start_date <= today and visit.date < reg_semester2_start_date:
                            visit.can_register = True
                        elif visit.date > reg_semester2_start_date or today < reg_start_date:
                            visit.opening_soon = True
                    elif semester == 2:
                        if today >= reg_start_date:
                            visit.can_register = True
                        elif today < reg_start_date:
                            visit.opening_soon = True

    else:
        for visit in visits:
            visit.cancelled = False
            visit.can_register = False
            visit.already_registered = False

    visits_count = visits.count()



    context = {
        'visits_count': visits_count,
        'visits_txt': visits_txt,
        'visits': visits,
    }
    return render(request, 'visits_offer.html', context)


def offer_off_offer_events(request):
    """ Visits Offer view """

    filters = {}
    today = timezone.now().date()
    student = None
    calendar = None
    cal_start_date = None
    cal_end_date = None
    reg_start_date = None
    Q_Filter = None

    if not request.user.is_anonymous and (request.user.is_high_school_student() or request.user.is_student()):
        student = request.user

        # Get student/highschool student record
        if student.is_high_school_student():
            record = student.get_high_school_student_record()
        elif student.is_student():
            record = student.get_student_record()

    try:
        events_txt = InformationText.objects.get(code="INTRO_EVENEMENTHO", active=True).content
    except InformationText.DoesNotExist:
        events_txt = ''

    # Published event only & no course nor visit slot
    filters["course__isnull"] = True
    filters["visit__isnull"] = True
    filters["event__published"] = True

    # TODO: implement class method in model to retrieve >=today slots for visits
    filters["date__gte"] = today
    events = Slot.objects.prefetch_related(
            'event__establishment', 'event__structure', 'event__highschool', 'speakers', 'immersions') \
            .filter(**filters).order_by('event__establishment__label', 'event__highschool__label', 'event__label', 'date' )

    # determine dates range to use
    # TODO: refactor in model !
    try:
        calendar = Calendar.objects.first()
    except Exception:
        pass

    # TODO: poc for now maybe refactor dirty code in a model method !!!!
    today = datetime.datetime.today().date()
    reg_start_date = reg_end_date = datetime.date(1, 1, 1)
    try:
        # Year mode
        if calendar and calendar.calendar_mode == 'YEAR':
            cal_start_date = calendar.year_registration_start_date
            cal_end_date = calendar.year_end_date
            reg_start_date = calendar.year_registration_start_date
        # semester mode
        elif calendar:
            if calendar.semester1_start_date <= today <= calendar.semester1_end_date:
                semester = 1
                cal_start_date = calendar.semester1_start_date
                cal_end_date = calendar.semester2_end_date
                reg_start_date = calendar.semester1_registration_start_date
                reg_semester2_start_date = calendar.semester2_registration_start_date
            elif calendar.semester2_start_date <= today <= calendar.semester2_end_date:
                semester = 2
                cal_start_date = calendar.semester2_start_date
                cal_end_date = calendar.semester2_end_date
                reg_start_date = calendar.semester2_registration_start_date

    except AttributeError:
        raise Exception(_('Calendar not initialized'))

    # If the current user is a stident/highschool student, check whether he can register
    if student and record and record.is_valid():
        for event in events:
            event.already_registered = False
            event.can_register = False
            event.cancelled = False
            event.opening_soon = False
            # Already registered / cancelled ?
            for immersion in student.immersions.all():
                if immersion.slot.pk == event.pk:
                    event.already_registered = True
                    event.cancelled = immersion.cancellation_type is not None

            # Can register ?
            # not registered + free seats + dates in range + cancelled to register again
            if not event.already_registered or event.cancelled:
                # TODO: refactor !!!!
<<<<<<< HEAD
                if event.available_seats() > 0 and student.can_register_slot(event)[0]:
=======
                can_register, reasons = student.can_register_slot(event)
                if event.available_seats() > 0 and can_register:
>>>>>>> bc16cab7
                    # TODO: should be rewritten used before with remaining_seats annual or by semester!
                    if calendar.calendar_mode == 'YEAR':
                        if reg_start_date <= today <= cal_end_date:
                            event.can_register = True
                        elif calendar.calendar_mode == 'YEAR' and reg_start_date > today:
                            event.opening_soon = True
                    # Check if we could register with reg_date
                    elif semester == 1:
                        if reg_start_date <= today and visit.date < reg_semester2_start_date:
                            event.can_register = True
                        elif visit.date > reg_semester2_start_date or today < reg_start_date:
                            event.opening_soon = True
                    elif semester == 2:
                        if today >= reg_start_date:
                            event.can_register = True
                        elif today < reg_start_date:
                            event.opening_soon = True
    else:
        for event in events:
            event.cancelled = False
            event.can_register = False
            event.already_registered = False


    events_count = events.count()
    context = {
        'events_count': events_count,
        'events_txt': events_txt,
        'events': events,
    }
    return render(request, 'offer_off_offer_events.html', context)



def error_500(request):
    return render(request, '500.html', status=500)<|MERGE_RESOLUTION|>--- conflicted
+++ resolved
@@ -258,12 +258,8 @@
                     # Can register ?
                     # not registered + free seats + dates in range + cancelled to register again
                     if not slot.already_registered or slot.cancelled:
-<<<<<<< HEAD
-                        if slot.available_seats() > 0 and student.can_register_slot(slot)[0]:
-=======
                         can_register, reasons = student.can_register_slot(slot)
                         if slot.available_seats() > 0 and can_register:
->>>>>>> bc16cab7
                             # TODO: should be rewritten used before with remaining_seats annual or by semester!
                             if calendar.calendar_mode == 'YEAR':
                                 if reg_start_date <= today <= cal_end_date:
@@ -416,12 +412,8 @@
             # Can register ?
             # not registered + free seats + dates in range + cancelled to register again
             if not visit.already_registered or visit.cancelled:
-<<<<<<< HEAD
-                if visit.available_seats() > 0 and student.can_register_slot(visit)[0]:
-=======
                 can_register, reasons = student.can_register_slot(visit)
                 if visit.available_seats() > 0 and can_register:
->>>>>>> bc16cab7
                     # TODO: should be rewritten used before with remaining_seats annual or by semester!
                     if calendar.calendar_mode == 'YEAR':
                         if reg_start_date <= today <= cal_end_date:
@@ -545,12 +537,8 @@
             # not registered + free seats + dates in range + cancelled to register again
             if not event.already_registered or event.cancelled:
                 # TODO: refactor !!!!
-<<<<<<< HEAD
-                if event.available_seats() > 0 and student.can_register_slot(event)[0]:
-=======
                 can_register, reasons = student.can_register_slot(event)
                 if event.available_seats() > 0 and can_register:
->>>>>>> bc16cab7
                     # TODO: should be rewritten used before with remaining_seats annual or by semester!
                     if calendar.calendar_mode == 'YEAR':
                         if reg_start_date <= today <= cal_end_date:

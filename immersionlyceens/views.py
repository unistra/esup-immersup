# -*- coding: utf-8 -*-
import datetime
import mimetypes
import os
from wsgiref.util import FileWrapper

from immersionlyceens.apps.core.models import (
<<<<<<< HEAD
    AccompanyingDocument, GeneralSettings, InformationText, PublicDocument, PublicType, Training,
    TrainingSubdomain,
=======
    AccompanyingDocument, Calendar, Course, GeneralSettings, InformationText, PublicDocument, Slot,
    Training, TrainingSubdomain,
>>>>>>> d22fe12e
)

from django.conf import settings
from django.http import (
    HttpResponse, HttpResponseBadRequest, HttpResponseForbidden, HttpResponseNotFound,
    StreamingHttpResponse,
)
from django.shortcuts import get_object_or_404, render
from django.utils.translation import gettext, ugettext_lazy as _


def home(request):
    """Homepage view"""

    try:
        welcome_txt = InformationText.objects.get(code="ACCUEIL").content
    except InformationText.DoesNotExist:
        welcome_txt = ''

    try:
        procedure_txt = InformationText.objects.get(code="INFO_BULLE_PROCEDURE").content
    except InformationText.DoesNotExist:
        procedure_txt = ''

    try:
        offer_txt = InformationText.objects.get(code="INFO_BULLE_OFFRE").content
    except InformationText.DoesNotExist:
        offer_txt = ''

    try:
        accomp_txt = InformationText.objects.get(code="INFO_BULLE_ACCOMPAGNEMENT").content
    except InformationText.DoesNotExist:
        accomp_txt = ''

    try:
        twitter_url = GeneralSettings.objects.get(setting="TWITTER_ACCOUNT_URL").value
    except GeneralSettings.DoesNotExist:
        twitter_url = ''

    context = {
        'welcome_txt': welcome_txt,
        'procedure_txt': procedure_txt,
        'offer_txt': offer_txt,
        'accomp_txt': accomp_txt,
        'twitter_url': twitter_url,
    }
    return render(request, 'home.html', context)


def offer(request):
    """Offer view"""

    subdomains = TrainingSubdomain.activated.filter(training_domain__active=True).order_by(
        'training_domain', 'label'
    )

    context = {
        'subdomains': subdomains,
    }
    return render(request, 'offer.html', context)


def accompanying(request):
    """Accompanying view"""

    docs = []
    types = PublicType.activated.all()

    for type in types:
        data = {
            'type': type.label,
            'docs': AccompanyingDocument.activated.all().filter(public_type__in=[type.pk,]),
        }
        if data['docs']:
            docs.append(data.copy())

    context = {
        'accomp_txt': InformationText.objects.get(code="ACCOMPAGNEMENT").content,
        'accomp_docs': docs,
    }
    return render(request, 'accompanying.html', context)


def procedure(request):
    """Procedure view"""
    context = {
        'procedure_txt': InformationText.objects.get(code="PROCEDURE_LYCEE").content,
        'procedure_group_txt': InformationText.objects.get(
            code="PROCEDURE_IMMERSION_GROUPE"
        ).content,
    }
    return render(request, 'procedure.html', context)


def serve_accompanying_document(request, accompanying_document_id):
    """Serve accompanying documents files"""
    try:
        doc = get_object_or_404(AccompanyingDocument, pk=accompanying_document_id)

        _file = doc.document.path
        _file_type = mimetypes.guess_type(_file)[0]

        chunk_size = 8192
        response = StreamingHttpResponse(
            FileWrapper(open(_file, 'rb'), chunk_size), content_type=_file_type
        )
        response['Content-Length'] = os.path.getsize(_file)
        response['Content-Disposition'] = 'attachment; filename="{}"'.format(
            os.path.basename(_file)
        )

    except Exception as e:
        return HttpResponseNotFound()

    return response


def serve_public_document(request, public_document_id):
    """Serve public documents files"""
    try:
        doc = get_object_or_404(PublicDocument, pk=public_document_id)

        _file = doc.document.path
        _file_type = mimetypes.guess_type(_file)[0]

        chunk_size = 8192
        response = StreamingHttpResponse(
            FileWrapper(open(_file, 'rb'), chunk_size), content_type=_file_type
        )
        response['Content-Length'] = os.path.getsize(_file)
        response['Content-Disposition'] = 'attachment; filename="{}"'.format(
            os.path.basename(_file)
        )

    except Exception as e:
        return HttpResponseNotFound()

    return response


def offer_subdomain(request, subdomain_id):
    """Subdomain offer view"""

    trainings = Training.objects.filter(training_subdomains=subdomain_id, active=True)
    subdomain = get_object_or_404(TrainingSubdomain, pk=subdomain_id, active=True)

    data = []

    # determine dates range to use
    calendar = Calendar.objects.first()
    # TODO: poc for now maybe refactor dirty code in a model method !!!!
    today = datetime.datetime.today().date()
    reg_start_date = reg_end_date = datetime.date(1, 1, 1)
    try:
        # Year mode
        if calendar.calendar_mode == 'YEAR':
            cal_start_date = calendar.year_registration_start_date
            cal_end_date = calendar.year_end_date
            reg_start_date = calendar.year_registration_start_date
        # semester mode
        else:
            if calendar.semester1_start_date <= today <= calendar.semester1_end_date:
                cal_start_date = calendar.semester1_start_date
                cal_end_date = calendar.semester1_end_date
                reg_start_date = calendar.semester1_registration_start_date
            elif calendar.semester2_start_date <= today <= calendar.semester2_end_date:
                cal_start_date = calendar.semester2_start_date
                cal_end_date = calendar.semester2_end_date
                reg_start_date = calendar.semester2_registration_start_date
    except AttributeError:
        raise Exception(_('Calendar not initialized'))

    for training in trainings:
        training_courses = (
            Course.objects.prefetch_related('training')
            .filter(training__id=training.id, published=True)
            .order_by('label')
        )

        for course in training_courses:
            slots = Slot.objects.filter(
                course__id=course.id, published=True, date__gte=today, date__lte=cal_end_date,
            ).order_by('date', 'start_time', 'end_time')
            training_data = {
                'training': training,
                'course': course,
                'slots': slots,
                'alert': (slots.filter(n_places=0).count() > 0 or not slots),
            }
            data.append(training_data.copy())

    context = {
        'subdomain': subdomain,
        'data': data,
        'reg_start_date': reg_start_date,
        'today': today,
        'cal_start_date': cal_start_date,
        'cal_end_date': cal_end_date,
    }

    return render(request, 'offer_subdomains.html', context)<|MERGE_RESOLUTION|>--- conflicted
+++ resolved
@@ -5,13 +5,8 @@
 from wsgiref.util import FileWrapper
 
 from immersionlyceens.apps.core.models import (
-<<<<<<< HEAD
-    AccompanyingDocument, GeneralSettings, InformationText, PublicDocument, PublicType, Training,
-    TrainingSubdomain,
-=======
-    AccompanyingDocument, Calendar, Course, GeneralSettings, InformationText, PublicDocument, Slot,
-    Training, TrainingSubdomain,
->>>>>>> d22fe12e
+    AccompanyingDocument, Calendar, Course, GeneralSettings, InformationText, PublicDocument,
+    PublicType, Slot, Training, TrainingSubdomain,
 )
 
 from django.conf import settings

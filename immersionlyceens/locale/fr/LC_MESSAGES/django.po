# SOME DESCRIPTIVE TITLE.
# Copyright (C) YEAR THE PACKAGE'S COPYRIGHT HOLDER
# This file is distributed under the same license as the PACKAGE package.
# FIRST AUTHOR <EMAIL@ADDRESS>, YEAR.
#
#, fuzzy
msgid ""
msgstr ""
"Project-Id-Version: PACKAGE VERSION\n"
"Report-Msgid-Bugs-To: \n"
"POT-Creation-Date: 2020-03-10 16:05+0100\n"
"PO-Revision-Date: YEAR-MO-DA HO:MI+ZONE\n"
"Last-Translator: FULL NAME <EMAIL@ADDRESS>\n"
"Language-Team: LANGUAGE <LL@li.org>\n"
"Language: \n"
"MIME-Version: 1.0\n"
"Content-Type: text/plain; charset=UTF-8\n"
"Content-Transfer-Encoding: 8bit\n"
"Plural-Forms: nplurals=2; plural=(n > 1);\n"

#: immersionlyceens/apps/core/admin.py:96
msgid "Activated accounts"
msgstr "comptes lyc/etu activés"

#: immersionlyceens/apps/core/admin.py:101
#: immersionlyceens/apps/core/admin.py:126
#: immersionlyceens/templates/core/courses_list.html:151
#: immersionlyceens/templates/core/mycourses.html:87
#: immersionlyceens/templates/core/myslots.html:109
#: immersionlyceens/templates/slots/list_slots.html:258
msgid "Yes"
msgstr "Oui"

#: immersionlyceens/apps/core/admin.py:102
#: immersionlyceens/apps/core/admin.py:128
#: immersionlyceens/templates/core/courses_list.html:154
#: immersionlyceens/templates/core/mycourses.html:90
#: immersionlyceens/templates/core/myslots.html:112
#: immersionlyceens/templates/slots/list_slots.html:258
msgid "No"
msgstr "Non"

#: immersionlyceens/apps/core/admin.py:135
msgid "Activated account"
msgstr "Compte lyc/etu activé"

#: immersionlyceens/apps/core/admin.py:136
msgid "Groups"
msgstr "Groupes"

#: immersionlyceens/apps/core/admin.py:171
msgid "You don't have enough privileges to delete this account"
msgstr "Vous n'avez pas les droits suffisants pour supprimer ce compte"

#: immersionlyceens/apps/core/admin.py:276
msgid ""
"This training domain can't be deleted because it is used by training "
"subdomains"
msgstr ""
"Ce domaine de formation ne peut pas être supprimé car il est utilisé par un "
"sous-domaine de formation"

#: immersionlyceens/apps/core/admin.py:313
msgid ""
"This training subdomain can't be deleted because it is used by a training"
msgstr ""
"Ce sous-domaine de formation ne peut pas être supprimé car il est utilisé "
"par une formation"

#: immersionlyceens/apps/core/admin.py:345
msgid "This campus can't be deleted because it is used by a building"
msgstr "Ce campus ne peut pas être supprimé car il est utilisé par un bâtiment"

#: immersionlyceens/apps/core/admin.py:378
msgid "This building can't be deleted because it is used by a slot"
msgstr ""
"Ce bâtiment ne peut pas être supprimé car il est utilisé par un ou plusieurs "
"créneaux"

#: immersionlyceens/apps/core/admin.py:398
msgid ""
"This bachelor mention can't be deleted because it is used by a high-school "
"student record"
msgstr ""
"Cette mention du baccalauréat ne peut pas être supprimée car elle est "
"utilisée par une ou plusieurs fiches lycéens"

#: immersionlyceens/apps/core/admin.py:422
msgid ""
"This teaching can't be deleted because it is used by a high-school student "
"record"
msgstr ""
"Cet enseignement ne peut pas être supprimé car il est utilisé par une ou "
"plusieurs fiches lycéens"

#: immersionlyceens/apps/core/admin.py:454
msgid "This component can't be deleted because it is used by a training"
msgstr ""
"Cette composante ne peut pas être supprimée car elle est utilisée par une "
"formation"

#: immersionlyceens/apps/core/admin.py:475
msgid "This training can't be deleted because it is used by some courses"
msgstr ""
"Cette formation ne peut pas être supprimée car elle est utilisée par un ou "
"plusieurs cours"

#: immersionlyceens/apps/core/admin.py:493
msgid ""
"This cancellation type can't be deleted because it is used by some "
"registrations"
msgstr ""
"Cette annulation ne peut pas être supprimé car elle est utilisée par un ou plusieurs "
"inscriptions"

#: immersionlyceens/apps/core/admin.py:511
msgid "This course type can't be deleted because it is used by some slots"
msgstr ""
"Ce cours ne peut pas être supprimé car il est utilisé par un ou plusieurs "
"créneaux"

#: immersionlyceens/apps/core/admin.py:531
msgid ""
"This public type can't be deleted because it is used by accompanying "
"document(s)"
msgstr ""
"Des documents d'accompagnement sont rattachés à ce type de public : "
"Suppression impossible"

#: immersionlyceens/apps/core/admin.py:574
msgid ""
"This university year can't be deleted because university year has already "
"started"
msgstr ""
"Cette année universitaire ne peut pas être supprimée car elle a déjà commencé"

#: immersionlyceens/apps/core/admin.py:583
msgid "This university year can't be deleted because a purge date is defined"
msgstr ""
"Cette année universitaire ne peut pas être supprimée car une date de purge "
"est définie"

#: immersionlyceens/apps/core/admin.py:735
msgid ""
"This component can't be deleted because university year has already started"
msgstr ""
"Cette composante ne peut pas être supprimée car l'année universitaire a déja "
"commencé"

#: immersionlyceens/apps/core/admin.py:742
msgid "This component can't be deleted because a purge date is defined"
msgstr ""
"Cette composante ne peut pas être supprimée car une date de purge est déjà "
"définie"

#: immersionlyceens/apps/core/admin.py:756
msgid "Year mode"
msgstr "Mode annuel"

#: immersionlyceens/apps/core/admin.py:767
msgid "Semester mode"
msgstr "Mode semestriel"

#: immersionlyceens/apps/core/admin.py:776
msgid "Semester 1"
msgstr "Semestre 1"

#: immersionlyceens/apps/core/admin.py:777
msgid "Semester 2"
msgstr "Semestre 2"

#: immersionlyceens/apps/core/admin.py:921
#: immersionlyceens/apps/core/admin.py:937
#: immersionlyceens/apps/core/models.py:75
#: immersionlyceens/templates/core/my_high_school.html:44
msgid "Address"
msgstr "Adresse"

#: immersionlyceens/apps/core/admin.py:949
msgid "This document is used in public interface : deletion not allowed "
msgstr ""
"Ce document est utilisé dans la partie publique : Suppression impossible"

#: immersionlyceens/apps/core/admin_forms.py:42
#: immersionlyceens/apps/core/admin_forms.py:67
#: immersionlyceens/apps/core/admin_forms.py:92
#: immersionlyceens/apps/core/admin_forms.py:117
#: immersionlyceens/apps/core/admin_forms.py:142
#: immersionlyceens/apps/core/admin_forms.py:171
#: immersionlyceens/apps/core/admin_forms.py:197
#: immersionlyceens/apps/core/admin_forms.py:232
#: immersionlyceens/apps/core/admin_forms.py:265
#: immersionlyceens/apps/core/admin_forms.py:290
#: immersionlyceens/apps/core/admin_forms.py:319
#: immersionlyceens/apps/core/admin_forms.py:352
#: immersionlyceens/apps/core/admin_forms.py:417
#: immersionlyceens/apps/core/admin_forms.py:467
#: immersionlyceens/apps/core/admin_forms.py:539
#: immersionlyceens/apps/core/admin_forms.py:835
#: immersionlyceens/apps/core/admin_forms.py:878
#: immersionlyceens/apps/core/admin_forms.py:970
#: immersionlyceens/apps/core/admin_forms.py:1032
#: immersionlyceens/apps/core/admin_forms.py:1078
#: immersionlyceens/apps/core/admin_forms.py:1103
#: immersionlyceens/apps/core/admin_forms.py:1128
#: immersionlyceens/apps/core/admin_forms.py:1153
msgid "You don't have the required privileges"
msgstr "Vous n'avez pas les droits suffisants"

#: immersionlyceens/apps/core/admin_forms.py:355
msgid "Start date can't be today or earlier"
msgstr "La date de début doit se situer dans le futur"

#: immersionlyceens/apps/core/admin_forms.py:357
#: immersionlyceens/apps/core/admin_forms.py:477
#: immersionlyceens/apps/core/admin_forms.py:619
msgid "Start date greater than end date"
msgstr "La date de début est postérieure à la date de fin"

#: immersionlyceens/apps/core/admin_forms.py:360
#: immersionlyceens/apps/core/admin_forms.py:364
msgid "Start of registration date must be set between start and end date"
msgstr ""
"Date de début des inscriptions aux immersions doit être entre les dates de "
"début et de fin de l'année universitaire en cours"

#: immersionlyceens/apps/core/admin_forms.py:372
msgid "All university years are not purged. you can't create a new one"
msgstr ""
"Toutes les années universitaires ne sont pas purgées. Vous ne pouvez pas en "
"créer une nouvelle"

#: immersionlyceens/apps/core/admin_forms.py:376
msgid "University year starts inside another university year"
msgstr "La date de début de l'année universitaire est contenue dans une autre"

#: immersionlyceens/apps/core/admin_forms.py:380
msgid "University year ends inside another university year"
msgstr "La date de fin de l'année universitaire est contenue dans une autre"

#: immersionlyceens/apps/core/admin_forms.py:383
#: immersionlyceens/apps/core/admin_forms.py:385
msgid "University year contains another"
msgstr "La date de début de l'année universitaire est contenue dans une autre"

#: immersionlyceens/apps/core/admin_forms.py:422
#: immersionlyceens/apps/core/admin_forms.py:472
#: immersionlyceens/apps/core/admin_forms.py:544
msgid "You have to set an university year"
msgstr "Vous devez définir une année universitaire"

#: immersionlyceens/apps/core/admin_forms.py:427
msgid "Holiday must set between university year dates"
msgstr ""
"Le jour férié doit être entre les dates de début et de fin de l'année "
"universitaire en cours"

#: immersionlyceens/apps/core/admin_forms.py:430
msgid "Holiday must be set in the future"
msgstr "Le jour férié doit être paramétré dans le futur"

#: immersionlyceens/apps/core/admin_forms.py:435
msgid "Holiday date already exists in other holiday"
msgstr "La date du jour férié existe déja"

#: immersionlyceens/apps/core/admin_forms.py:480
msgid "Vacation start date must set between university year dates"
msgstr ""
"La date de début d'une période de vacances doit être entre les dates de "
"début et de fin de l'année universitaire en cours"

#: immersionlyceens/apps/core/admin_forms.py:484
msgid "Vacation end date must set between university year dates"
msgstr ""
"La date de fin d'une période de vacances doit être entre les dates de début "
"et de fin de l'année universitaire en cours"

#: immersionlyceens/apps/core/admin_forms.py:487
msgid "Vacation start date must be set in the future"
msgstr ""
"La date de début d'une période de vacances doit être entre les dates de "
"début et de fin de l'année universitaire en cours"

#: immersionlyceens/apps/core/admin_forms.py:492
msgid "Vacation start inside another vacation"
msgstr "La période de congés commence dans une autre période de congés"

#: immersionlyceens/apps/core/admin_forms.py:494
msgid "Vacation end inside another vacation"
msgstr "La période de congés termine dans une autre période de congés"

#: immersionlyceens/apps/core/admin_forms.py:496
#: immersionlyceens/apps/core/admin_forms.py:498
msgid "A vacation exists inside this vacation"
msgstr "Une période de vacances existe à l'intérieur de celle-ci"

#: immersionlyceens/apps/core/admin_forms.py:554
msgid "Start date must be set between university year dates"
msgstr ""
"La date de début doit être entre les dates de début et de fin de l'année "
"universitaire en cours"

#: immersionlyceens/apps/core/admin_forms.py:558
msgid "End date must set be between university year dates"
msgstr ""
"La date de fin doit être entre les dates de début et de fin de l'année "
"universitaire en cours"

#: immersionlyceens/apps/core/admin_forms.py:584
msgid "semester 1 start date must set between university year dates"
msgstr ""
"La date de début du semestre 1 doit être entre les dates de l'année "
"universitaire"

#: immersionlyceens/apps/core/admin_forms.py:588
msgid "semester 2 start date must set between university year dates"
msgstr ""
"La date de début du semestre 2 doit être entre les dates de l'année "
"universitaire"

#: immersionlyceens/apps/core/admin_forms.py:592
msgid "semester 1 end date must set between university year dates"
msgstr ""
"La date de fin du semestre 1 doit être entre les dates de début et de fin de "
"l'année universitaire en cours"

#: immersionlyceens/apps/core/admin_forms.py:596
msgid "semester 2 end date must set between university year dates"
msgstr ""
"La date de fin du semestre 2 doit être entre les dates de début et de fin de "
"l'année universitaire en cours"

#: immersionlyceens/apps/core/admin_forms.py:604
msgid ""
"semester 1 start registration date must set between university year dates"
msgstr ""
"La date de début d'inscription du semestre 1 doit être entre les dates de "
"l'année universitaire"

#: immersionlyceens/apps/core/admin_forms.py:613
msgid ""
"semester 2 start registration date must set between university year dates"
msgstr ""
"La date de début d'inscription du semestre 2 doit être entre les dates de "
"l'année universitaire"

#: immersionlyceens/apps/core/admin_forms.py:623
msgid "Semester 1 start date greater than semester 1 end date"
msgstr ""
"La date de début du semestre 1 est postérieure à la date de fin du semestre 1"

#: immersionlyceens/apps/core/admin_forms.py:628
msgid "Semester 2 start date greater than semester 2 end date"
msgstr ""
"La date de début du semestre2 est postérieure à la date de fin du semestre 2"

#: immersionlyceens/apps/core/admin_forms.py:632
msgid "Semester 1 ends after the beginning of semester 2"
msgstr "Le semestre 1 termine après le début du semestre 2"

#: immersionlyceens/apps/core/admin_forms.py:683
msgid "Forbidden"
msgstr "Non autorisé"

#: immersionlyceens/apps/core/admin_forms.py:691
msgid "This field is mandatory for a user belonging to 'REF-CMP' group"
msgstr "Ce champ est obligatoire pour un utilisateur du groupe 'REF-CMP'"

#: immersionlyceens/apps/core/admin_forms.py:696
msgid "The group 'REF-CMP' is mandatory when you add a component"
msgstr ""
"Le groupe 'REF-CMP' est obligatoire lorsqu'une composante est sélectionnée"

#: immersionlyceens/apps/core/admin_forms.py:702
msgid "This field is mandatory for a user belong to 'REF-LYC' group"
msgstr "Ce champ est obligatoire pour un utilisateur du groupe 'REF-LYC'"

#: immersionlyceens/apps/core/admin_forms.py:707
msgid "The group 'REF-LYC' is mandatory when you add a highschool"
msgstr "Le groupe 'REF-LYC' est obligatoire lorsque vous sélectionnez un lycée"

#: immersionlyceens/apps/core/admin_forms.py:722
msgid "You don't have enough privileges to modify this account"
msgstr "Vous n'avez pas les droits suffisants pour modifier ce compte"

#: immersionlyceens/apps/core/admin_forms.py:740
#, python-format
msgid "You can't modify these groups : %s"
msgstr "Vous ne pouvez pas modifier ces groupes : %s"

#: immersionlyceens/apps/core/admin_forms.py:748
msgid "You can't modify the superuser status"
msgstr "Vous ne pouvez pas modifier le statut super-utilisateur"

#: immersionlyceens/apps/core/admin_forms.py:753
msgid "You can't modify the staff status"
msgstr "Vous ne pouvez pas modifier le statut d'équipe"

#: immersionlyceens/apps/core/admin_forms.py:818
#: immersionlyceens/apps/core/models.py:82
#: immersionlyceens/templates/core/my_high_school.html:93
#: immersionlyceens/templates/procedure.html:51
msgid "City"
msgstr "Ville"

#: immersionlyceens/apps/core/admin_forms.py:821
#: immersionlyceens/apps/core/models.py:85
#: immersionlyceens/templates/core/my_high_school.html:105
msgid "Zip code"
msgstr "Code postal"

#: immersionlyceens/apps/core/admin_forms.py:894
msgid "The message body contains forbidden variables : "
msgstr "Le corps du message contient des variables non autorisées : "

#: immersionlyceens/apps/core/admin_forms.py:909
msgid "The message body contains unknown variable(s) : "
msgstr "Le corps du message contient des variables inconnues : "

#: immersionlyceens/apps/core/admin_forms.py:946
#: immersionlyceens/apps/core/admin_forms.py:1012
#: immersionlyceens/apps/core/admin_forms.py:1058
#, python-format
msgid ""
"Please keep filesize under %(maxupload)s. Current filesize %(current_size)s"
msgstr ""
"Veuillez téléverser des fichiers dont la taille n'excède pas %(maxupload)s. "
"Taille actuelle : %(current_size)s"

#: immersionlyceens/apps/core/admin_forms.py:954
#: immersionlyceens/apps/core/admin_forms.py:1018
#: immersionlyceens/apps/core/admin_forms.py:1064
msgid "File type is not allowed"
msgstr "Type de fichier non autorisé"

#: immersionlyceens/apps/core/apps.py:6
msgid "Repositories"
msgstr "Référentiels"

#: immersionlyceens/apps/core/forms.py:40
msgid "Error : multiple active university years"
msgstr "Erreur : plusieurs années universitaires actives trouvées"

#: immersionlyceens/apps/core/forms.py:43
msgid "Error : can't find any active university year"
msgstr "Erreur : année universitaire active non trouvée"

#: immersionlyceens/apps/core/forms.py:48
msgid ""
"Error : a course can only be created between start and end of the active "
"university year"
msgstr ""
"Erreur : un cours ne peut être créé qu'entre la date de début et la date de "
"fin de l'année universitaire active"

#: immersionlyceens/apps/core/forms.py:51
msgid "Error : dates of active university year improperly configured"
msgstr "Erreur : les dates de l'année universitaire active sont incorrectes"

#: immersionlyceens/apps/core/forms.py:61
#: immersionlyceens/apps/core/views.py:382
msgid "You don't have enough privileges to update this course"
msgstr "Vous n'avez pas les droits suffisants pour modifier ce cours"

#: immersionlyceens/apps/core/forms.py:105
msgid "Error: A calendar is required to set a slot."
msgstr "Erreur: Un calendrier est requis pour créer un créneau"

#: immersionlyceens/apps/core/forms.py:114
msgid "Required fields are not filled in"
msgstr "Champs obligatoires non renseignés"

#: immersionlyceens/apps/core/forms.py:119
msgid "Error: The date must be between the dates of the current calendar"
msgstr "Erreur: La date doit être comprise dans le calendrier en cours"

#: immersionlyceens/apps/core/forms.py:126
msgid "Error: Start time must be set before end time"
msgstr "Erreur: L'heure de fin doit être postérieure à l'heure de début"

#: immersionlyceens/apps/core/forms.py:142
msgid "Input additional information"
msgstr "Écrivez des informations complémentaires"

#: immersionlyceens/apps/core/forms.py:145
msgid "Input the room name"
msgstr "Entrez le nom d'une salle"

#: immersionlyceens/apps/core/forms.py:147
msgid "dd/mm/yyyy"
msgstr "jj/mm/aaaa"

#: immersionlyceens/apps/core/forms.py:190
#: immersionlyceens/apps/core/forms.py:192
msgid "This field must be filled"
msgstr "Ce champs doit être rempli"

#: immersionlyceens/apps/core/management/commands/delete_unactivated_accounts.py:26
msgid "{} account(s) deleted"
msgstr "{} compte(s) supprimé(s)"

#: immersionlyceens/apps/core/management/commands/delete_unactivated_accounts.py:28
msgid "No account to delete"
msgstr "Aucun compte à supprimer"

#: immersionlyceens/apps/core/models.py:35
#: immersionlyceens/apps/core/models.py:797
#: immersionlyceens/apps/core/models.py:815
#: immersionlyceens/apps/core/models.py:851
#: immersionlyceens/apps/core/models.py:1046
#: immersionlyceens/templates/admin/core/modals/modal_template_vars.html:6
#: immersionlyceens/templates/slots/list_components.html:15
msgid "Code"
msgstr "Code"

#: immersionlyceens/apps/core/models.py:36
#: immersionlyceens/apps/core/models.py:74
#: immersionlyceens/apps/core/models.py:284
#: immersionlyceens/apps/core/models.py:306
#: immersionlyceens/apps/core/models.py:340
#: immersionlyceens/apps/core/models.py:372
#: immersionlyceens/apps/core/models.py:394
#: immersionlyceens/apps/core/models.py:419
#: immersionlyceens/apps/core/models.py:452
#: immersionlyceens/apps/core/models.py:478
#: immersionlyceens/apps/core/models.py:504
#: immersionlyceens/apps/core/models.py:530
#: immersionlyceens/apps/core/models.py:558
#: immersionlyceens/apps/core/models.py:595
#: immersionlyceens/apps/core/models.py:623
#: immersionlyceens/apps/core/models.py:663
#: immersionlyceens/apps/core/models.py:734
#: immersionlyceens/apps/core/models.py:816
#: immersionlyceens/apps/core/models.py:850
#: immersionlyceens/apps/core/models.py:901
#: immersionlyceens/apps/core/models.py:953
#: immersionlyceens/apps/core/models.py:1047
#: immersionlyceens/templates/core/courses_list.html:52
#: immersionlyceens/templates/core/my_high_school.html:37
#: immersionlyceens/templates/core/mycourses.html:38
#: immersionlyceens/templates/core/myslots.html:51
#: immersionlyceens/templates/slots/list_components.html:16
msgid "Label"
msgstr "Libellé"

#: immersionlyceens/apps/core/models.py:37
#: immersionlyceens/apps/core/models.py:350
#: immersionlyceens/apps/core/models.py:760
msgid "Website address"
msgstr "Site web"

#: immersionlyceens/apps/core/models.py:38
#: immersionlyceens/apps/core/models.py:285
#: immersionlyceens/apps/core/models.py:316
#: immersionlyceens/apps/core/models.py:351
#: immersionlyceens/apps/core/models.py:373
#: immersionlyceens/apps/core/models.py:395
#: immersionlyceens/apps/core/models.py:428
#: immersionlyceens/apps/core/models.py:453
#: immersionlyceens/apps/core/models.py:479
#: immersionlyceens/apps/core/models.py:505
#: immersionlyceens/apps/core/models.py:531
#: immersionlyceens/apps/core/models.py:559
#: immersionlyceens/apps/core/models.py:820
#: immersionlyceens/apps/core/models.py:857
#: immersionlyceens/apps/core/models.py:906
#: immersionlyceens/apps/core/models.py:954
#: immersionlyceens/apps/core/models.py:1082
#: immersionlyceens/templates/slots/list_components.html:18
msgid "Active"
msgstr "En service"

#: immersionlyceens/apps/core/models.py:46
#: immersionlyceens/apps/core/models.py:747
#: immersionlyceens/templates/core/course.html:39
#: immersionlyceens/templates/core/mycourses.html:36
#: immersionlyceens/templates/slots/add_slot.html:38
#: immersionlyceens/templates/slots/list_slots.html:36
msgid "Component"
msgstr "Composante d'enseignement"

#: immersionlyceens/apps/core/models.py:47
#: immersionlyceens/apps/core/models.py:138
#: immersionlyceens/apps/core/models.py:348
#: immersionlyceens/apps/immersion/models.py:76
msgid "Components"
msgstr "Composantes d'enseignement"

#: immersionlyceens/apps/core/models.py:56
msgid "A component with this code already exists"
msgstr "Une composante d'enseignement avec ce code existe déjà"

#: immersionlyceens/apps/core/models.py:65
#: immersionlyceens/apps/core/models.py:142
#: immersionlyceens/apps/immersion/models.py:59
#: immersionlyceens/templates/fragments/main_menu.html:72
msgid "High school"
msgstr "Lycée"

#: immersionlyceens/apps/core/models.py:76
#: immersionlyceens/templates/core/my_high_school.html:56
msgid "Address2"
msgstr "Adresse2"

#: immersionlyceens/apps/core/models.py:77
#: immersionlyceens/templates/core/my_high_school.html:69
msgid "Address3"
msgstr "Adresse3"

#: immersionlyceens/apps/core/models.py:79
#: immersionlyceens/templates/core/my_high_school.html:81
msgid "Department"
msgstr "Département"

#: immersionlyceens/apps/core/models.py:87
#: immersionlyceens/apps/immersion/models.py:68
#: immersionlyceens/apps/immersion/models.py:201
#: immersionlyceens/templates/core/my_high_school.html:117
#: immersionlyceens/templates/immersion/hs_record.html:73
#: immersionlyceens/templates/immersion/student_record.html:72
msgid "Phone number"
msgstr "Téléphone"

#: immersionlyceens/apps/core/models.py:88
#: immersionlyceens/templates/core/my_high_school.html:129
msgid "Fax"
msgstr "Fax"

#: immersionlyceens/apps/core/models.py:89
#: immersionlyceens/apps/immersion/forms.py:56
#: immersionlyceens/templates/core/my_high_school.html:141
#: immersionlyceens/templates/core/my_high_school.html:184
#: immersionlyceens/templates/immersion/hs_record.html:59
#: immersionlyceens/templates/immersion/registration.html:37
#: immersionlyceens/templates/immersion/student_record.html:58
#: immersionlyceens/templates/modals/modal_other_students.html:19
msgid "Email"
msgstr "Courriel"

#: immersionlyceens/apps/core/models.py:91
#: immersionlyceens/templates/core/my_high_school.html:159
msgid "Head teacher name"
msgstr "Chef d'établissement"

#: immersionlyceens/apps/core/models.py:95
msgid "civility last name first name"
msgstr "civilité nom prénom"

#: immersionlyceens/apps/core/models.py:98
msgid "Referent name"
msgstr "Nom du référent lycée"

#: immersionlyceens/apps/core/models.py:102
msgid "last name first name"
msgstr "nom prénom"

#: immersionlyceens/apps/core/models.py:105
msgid "Referent phone number"
msgstr "Téléphone du référent"

#: immersionlyceens/apps/core/models.py:107
msgid "Referent email"
msgstr "Courriel du référent"

#: immersionlyceens/apps/core/models.py:108
#: immersionlyceens/templates/core/my_high_school.html:208
msgid "Convention start date"
msgstr "Date de début de la convention"

#: immersionlyceens/apps/core/models.py:109
#: immersionlyceens/templates/core/my_high_school.html:215
msgid "Convention end date"
msgstr "Date de fin de la convention"

#: immersionlyceens/apps/core/models.py:149
msgid "Account destruction date"
msgstr "Date de destruction du compte"

#: immersionlyceens/apps/core/models.py:152
msgid "Account validation string"
msgstr "Clé d'activation du compte"

#: immersionlyceens/apps/core/models.py:156
msgid "Account password recovery string"
msgstr "Clé de réinitialisation du mot de passe"

#: immersionlyceens/apps/core/models.py:160
msgid "User"
msgstr "Utilisateur"

#: immersionlyceens/apps/core/models.py:217
#, python-format
msgid "Email not sent : template %s not found or inactive"
msgstr "Courriel non envoyé : modèle %s non trouvé ou désactivé"

#: immersionlyceens/apps/core/models.py:229
#, python-format
msgid "Error while sending mail : %s"
msgstr "Erreur lors de l'envoi du courriel : %s"

#: immersionlyceens/apps/core/models.py:288
#: immersionlyceens/apps/core/models.py:309
msgid "Training domain"
msgstr "Domaine de formation"

#: immersionlyceens/apps/core/models.py:289
msgid "Training domains"
msgstr "Domaines de formation"

#: immersionlyceens/apps/core/models.py:298
msgid "A training domain with this label already exists"
msgstr "Un domaine de formation avec ce nom existe déjà"

#: immersionlyceens/apps/core/models.py:321
msgid "Training sub domain"
msgstr "Sous-domaine de formation"

#: immersionlyceens/apps/core/models.py:322
msgid "Training sub domains"
msgstr "Sous-domaines de formation"

#: immersionlyceens/apps/core/models.py:325
msgid "No domain"
msgstr "Sans domaine"

#: immersionlyceens/apps/core/models.py:332
msgid "A training sub domain with this label already exists"
msgstr "Un sous-domaine de formation avec ce nom existe déjà"

#: immersionlyceens/apps/core/models.py:343
msgid "Training subdomains"
msgstr "Sous-domaines de formation"

#: immersionlyceens/apps/core/models.py:354
#: immersionlyceens/apps/core/models.py:738
#: immersionlyceens/templates/core/course.html:51
#: immersionlyceens/templates/core/courses_list.html:50
#: immersionlyceens/templates/core/mycourses.html:37
#: immersionlyceens/templates/core/myslots.html:50
#: immersionlyceens/templates/immersion/my_immersions.html:41
#: immersionlyceens/templates/immersion/my_immersions.html:84
#: immersionlyceens/templates/immersion/my_immersions.html:127
#: immersionlyceens/templates/slots/add_slot.html:55
#: immersionlyceens/templates/slots/list_slots.html:57
msgid "Training"
msgstr "Formation"

#: immersionlyceens/apps/core/models.py:355
msgid "Trainings"
msgstr "Formations"

#: immersionlyceens/apps/core/models.py:364
msgid "A training with this label already exists"
msgstr "Une formation avec ce nom existe déjà"

#: immersionlyceens/apps/core/models.py:376
#: immersionlyceens/apps/core/models.py:377
#: immersionlyceens/apps/core/models.py:422
#: immersionlyceens/apps/core/models.py:1127
#: immersionlyceens/templates/immersion/my_immersions.html:44
#: immersionlyceens/templates/immersion/my_immersions.html:87
#: immersionlyceens/templates/immersion/my_immersions.html:130
#: immersionlyceens/templates/slots/add_slot.html:87
#: immersionlyceens/templates/slots/list_slots.html:77
msgid "Campus"
msgstr "Campus"

#: immersionlyceens/apps/core/models.py:386
msgid "A campus with this label already exists"
msgstr "Un campus avec ce nom existe déjà"

#: immersionlyceens/apps/core/models.py:400
msgid "Bachelor mention"
msgstr "Mention du baccalauréat"

#: immersionlyceens/apps/core/models.py:401
msgid "Bachelor mentions"
msgstr "Mentions du baccalauréat"

#: immersionlyceens/apps/core/models.py:411
msgid "A bachelor mention with this label already exists"
msgstr "Une mention de baccalauréat avec ce nom existe déjà"

#: immersionlyceens/apps/core/models.py:427
#: immersionlyceens/templates/core/course.html:73
#: immersionlyceens/templates/slots/list_components.html:17
msgid "Url"
msgstr "Url"

#: immersionlyceens/apps/core/models.py:431
#: immersionlyceens/apps/core/models.py:1135
#: immersionlyceens/templates/immersion/my_immersions.html:45
#: immersionlyceens/templates/immersion/my_immersions.html:88
#: immersionlyceens/templates/immersion/my_immersions.html:131
#: immersionlyceens/templates/modals/modal_public_slots.html:21
#: immersionlyceens/templates/offer_subdomains.html:78
#: immersionlyceens/templates/slots/add_slot.html:109
#: immersionlyceens/templates/slots/list_slots.html:77
msgid "Building"
msgstr "Bâtiment"

#: immersionlyceens/apps/core/models.py:443
msgid "A building with this label for the same campus already exists"
msgstr "Un bâtiment avec ce nom existe déjà pour ce campus"

#: immersionlyceens/apps/core/models.py:458
msgid "Cancel type"
msgstr "Type d'annulation"

#: immersionlyceens/apps/core/models.py:459
msgid "Cancel types"
msgstr "Types d'annulation"

#: immersionlyceens/apps/core/models.py:470
msgid "A cancel type with this label already exists"
msgstr "Un type d'annulation avec ce nom existe déjà"

#: immersionlyceens/apps/core/models.py:484
#: immersionlyceens/apps/core/models.py:485
#: immersionlyceens/apps/core/models.py:1118
#: immersionlyceens/templates/slots/add_slot.html:74
#: immersionlyceens/templates/slots/list_slots.html:74
msgid "Course type"
msgstr "Type de cours"

#: immersionlyceens/apps/core/models.py:496
msgid "A course type with this label already exists"
msgstr "Un type de cours avec ce nom existe déjà"

#: immersionlyceens/apps/core/models.py:510
msgid "General bachelor specialty teaching"
msgstr "Enseignements de spécialité d'un baccalauréat général"

#: immersionlyceens/apps/core/models.py:511
msgid "General bachelor specialties teachings"
msgstr "Enseignements de spécialité d'un baccalauréat général"

#: immersionlyceens/apps/core/models.py:522
msgid "A specialty teaching with this label already exists"
msgstr ""
"Un enseignement de spécialité d'un baccalauréat général avec ce nom existe "
"déjà"

#: immersionlyceens/apps/core/models.py:538
#: immersionlyceens/apps/core/models.py:903
#: immersionlyceens/apps/core/models.py:945
msgid "Public type"
msgstr "Type de public"

#: immersionlyceens/apps/core/models.py:539
msgid "Public types"
msgstr "Types de public"

#: immersionlyceens/apps/core/models.py:550
msgid "A public type with this label already exists"
msgstr "Un type de public avec ce nom existe déjà"

#: immersionlyceens/apps/core/models.py:560
#: immersionlyceens/apps/core/models.py:624
#: immersionlyceens/templates/immersion/nologin.html:19
msgid "Start date"
msgstr "Date de début"

#: immersionlyceens/apps/core/models.py:561
#: immersionlyceens/apps/core/models.py:625
#: immersionlyceens/templates/immersion/nologin.html:23
msgid "End date"
msgstr "Date de fin"

#: immersionlyceens/apps/core/models.py:562
msgid "Registration date"
msgstr "Date de début de création de compte lycéens/étudiants"

#: immersionlyceens/apps/core/models.py:563
msgid "Purge date"
msgstr "Date de purge"

#: immersionlyceens/apps/core/models.py:568
msgid "University year"
msgstr "Année universitaire"

#: immersionlyceens/apps/core/models.py:569
msgid "University years"
msgstr "Années universitaires"

#: immersionlyceens/apps/core/models.py:580
msgid "A university year with this label already exists"
msgstr "Une année universitaire avec ce nom existe déjà"

#: immersionlyceens/apps/core/models.py:596
#: immersionlyceens/apps/core/models.py:1143
#: immersionlyceens/templates/modals/modal_public_slots.html:19
#: immersionlyceens/templates/slots/add_slot.html:135
#: immersionlyceens/templates/slots/list_slots.html:75
msgid "Date"
msgstr "Date"

#: immersionlyceens/apps/core/models.py:601
msgid "Holiday"
msgstr "Férié"

#: immersionlyceens/apps/core/models.py:602
msgid "Holidays"
msgstr "Jours fériés"

#: immersionlyceens/apps/core/models.py:613
msgid "An holiday with this label already exists"
msgstr "Un jour férié avec ce nom existe déjà"

#: immersionlyceens/apps/core/models.py:630
msgid "Vacation"
msgstr "Vacances"

#: immersionlyceens/apps/core/models.py:631
msgid "Vacations"
msgstr "Vacances"

#: immersionlyceens/apps/core/models.py:642
msgid "A vacation with this label already exists"
msgstr "Une période de vacances avec ce nom existe déjà"

#: immersionlyceens/apps/core/models.py:659
msgid "Year"
msgstr "Année"

#: immersionlyceens/apps/core/models.py:660
msgid "Semester"
msgstr "Semestre"

#: immersionlyceens/apps/core/models.py:665
msgid "Calendar mode"
msgstr "Mode"

#: immersionlyceens/apps/core/models.py:668
msgid "Year start date"
msgstr "Date de début des immersions"

#: immersionlyceens/apps/core/models.py:669
msgid "Year end date"
msgstr "Date de fin des immersions"

#: immersionlyceens/apps/core/models.py:671
msgid "Year start registration date"
msgstr "Date de début des inscriptions aux immersions"

#: immersionlyceens/apps/core/models.py:674
msgid "Number of authorized immersions per year"
msgstr "Nombre d'immersions autorisées par an"

#: immersionlyceens/apps/core/models.py:677
msgid "Semester 1 start date"
msgstr "Date de début des immersions du semestre 1"

#: immersionlyceens/apps/core/models.py:678
msgid "Semester 1 end date"
msgstr "Date de fin des immersions du semestre 1"

#: immersionlyceens/apps/core/models.py:680
msgid "Semester 1 start registration date"
msgstr "Date de début d'inscription du semestre 1"

#: immersionlyceens/apps/core/models.py:682
msgid "Semester 2 start date"
msgstr "Date de début des immersions du semestre 2"

#: immersionlyceens/apps/core/models.py:683
msgid "Semester 2 end date"
msgstr "Date de fin des immersions du semestre 2"

#: immersionlyceens/apps/core/models.py:685
msgid "Semester 2 start registration date"
msgstr "Date de début d'inscription du semestre 2"

#: immersionlyceens/apps/core/models.py:688
msgid "Number of authorized immersions per semester"
msgstr "Nombre d'immersions autorisées par semestre"

#: immersionlyceens/apps/core/models.py:692
msgid "Global evaluation send date"
msgstr "Date d'envoi de l'évaluation globale"

#: immersionlyceens/apps/core/models.py:698
msgid "Calendar"
msgstr "Calendrier"

#: immersionlyceens/apps/core/models.py:699
msgid "Calendars"
msgstr "Calendriers"

#: immersionlyceens/apps/core/models.py:710
msgid "A calendar with this label already exists"
msgstr "Un calendrier avec ce nom existe déjà"

#: immersionlyceens/apps/core/models.py:754
#: immersionlyceens/apps/core/models.py:963
#: immersionlyceens/apps/core/models.py:1156
#: immersionlyceens/templates/core/course.html:82
#: immersionlyceens/templates/core/courses_list.html:49
#: immersionlyceens/templates/core/mycourses.html:35
#: immersionlyceens/templates/core/myslots.html:48
#: immersionlyceens/templates/slots/add_slot.html:241
#: immersionlyceens/templates/slots/list_slots.html:71
msgid "Published"
msgstr "Publié"

#: immersionlyceens/apps/core/models.py:757
#: immersionlyceens/apps/core/models.py:1148
#: immersionlyceens/templates/core/course.html:93
#: immersionlyceens/templates/core/courses_list.html:53
#: immersionlyceens/templates/core/mycourses.html:39
#: immersionlyceens/templates/core/myslots.html:54
#: immersionlyceens/templates/immersion/my_immersions.html:48
#: immersionlyceens/templates/immersion/my_immersions.html:91
#: immersionlyceens/templates/immersion/my_immersions.html:134
#: immersionlyceens/templates/modals/modal_public_slots.html:23
#: immersionlyceens/templates/slots/add_slot.html:169
#: immersionlyceens/templates/slots/add_slot.html:206
#: immersionlyceens/templates/slots/list_slots.html:79
msgid "Teachers"
msgstr "Enseignants"

#: immersionlyceens/apps/core/models.py:791
#: immersionlyceens/apps/core/models.py:1110
#: immersionlyceens/templates/immersion/my_immersions.html:42
#: immersionlyceens/templates/immersion/my_immersions.html:85
#: immersionlyceens/templates/immersion/my_immersions.html:128
#: immersionlyceens/templates/slots/add_slot.html:63
msgid "Course"
msgstr "Cours"

#: immersionlyceens/apps/core/models.py:792
#: immersionlyceens/templates/core/mycourses.html:26
#: immersionlyceens/templates/fragments/main_menu.html:20
msgid "Courses"
msgstr "Cours"

#: immersionlyceens/apps/core/models.py:799
#: immersionlyceens/apps/core/models.py:817
#: immersionlyceens/apps/core/models.py:855
#: immersionlyceens/apps/core/models.py:905
#: immersionlyceens/templates/admin/core/modals/modal_template_vars.html:7
msgid "Description"
msgstr "Description"

#: immersionlyceens/apps/core/models.py:806
msgid "Template variable"
msgstr "Variable de modèle"

#: immersionlyceens/apps/core/models.py:807
msgid "Template variables"
msgstr "Variables de modèle"

#: immersionlyceens/apps/core/models.py:818
msgid "Subject"
msgstr "Sujet"

#: immersionlyceens/apps/core/models.py:819
msgid "Body"
msgstr "Corps"

#: immersionlyceens/apps/core/models.py:825
msgid "Available variables"
msgstr "Variables autorisées"

#: immersionlyceens/apps/core/models.py:845
msgid "Mail template"
msgstr "Modèle de message"

#: immersionlyceens/apps/core/models.py:846
msgid "Mail templates"
msgstr "Modèles de messages"

#: immersionlyceens/apps/core/models.py:853
msgid "Content"
msgstr "Contenu"

#: immersionlyceens/apps/core/models.py:892
msgid "Information text"
msgstr "Texte d'information"

#: immersionlyceens/apps/core/models.py:893
msgid "Information texts"
msgstr "Textes d'information"

#: immersionlyceens/apps/core/models.py:911
#: immersionlyceens/apps/core/models.py:956
#: immersionlyceens/apps/core/models.py:996
msgid "Document"
msgstr "Document"

#: immersionlyceens/apps/core/models.py:915
#: immersionlyceens/apps/core/models.py:960
#, python-format
msgid "Only files with type (%(authorized_types)s)"
msgstr "Seulement des fichiers de type (%(authorized_types)s)"

#: immersionlyceens/apps/core/models.py:922
msgid "Accompanying document"
msgstr "Document d'accompagnement"

#: immersionlyceens/apps/core/models.py:923
msgid "Accompanying documents"
msgstr "Documents d'accompagnement"

#: immersionlyceens/apps/core/models.py:934
msgid "An accompanying document with this label already exists"
msgstr "Un document d'accompagnement avec ce nom existe déjà"

#: immersionlyceens/apps/core/models.py:970
msgid "Public document"
msgstr "Document public"

#: immersionlyceens/apps/core/models.py:971
msgid "Public documents"
msgstr "Documents publics"

#: immersionlyceens/apps/core/models.py:982
msgid "A public document with this label already exists"
msgstr "Un document public avec ce nom existe déjà"

#: immersionlyceens/apps/core/models.py:1000
msgid "Only files with type (docx)"
msgstr "Seulement des fichiers de type (docx)"

#: immersionlyceens/apps/core/models.py:1008
#: immersionlyceens/apps/core/models.py:1009
msgid "Attendance certificate model"
msgstr "Modèle d'attestation de présence"

#: immersionlyceens/apps/core/models.py:1035
msgid "No variables in file"
msgstr "Pas de variables dans le fichier"

#: immersionlyceens/apps/core/models.py:1037
#: immersionlyceens/apps/core/models.py:1038
msgid "Variables"
msgstr "Variables"

#: immersionlyceens/apps/core/models.py:1052
#: immersionlyceens/apps/core/models.py:1073
msgid "Evaluation type"
msgstr "Type d'évaluation"

#: immersionlyceens/apps/core/models.py:1053
msgid "Evaluation types"
msgstr "Types d'évaluation"

#: immersionlyceens/apps/core/models.py:1063
msgid "An evaluation type with this code already exists"
msgstr "Un type d'évaluation avec ce code existe déja"

#: immersionlyceens/apps/core/models.py:1081
msgid "Link"
msgstr "Lien"

#: immersionlyceens/apps/core/models.py:1087
msgid "Evaluation form link"
msgstr "Lien du formulaire d'évaluation"

#: immersionlyceens/apps/core/models.py:1088
msgid "Evaluation forms links"
msgstr "Liens des formulaires d'évaluation"

#: immersionlyceens/apps/core/models.py:1099
msgid "An evaluation form link with this evaluation type already exists"
msgstr ""
"Un lien de formulaire d'évaluation pour ce type d'évaluation existe déja"

#: immersionlyceens/apps/core/models.py:1141
#: immersionlyceens/templates/immersion/my_immersions.html:46
#: immersionlyceens/templates/immersion/my_immersions.html:89
#: immersionlyceens/templates/immersion/my_immersions.html:132
#: immersionlyceens/templates/modals/modal_public_slots.html:22
#: immersionlyceens/templates/offer_subdomains.html:83
#: immersionlyceens/templates/slots/add_slot.html:121
#: immersionlyceens/templates/slots/list_slots.html:78
msgid "Room"
msgstr "Salle"

#: immersionlyceens/apps/core/models.py:1144
#: immersionlyceens/templates/slots/add_slot.html:146
msgid "Start time"
msgstr "Heure de début"

#: immersionlyceens/apps/core/models.py:1145
#: immersionlyceens/templates/slots/add_slot.html:157
msgid "End time"
msgstr "Heure de fin"

#: immersionlyceens/apps/core/models.py:1151
#: immersionlyceens/templates/slots/add_slot.html:217
msgid "Number of places"
msgstr "Nombre maximum de places"

#: immersionlyceens/apps/core/models.py:1153
#: immersionlyceens/templates/offer_subdomains.html:96
#: immersionlyceens/templates/slots/add_slot.html:229
msgid "Additional information"
msgstr "Informations complémentaires"

#: immersionlyceens/apps/core/models.py:1159
#: immersionlyceens/apps/core/models.py:1177
#: immersionlyceens/templates/slots/list_slots.html:25
msgid "Slot"
msgstr "Créneau"

#: immersionlyceens/apps/core/models.py:1160
#: immersionlyceens/templates/core/myslots.html:28
#: immersionlyceens/templates/fragments/main_menu.html:30
#: immersionlyceens/templates/modals/modal_public_slots.html:7
msgid "Slots"
msgstr "Créneaux"

#: immersionlyceens/apps/core/models.py:1169
msgid "Not entered"
msgstr "Non saisi"

#: immersionlyceens/apps/core/models.py:1170
msgid "Present"
msgstr "Présent(e)"

#: immersionlyceens/apps/core/models.py:1171
msgid "Absent"
msgstr "Absent(e)"

#: immersionlyceens/apps/core/models.py:1174
#: immersionlyceens/apps/immersion/models.py:50
#: immersionlyceens/apps/immersion/models.py:190
msgid "Student"
msgstr "Etudiant/Lycéen"

#: immersionlyceens/apps/core/models.py:1180
#: immersionlyceens/templates/immersion/my_immersions.html:135
msgid "Cancellation type"
msgstr "Type d'annulation"

#: immersionlyceens/apps/core/models.py:1183
#: immersionlyceens/templates/immersion/my_immersions.html:92
msgid "Attendance status"
msgstr "Émargement"

#: immersionlyceens/apps/core/models.py:1187
#: immersionlyceens/settings/base.py:377
msgid "Immersion"
msgstr "Immersion"

#: immersionlyceens/apps/core/models.py:1188
msgid "Immersions"
msgstr "Immersions"

#: immersionlyceens/apps/core/models.py:1192
msgid "Setting name"
msgstr "Nom du paramètre"

#: immersionlyceens/apps/core/models.py:1193
msgid "Setting value"
msgstr "Valeur du paramètre"

#: immersionlyceens/apps/core/models.py:1196
msgid "General setting"
msgstr "Paramètre général"

#: immersionlyceens/apps/core/models.py:1197
msgid "General settings"
msgstr "Paramètres généraux"

#: immersionlyceens/apps/core/views.py:146
msgid "Slot added successfully"
msgstr "Créneau ajouté avec succès"

#: immersionlyceens/apps/core/views.py:151
msgid "Course published"
msgstr "Cours publié"

#: immersionlyceens/apps/core/views.py:226
msgid "Slot modify successfully"
msgstr "Créneau modifié avec succès"

#: immersionlyceens/apps/core/views.py:313
#: immersionlyceens/apps/core/views.py:346
msgid ""
"Courses cannot be created, updated or deleted because the active university "
"year has not begun yet (or is already over."
msgstr ""
"Les cours ne peuvent être ni créés, ni modifiés, ni supprimés car l'année "
"universitaire n'a pas encore commencé (ou déjà terminée)."

#: immersionlyceens/apps/core/views.py:401
msgid "At least one teacher is required"
msgstr "Au moins un enseignant obligatoire"

#: immersionlyceens/apps/core/views.py:426
msgid "User '{}' created"
msgstr "Utilisateur '{}' créé"

#: immersionlyceens/apps/core/views.py:431
msgid "A confirmation email has been sent to {}"
msgstr "Un courriel de confirmation a été envoyé à l'adresse {}"

#: immersionlyceens/apps/core/views.py:441
#, python-format
msgid "Couldn't add group 'ENS-CH' to user '%s'"
msgstr "Impossible d'ajouter le groupe 'ENS-CH' à l'utilisateur '%s'"

#: immersionlyceens/apps/core/views.py:459
msgid "Course successfully updated"
msgstr "Cours modifié avec succès"

#: immersionlyceens/apps/core/views.py:461
msgid "Course successfully saved"
msgstr "Cours enregistré avec succès"

#: immersionlyceens/apps/core/views.py:578
msgid "High school student record modified"
msgstr "Fiche lycéen modifié"

#: immersionlyceens/apps/core/views.py:589
msgid "High school student user modified"
msgstr "Compte lycéen modifié"

#: immersionlyceens/apps/core/views.py:592
msgid "High school student user modification failure"
msgstr "Erreur de modification de compte lycéen"

#: immersionlyceens/apps/core/views.py:594
msgid "High school student record modification failure"
msgstr "Erreur de modification de fiche lycéen"

#: immersionlyceens/apps/immersion/forms.py:16
#: immersionlyceens/templates/immersion/login.html:19
msgid "Login"
msgstr "Identifiant"

#: immersionlyceens/apps/immersion/forms.py:19
#: immersionlyceens/templates/immersion/change_password.html:34
#: immersionlyceens/templates/immersion/login.html:28
#: immersionlyceens/templates/immersion/registration.html:55
#: immersionlyceens/templates/immersion/reset_password.html:19
msgid "Password"
msgstr "Mot de passe"

#: immersionlyceens/apps/immersion/forms.py:75
msgid "Error : emails don't match"
msgstr "Erreur : les courriels ne correspondent pas"

#: immersionlyceens/apps/immersion/forms.py:80
msgid "Error : passwords don't match"
msgstr "Erreur : les mots de passe ne correspondent pas"

#: immersionlyceens/apps/immersion/forms.py:86
#: immersionlyceens/apps/immersion/forms.py:167
msgid "Error : an account already exists with this email address"
msgstr "Erreur : un compte est déjà enregistré avec ce courriel"

#: immersionlyceens/apps/immersion/forms.py:93
msgid "Error : duplicated account detected"
msgstr "Erreur : un compte avec cet identifiant existe déjà"

#: immersionlyceens/apps/immersion/forms.py:113
#: immersionlyceens/apps/immersion/forms.py:147
msgid "Warning : changing the email will require an account reactivation"
msgstr ""
"Avertissement : un changement de courriel demandera une nouvelle activation "
"du compte"

#: immersionlyceens/apps/immersion/forms.py:247
msgid "Please choose one or more bachelor teachings"
msgstr "Veuillez choisir un ou plusieurs enseignements de spécialité"

#: immersionlyceens/apps/immersion/forms.py:253
msgid "Please choose a mention for your technological bachelor"
msgstr "Veuillez choisir la mention de votre baccalauréat technologique"

#: immersionlyceens/apps/immersion/forms.py:259
msgid "Please enter a mention for your professional bachelor"
msgstr "Veuillez choisir la mention de votre baccalauréat professionnel"

#: immersionlyceens/apps/immersion/forms.py:266
msgid "Please choose your origin bachelor type"
msgstr "Veuillez sélectionner votre yype de baccalauréat d'origine"

#: immersionlyceens/apps/immersion/models.py:14
#: immersionlyceens/apps/immersion/models.py:169
msgid "Mr"
msgstr "Monsieur"

#: immersionlyceens/apps/immersion/models.py:15
#: immersionlyceens/apps/immersion/models.py:170
msgid "Mrs"
msgstr "Madame"

#: immersionlyceens/apps/immersion/models.py:18
msgid "Pupil in year 12 / 11th grade student"
msgstr "Première"

#: immersionlyceens/apps/immersion/models.py:19
msgid "Pupil in year 13 / 12th grade student"
msgstr "Terminale"

#: immersionlyceens/apps/immersion/models.py:20
msgid "Above A Level / High-School Degree"
msgstr "Post-bac"

#: immersionlyceens/apps/immersion/models.py:24
#: immersionlyceens/apps/immersion/models.py:182
msgid "General"
msgstr "Général"

#: immersionlyceens/apps/immersion/models.py:25
#: immersionlyceens/apps/immersion/models.py:183
msgid "Technological"
msgstr "Technologique"

#: immersionlyceens/apps/immersion/models.py:26
#: immersionlyceens/apps/immersion/models.py:184
msgid "Professional"
msgstr "Professionnel"

#: immersionlyceens/apps/immersion/models.py:31
#: immersionlyceens/apps/immersion/models.py:185
msgid "DAEU"
msgstr "DAEU"

#: immersionlyceens/apps/immersion/models.py:35
msgid "BTS1"
msgstr "BTS1"

#: immersionlyceens/apps/immersion/models.py:36
msgid "BTS2"
msgstr "BTS2"

#: immersionlyceens/apps/immersion/models.py:37
msgid "BTSA1"
msgstr "BTSA1"

#: immersionlyceens/apps/immersion/models.py:38
msgid "BTSA2"
msgstr "BTSA2"

#: immersionlyceens/apps/immersion/models.py:39
#: immersionlyceens/apps/immersion/models.py:178
msgid "Other"
msgstr "Autre"

#: immersionlyceens/apps/immersion/models.py:43
msgid "To validate"
msgstr "À valider"

#: immersionlyceens/apps/immersion/models.py:44
msgid "Validated"
msgstr "Validé"

#: immersionlyceens/apps/immersion/models.py:45
msgid "Rejected"
msgstr "rejeté"

#: immersionlyceens/apps/immersion/models.py:66
#: immersionlyceens/apps/immersion/models.py:200
#: immersionlyceens/templates/core/hs_record_manager.html:49
#: immersionlyceens/templates/core/student_validation.html:64
#: immersionlyceens/templates/core/student_validation.html:91
#: immersionlyceens/templates/core/student_validation.html:118
#: immersionlyceens/templates/immersion/hs_record.html:67
#: immersionlyceens/templates/immersion/student_record.html:66
msgid "Birth date"
msgstr "Date de naissance"

#: immersionlyceens/apps/immersion/models.py:67
#: immersionlyceens/apps/immersion/models.py:199
#: immersionlyceens/templates/immersion/hs_record.html:38
#: immersionlyceens/templates/immersion/student_record.html:37
msgid "Civility"
msgstr "Civilité"

#: immersionlyceens/apps/immersion/models.py:69
#: immersionlyceens/apps/immersion/models.py:202
#: immersionlyceens/templates/core/hs_record_manager.html:54
#: immersionlyceens/templates/core/student_validation.html:65
#: immersionlyceens/templates/core/student_validation.html:92
#: immersionlyceens/templates/core/student_validation.html:119
#: immersionlyceens/templates/immersion/hs_record.html:91
#: immersionlyceens/templates/immersion/student_record.html:90
msgid "Level"
msgstr "Niveau"

#: immersionlyceens/apps/immersion/models.py:70
#: immersionlyceens/templates/core/hs_record_manager.html:59
#: immersionlyceens/templates/core/student_validation.html:66
#: immersionlyceens/templates/core/student_validation.html:93
#: immersionlyceens/templates/core/student_validation.html:120
msgid "Class name"
msgstr "Classe"

#: immersionlyceens/apps/immersion/models.py:73
#: immersionlyceens/templates/immersion/hs_record.html:106
msgid "Bachelor type"
msgstr "Type de baccalauréat"

#: immersionlyceens/apps/immersion/models.py:81
#: immersionlyceens/templates/immersion/hs_record.html:123
msgid "Technological bachelor mention"
msgstr "Mention du baccalauréat technologique"

#: immersionlyceens/apps/immersion/models.py:89
#: immersionlyceens/templates/immersion/hs_record.html:132
msgid "Professional bachelor mention"
msgstr "Mention du baccalauréat professionnel"

#: immersionlyceens/apps/immersion/models.py:92
#: immersionlyceens/templates/immersion/hs_record.html:142
msgid "Post bachelor level"
msgstr "Niveau d'étude post-bac"

#: immersionlyceens/apps/immersion/models.py:94
#: immersionlyceens/apps/immersion/models.py:204
#: immersionlyceens/templates/immersion/hs_record.html:149
#: immersionlyceens/templates/immersion/student_record.html:97
msgid "Origin bachelor type"
msgstr "Type de baccalauréat d'origine"

#: immersionlyceens/apps/immersion/models.py:97
#: immersionlyceens/apps/immersion/models.py:207
#: immersionlyceens/templates/immersion/hs_record.html:155
#: immersionlyceens/templates/immersion/student_record.html:103
msgid "Current diploma"
msgstr "Diplôme actuel"

#: immersionlyceens/apps/immersion/models.py:102
msgid "Allow students from my school to see my registrations"
msgstr "Inscription aux immersions visibles pour les autres lycéens"

#: immersionlyceens/apps/immersion/models.py:105
msgid "Allow students from my school to see my email address"
msgstr "Courriel visible pour les autres lycéens"

#: immersionlyceens/apps/immersion/models.py:108
#: immersionlyceens/apps/immersion/models.py:210
msgid "Number of allowed year registrations"
msgstr "Nombre d'inscriptions autorisées sur l'année"

#: immersionlyceens/apps/immersion/models.py:111
#: immersionlyceens/apps/immersion/models.py:213
msgid "Number of allowed registrations for second semester"
msgstr "Nombre d'inscriptions autorisées au semestre 2"

#: immersionlyceens/apps/immersion/models.py:114
#: immersionlyceens/apps/immersion/models.py:216
msgid "Number of allowed registrations for first semester"
msgstr "Nombre d'nscriptions autorisées au semestre 1"

#: immersionlyceens/apps/immersion/models.py:116
msgid "Validation"
msgstr "Validation"

#: immersionlyceens/apps/immersion/models.py:118
msgid "Duplicates list"
msgstr "Liste des doublons"

#: immersionlyceens/apps/immersion/models.py:121
#: immersionlyceens/apps/immersion/models.py:219
#, python-brace-format
msgid "Record for {0} {1}"
msgstr "Fiche de {0} {1}"

#: immersionlyceens/apps/immersion/models.py:173
msgid "Licence 1 (1st year above A level)"
msgstr "Licence 1"

#: immersionlyceens/apps/immersion/models.py:174
msgid "Licence 2 (2nd year above A level)"
msgstr "Licence 2"

#: immersionlyceens/apps/immersion/models.py:175
msgid "Licence 3 (3rd year above A level)"
msgstr "Licence 3"

#: immersionlyceens/apps/immersion/models.py:176
msgid "BTEC 1"
msgstr "DUT 1"

#: immersionlyceens/apps/immersion/models.py:177
msgid "BTEC 2"
msgstr "DUT 2"

#: immersionlyceens/apps/immersion/models.py:197
#: immersionlyceens/templates/immersion/student_record.html:83
msgid "Home institution"
msgstr "Etablissement d'origine"

#: immersionlyceens/apps/immersion/views.py:44
msgid "Sorry, you can't login right now."
msgstr "Désolé, vous ne pouvez pas vous connecter maintenant"

#: immersionlyceens/apps/immersion/views.py:56
msgid ""
"Sorry, the university year has not begun (or already over), you can't login "
"yet."
msgstr ""
"Désolé, l'année universitaire n'a pas encore commencé (ou déjà terminée), "
"vous ne pouvez pas vous connecter pour le moment."

#: immersionlyceens/apps/immersion/views.py:71
msgid "Your account hasn't been enabled yet."
msgstr "Votre compte n'est pas encore activé"

#: immersionlyceens/apps/immersion/views.py:84
msgid "Authentication error"
msgstr "Erreur d'identification"

#: immersionlyceens/apps/immersion/views.py:109
msgid "Sorry, you can't register right now."
msgstr "Désolé, vous ne pouvez pas vous inscrire maintenant."

#: immersionlyceens/apps/immersion/views.py:133
msgid "Group error"
msgstr "Erreur d'attribution de groupe"

#: immersionlyceens/apps/immersion/views.py:140
msgid ""
"Account created. Please look at your emails for the activation procedure."
msgstr ""
"Compte créé. Veuillez consulter vos courriels pour la procédure d'activation"

#: immersionlyceens/apps/immersion/views.py:167
msgid "Please use your establishment credentials."
msgstr "Merci de vous connecter avec vos identifiants Établissement"

#: immersionlyceens/apps/immersion/views.py:171
msgid "An email has been sent with the procedure to set a new password."
msgstr "Un courriel contenant la procédure a été envoyé à cette adresse."

#: immersionlyceens/apps/immersion/views.py:174
#: immersionlyceens/apps/immersion/views.py:294
msgid "No account found with this email address"
msgstr "Aucun compte n'a été trouvé avec cette adresse"

#: immersionlyceens/apps/immersion/views.py:176
#: immersionlyceens/apps/immersion/views.py:221
msgid "Error : please contact the SCUIO-IP"
msgstr "Erreur : merci de contacter l'équipe SCUIO-IP"

#: immersionlyceens/apps/immersion/views.py:193
#: immersionlyceens/apps/immersion/views.py:218
msgid "Password recovery : invalid data"
msgstr "Réinitialisation du mot de passe : clé invalide"

#: immersionlyceens/apps/immersion/views.py:204
msgid "Password successfully updated."
msgstr "Mot de passe mis à jour."

#: immersionlyceens/apps/immersion/views.py:252
msgid "Password successfully updated"
msgstr "Mot de passe mis à jour avec succès."

#: immersionlyceens/apps/immersion/views.py:275
msgid "Your account is now enabled. Thanks !"
msgstr "Votre compte est désormais activé. Merci !"

#: immersionlyceens/apps/immersion/views.py:277
msgid "Invalid activation data"
msgstr "Données d'activation invalides"

#: immersionlyceens/apps/immersion/views.py:280
msgid "Something went wrong"
msgstr "Erreur"

#: immersionlyceens/apps/immersion/views.py:297
msgid "This account has already been activated, please login."
msgstr "Ce compte a déjà été activé, veuillez vous connecter."

#: immersionlyceens/apps/immersion/views.py:301
msgid "The activation message have been resent."
msgstr "Le courriel d'activation a été renvoyé"

#: immersionlyceens/apps/immersion/views.py:336
#: immersionlyceens/apps/immersion/views.py:364
#: immersionlyceens/apps/immersion/views.py:448
#: immersionlyceens/apps/immersion/views.py:477
msgid "Invalid student id"
msgstr "#id invalide"

#: immersionlyceens/apps/immersion/views.py:380
msgid ""
"You have updated the email.<br>Warning : the new email is also the new login."
"<br>A new activation email has been sent."
msgstr ""
"Vous avez modifié le courriel.<br>Attention : cette nouvelle adresse sera "
"aussi le nouvel identifiant. <br>Une nouvelle procédure d'activation a a été "
"envoyée."

#: immersionlyceens/apps/immersion/views.py:398
msgid ""
"A record already exists with this identity, please contact the SCUIO-IP team."
msgstr "Une fiche existe déjà à ce nom, merci de contacter le SCUIO-IP"

#: immersionlyceens/apps/immersion/views.py:401
msgid "A record already exists with this identity, look at duplicate records."
msgstr ""
"Une fiche existe déjà à ce nom, merci de consulter la liste des doublons."

#: immersionlyceens/apps/immersion/views.py:406
msgid ""
"Thank you. Your record is awaiting validation from your high-school referent."
msgstr ""
"Merci. Votre fiche est en attente de validation par le référent du lycée."

#: immersionlyceens/apps/immersion/views.py:408
#: immersionlyceens/apps/immersion/views.py:506
msgid "Record successfully saved."
msgstr "Fiche enregistrée avec succès"

#: immersionlyceens/apps/immersion/views.py:492
msgid "You have updated the email.<br>A new activation email has been sent."
msgstr ""
"Vous avez modifié le courriel.<br>Une nouvelle procédure d'activation a été "
"envoyée."

#: immersionlyceens/libs/api/views.py:37 immersionlyceens/libs/api/views.py:51
msgid "Error : can't query LDAP server"
msgstr "Erreur : requête LDAP impossible"

#: immersionlyceens/libs/api/views.py:66
msgid "Error : no template id"
msgstr "Erreur : pas d'id de template"

#: immersionlyceens/libs/api/views.py:77 immersionlyceens/libs/api/views.py:114
#: immersionlyceens/libs/api/views.py:226
msgid "Error : a valid component must be selected"
msgstr "Erreur : une composante valide doit être sélectionnée"

#: immersionlyceens/libs/api/views.py:228
msgid "Error : a valid training must be selected"
msgstr "Erreur : une formation valide doit être sélectionné"

#: immersionlyceens/libs/api/views.py:254
msgid "Error : a valid campus must be selected"
msgstr "Erreur : un campus valide doit être sélectionné"

#: immersionlyceens/libs/api/views.py:274
#: immersionlyceens/libs/api/views.py:296
msgid "Error : a valid course must be selected"
msgstr "Erreur : un cours valide doit être sélectionné"

#: immersionlyceens/libs/api/views.py:301
msgid "Error : you can't delete this course"
msgstr "Erreur : vous ne pouvez pas supprimer ce cours"

#: immersionlyceens/libs/api/views.py:308
msgid "Course successfully deleted"
msgstr "Cours supprimé avec succès"

#: immersionlyceens/libs/api/views.py:310
msgid "Error : slots are linked to this course"
msgstr "Erreur : des créneaux sont liés à ce cours"

#: immersionlyceens/libs/api/views.py:323
#: immersionlyceens/libs/api/views.py:358
msgid "Error : a valid user must be passed"
msgstr "Erreur : une utilisateur valide doit être renseigné"

#: immersionlyceens/libs/api/views.py:410
msgid "To enter"
msgstr "A saisir"

#: immersionlyceens/libs/api/views.py:413
msgid "Entered"
msgstr "Saisi"

#: immersionlyceens/libs/api/views.py:416
msgid "Future slot"
msgstr "Créneau suivant"

#: immersionlyceens/libs/api/views.py:462
msgid "Error: A date is required"
msgstr "Erreur: Une date est requise"

#: immersionlyceens/libs/api/views.py:511
msgid "Error: No high school selected"
msgstr "Erreur : Aucun lycée sélectionné"

#: immersionlyceens/libs/api/views.py:513
msgid "Error: No action selected for AJAX request"
msgstr "Erreur: Aucune action selectionné pour cette requête AJAX"

#: immersionlyceens/libs/api/views.py:526
msgid "Error : a valid course is requested"
msgstr "Erreur : un cours valide est requis"

#: immersionlyceens/libs/api/views.py:670
msgid "Account deleted"
msgstr "Compte supprimé"

#: immersionlyceens/libs/api/views.py:673
#: immersionlyceens/libs/api/views.py:675
#: immersionlyceens/libs/api/views.py:703
msgid "User not found"
msgstr "Utilisateur non trouvé"

#: immersionlyceens/libs/api/views.py:691
msgid "Invalid parameters"
msgstr "Paramêtres invalides"

#: immersionlyceens/libs/api/views.py:701
msgid "Immersion cancelled"
msgstr "Immersion annulée"

#: immersionlyceens/libs/api/views.py:705
msgid "Invalid cancellation reason #id"
msgstr "#Id de motif d'annulation invalide"

#: immersionlyceens/libs/api/views.py:720
msgid "Error : missing user id"
msgstr "Erreur : id utilisateur absent"

#: immersionlyceens/libs/api/views.py:723
msgid "Error : invalid user id"
msgstr "Erreur : id utilisateur invalide"

#: immersionlyceens/libs/api/views.py:789
msgid "Error : invalid user or immersion id"
msgstr "Erreur : id utilisateur ou immersion invalide"

#: immersionlyceens/libs/mails/variables_parser.py:94
msgid "Unknown home institution"
msgstr "Etablissement d'origine inconnu"

#: immersionlyceens/settings/base.py:378
msgid "Immersion Admin Page"
msgstr "Immersion - Interface d'administration"

#: immersionlyceens/settings/base.py:379
msgid "Welcome to immersion administration page"
msgstr ""
"Bienvenue sur la page d'administration de l'application Immersion Lycéens"

#: immersionlyceens/templates/404.html:6
msgid "Page not found"
msgstr "Page non trouvée"

#: immersionlyceens/templates/500.html:6
msgid "Error"
msgstr "Erreur"

#: immersionlyceens/templates/accompanying.html:4
#: immersionlyceens/templates/accompanying.html:10
msgid "Accompanying"
msgstr "Accompagnement"

#: immersionlyceens/templates/accompanying.html:10
#: immersionlyceens/templates/home.html:4
#: immersionlyceens/templates/home.html:10
#: immersionlyceens/templates/offer.html:10
#: immersionlyceens/templates/offer_subdomains.html:23
#: immersionlyceens/templates/procedure.html:22
msgid "Homepage"
msgstr "Accueil"

#: immersionlyceens/templates/accompanying.html:36
msgid "No documents available"
msgstr "Aucun document disponible"

#: immersionlyceens/templates/admin/core/accompanyingdocument/delete_confirmation.html:3
msgid "Warning the document will be removed from public interface"
msgstr "Attention ce document va être supprimé de la partie publique"

#: immersionlyceens/templates/admin/core/accompanyingdocument/delete_selected_confirmation.html:3
msgid "Warning document(s) will be removed from public interface"
msgstr ""
"Attention les documents sélectionnés vont être supprimés de la partie "
"publique"

#: immersionlyceens/templates/admin/core/holiday/change_list.html:10
msgid "Import holidays"
msgstr "Import des jours fériés"

#: immersionlyceens/templates/admin/core/modals/modal_information_text_docs.html:5
msgid "Available documents for this content"
msgstr "Documents disponibles pour ce contenu"

#: immersionlyceens/templates/admin/core/modals/modal_information_text_docs.html:9
msgid "Document name"
msgstr "Nom du document"

#: immersionlyceens/templates/admin/core/modals/modal_information_text_docs.html:10
msgid "Document url"
msgstr "Url du document"

#: immersionlyceens/templates/admin/core/modals/modal_template_vars.html:2
msgid "Available vars for this message"
msgstr "Variables disponibles pour ce message"

#: immersionlyceens/templates/core/course.html:12
#: immersionlyceens/templates/core/course.html:25
msgid "Duplicate a course"
msgstr "Dupliquer un cours"

#: immersionlyceens/templates/core/course.html:14
#: immersionlyceens/templates/core/course.html:27
msgid "Update a course"
msgstr "Modifier un cours"

#: immersionlyceens/templates/core/course.html:16
#: immersionlyceens/templates/core/courses_list.html:32
#: immersionlyceens/templates/fragments/main_menu.html:24
msgid "New course"
msgstr "Nouveau cours"

#: immersionlyceens/templates/core/course.html:29
msgid "Create a new course"
msgstr "Créer un cours"

#: immersionlyceens/templates/core/course.html:63
#: immersionlyceens/templates/slots/list_slots.html:72
msgid "Course label"
msgstr "Libellé de cours"

#: immersionlyceens/templates/core/course.html:96
msgid "Search"
msgstr "Rechercher"

#: immersionlyceens/templates/core/course.html:97
msgid "Lastname ..."
msgstr "Nom usuel ..."

#: immersionlyceens/templates/core/course.html:99
msgid "Add"
msgstr "Ajouter"

#: immersionlyceens/templates/core/course.html:109
#: immersionlyceens/templates/immersion/my_immersions.html:235
#: immersionlyceens/templates/slots/add_slot__controls.html:5
msgid "Cancel"
msgstr "Annuler"

#: immersionlyceens/templates/core/course.html:110
#: immersionlyceens/templates/slots/add_slot__controls.html:14
msgid "Save"
msgstr "Enregistrer"

#: immersionlyceens/templates/core/course.html:111
#: immersionlyceens/templates/slots/add_slot__controls.html:16
msgid "Save and duplicate"
msgstr "Enregistrer et dupliquer"

#: immersionlyceens/templates/core/course.html:112
msgid "Save and add new"
msgstr "Enregistrer et ajouter un nouveau"

#: immersionlyceens/templates/core/course.html:266
msgid "Select a person"
msgstr "Sélectionnez une personne"

#: immersionlyceens/templates/core/courses_list.html:18
#: immersionlyceens/templates/core/courses_list.html:26
#: immersionlyceens/templates/fragments/main_menu.html:23
msgid "Courses list"
msgstr "Liste des cours"

#: immersionlyceens/templates/core/courses_list.html:37
msgid "Select a component"
msgstr "Sélectionnez une composante"

#: immersionlyceens/templates/core/courses_list.html:51
msgid "Managed by"
msgstr "Gérée par"

#: immersionlyceens/templates/core/courses_list.html:54
#: immersionlyceens/templates/core/mycourses.html:40
msgid "Published slots"
msgstr "Créneaux publiés"

#: immersionlyceens/templates/core/courses_list.html:55
#: immersionlyceens/templates/core/mycourses.html:41
#: immersionlyceens/templates/core/myslots.html:55
#: immersionlyceens/templates/modals/modal_public_slots.html:24
msgid "Registered students"
msgstr "Nb inscrits"

#: immersionlyceens/templates/core/courses_list.html:56
msgid "Alerts"
msgstr "Nb alertes"

#: immersionlyceens/templates/core/courses_list.html:86
msgid "Do you really want to delete this course ?"
msgstr "Voulez-vous vraiment supprimer ce cours ?"

#: immersionlyceens/templates/core/courses_list.html:132
#: immersionlyceens/templates/core/mycourses.html:67
#: immersionlyceens/templates/core/myslots.html:89
#: immersionlyceens/templates/core/student_validation.html:184
#: immersionlyceens/templates/core/student_validation.html:237
#: immersionlyceens/templates/core/student_validation.html:285
#: immersionlyceens/templates/immersion/my_immersions.html:186
#: immersionlyceens/templates/immersion/my_immersions.html:262
#: immersionlyceens/templates/immersion/my_immersions.html:335
#: immersionlyceens/templates/procedure.html:79
msgid "All"
msgstr "Tous"

#: immersionlyceens/templates/core/hs_record_manager.html:21
#: immersionlyceens/templates/core/myslots.html:21
#: immersionlyceens/templates/core/student_validation.html:21
#: immersionlyceens/templates/fragments/main_menu.html:46
msgid "My slots"
msgstr "Mes créneaux"

#: immersionlyceens/templates/core/hs_record_manager.html:29
msgid "Highschool student"
msgstr "Lycéen"

#: immersionlyceens/templates/core/hs_record_manager.html:36
#: immersionlyceens/templates/core/my_high_school.html:182
#: immersionlyceens/templates/core/student_validation.html:62
#: immersionlyceens/templates/core/student_validation.html:89
#: immersionlyceens/templates/core/student_validation.html:116
#: immersionlyceens/templates/immersion/registration.html:28
msgid "First name"
msgstr "Prénom"

#: immersionlyceens/templates/core/hs_record_manager.html:42
#: immersionlyceens/templates/core/my_high_school.html:183
#: immersionlyceens/templates/core/student_validation.html:63
#: immersionlyceens/templates/core/student_validation.html:90
#: immersionlyceens/templates/core/student_validation.html:117
#: immersionlyceens/templates/immersion/registration.html:19
msgid "Last name"
msgstr "Nom"

#: immersionlyceens/templates/core/hs_record_manager.html:63
#: immersionlyceens/templates/core/my_high_school.html:228
#: immersionlyceens/templates/slots/add_slot__controls.html:8
msgid "Modify"
msgstr "Modifier"

#: immersionlyceens/templates/core/my_high_school.html:18
#: immersionlyceens/templates/fragments/main_menu.html:76
msgid "My high school"
msgstr "Mon lycée"

#: immersionlyceens/templates/core/my_high_school.html:24
msgid "High school modified"
msgstr "Lycée modifié"

#: immersionlyceens/templates/core/my_high_school.html:32
msgid "General information"
msgstr "Informations générales"

#: immersionlyceens/templates/core/my_high_school.html:156
msgid "Head teacher"
msgstr "Chef d'établissement"

#: immersionlyceens/templates/core/my_high_school.html:176
msgid "Highschool managers"
msgstr "Référents Lycée"

#: immersionlyceens/templates/core/my_high_school.html:202
msgid "Convention"
msgstr "Convention"

#: immersionlyceens/templates/core/mycourses.html:18
#: immersionlyceens/templates/fragments/main_menu.html:45
msgid "My courses"
msgstr "Mes cours"

#: immersionlyceens/templates/core/mycourses.html:29
#: immersionlyceens/templates/core/myslots.html:40
msgid "Reset filters"
msgstr "Réinitialiser les filtres"

#: immersionlyceens/templates/core/myslots.html:37
msgid "Include past slots with attendances"
msgstr "Inclure les créneaux passés avec émargements"

#: immersionlyceens/templates/core/myslots.html:49
msgid "Comp."
msgstr "Comp."

#: immersionlyceens/templates/core/myslots.html:52
#: immersionlyceens/templates/modals/modal_public_slots.html:20
msgid "Schedules"
msgstr "Horaires"

#: immersionlyceens/templates/core/myslots.html:53
msgid "Location"
msgstr "Lieu"

#: immersionlyceens/templates/core/myslots.html:56
msgid "Attendance"
msgstr "Emargements"

#: immersionlyceens/templates/core/myslots.html:154
msgid "Enter attendances"
msgstr "Saisir des emargements"

#: immersionlyceens/templates/core/myslots.html:159
msgid "View attendances"
msgstr "Voir les emargements"

#: immersionlyceens/templates/core/student_validation.html:28
msgid "Student validation"
msgstr "Validation de lycéens"

#: immersionlyceens/templates/core/student_validation.html:32
msgid "An error occured. The validation or rejection failed."
msgstr "Erreur lors de la validation ou de rejet du lycéen"

#: immersionlyceens/templates/core/student_validation.html:35
msgid "Student validated"
msgstr "Lycéen validé"

#: immersionlyceens/templates/core/student_validation.html:38
msgid "Student rejected"
msgstr "Lycéen refusé"

#: immersionlyceens/templates/core/student_validation.html:43
msgid "Select an high school"
msgstr "Sélectionnez un lycée"

#: immersionlyceens/templates/core/student_validation.html:57
msgid "Student to validate"
msgstr "Lycéens à valider"

#: immersionlyceens/templates/core/student_validation.html:84
msgid "Validated student"
msgstr "Lycéens validés"

#: immersionlyceens/templates/core/student_validation.html:111
msgid "Rejected student"
msgstr "Lycéens rejetés"

#: immersionlyceens/templates/core/student_validation.html:217
#: immersionlyceens/templates/core/student_validation.html:317
msgid "Validate"
msgstr "Valider"

#: immersionlyceens/templates/core/student_validation.html:219
#: immersionlyceens/templates/core/student_validation.html:269
msgid "Reject"
msgstr "Rejeter"

#: immersionlyceens/templates/core/student_validation.html:396
msgid "Did you really want to validate this high school student?"
msgstr "Voulez-vous vraiment valider ce•tte lycéen•ne ?"

#: immersionlyceens/templates/core/student_validation.html:449
msgid "Did you really want to reject this high school student?"
msgstr "Voulez-vous vraiment rejeter ce•tte lycéen•ne ?"

#: immersionlyceens/templates/fragments/main_footer.html:7
#: immersionlyceens/templates/modals/modal_legal.html:7
msgid "Privacy & terms"
msgstr "Confidentialité & modalités"

#: immersionlyceens/templates/fragments/main_footer.html:8
#: immersionlyceens/templates/modals/modal_credits.html:7
msgid "Credits"
msgstr "Crédits"

#: immersionlyceens/templates/fragments/main_menu.html:33
msgid "Slots list"
msgstr "Liste des créneaux"

#: immersionlyceens/templates/fragments/main_menu.html:42
#: immersionlyceens/templates/fragments/main_menu.html:55
msgid "Consult"
msgstr "Consulter"

#: immersionlyceens/templates/fragments/main_menu.html:59
#: immersionlyceens/templates/fragments/main_menu.html:61
msgid "My record"
msgstr "Ma fiche"

#: immersionlyceens/templates/fragments/main_menu.html:63
#: immersionlyceens/templates/immersion/my_immersions.html:18
#: immersionlyceens/templates/immersion/my_immersions.html:21
msgid "My immersions"
msgstr "Mes immersions"

#: immersionlyceens/templates/fragments/main_menu.html:77
#: immersionlyceens/templates/fragments/main_menu.html:79
msgid "Validate my students"
msgstr "Valider mes fiches Lycéens"

#: immersionlyceens/templates/fragments/main_menu.html:87
msgid "Administration"
msgstr "Administration"

#: immersionlyceens/templates/fragments/main_menu.html:104
msgid "Profile"
msgstr "Profil"

#: immersionlyceens/templates/fragments/main_menu.html:105
msgid "Admin"
msgstr "Admin"

#: immersionlyceens/templates/fragments/main_menu.html:111
msgid "Change password"
msgstr "Changer le mot de passe"

#: immersionlyceens/templates/fragments/main_menu.html:117
msgid "Logout"
msgstr "Déconnexion"

#: immersionlyceens/templates/fragments/main_menu.html:122
msgid "Sign in"
msgstr "Connexion"

#: immersionlyceens/templates/fragments/main_menu.html:126
msgid "You are"
msgstr "Vous êtes"

#: immersionlyceens/templates/fragments/main_menu.html:127
msgid "University member"
msgstr "Membre de l'université"

#: immersionlyceens/templates/fragments/main_menu.html:128
msgid "Highschool manager"
msgstr "Référent Lycée"

#: immersionlyceens/templates/fragments/main_menu.html:129
msgid "Highschool member"
msgstr "Lycéen"

#: immersionlyceens/templates/home.html:23
msgid "Tweeter feed"
msgstr "Fil tweeter"

#: immersionlyceens/templates/home.html:33
#: immersionlyceens/templates/procedure.html:16
#: immersionlyceens/templates/procedure.html:22
msgid "Procedure"
msgstr "Procédure"

#: immersionlyceens/templates/home.html:36
#: immersionlyceens/templates/offer.html:4
#: immersionlyceens/templates/offer.html:10
#: immersionlyceens/templates/offer_subdomains.html:17
#: immersionlyceens/templates/offer_subdomains.html:23
msgid "Offer"
msgstr "Offre"

#: immersionlyceens/templates/home.html:39
msgid "Accompaniment"
msgstr "Accompagnement"

#: immersionlyceens/templates/immersion/change_password.html:10
#: immersionlyceens/templates/immersion/home.html:6
#: immersionlyceens/templates/immersion/login.html:6
#: immersionlyceens/templates/immersion/nologin.html:6
#: immersionlyceens/templates/immersion/recovery.html:6
#: immersionlyceens/templates/immersion/resend_activation.html:6
#: immersionlyceens/templates/immersion/reset_password.html:6
msgid "Welcome on Immersion Lycéens"
msgstr "Bienvenue sur la plateforme Immersion Lycéens"

#: immersionlyceens/templates/immersion/change_password.html:17
msgid "Password change"
msgstr "Changement de mot de passe"

#: immersionlyceens/templates/immersion/change_password.html:23
msgid "Old password"
msgstr "Ancien mot de passe"

#: immersionlyceens/templates/immersion/change_password.html:45
#: immersionlyceens/templates/immersion/registration.html:64
#: immersionlyceens/templates/immersion/reset_password.html:28
msgid "Password (confirmation)"
msgstr "Mot de passe (confirmation)"

#: immersionlyceens/templates/immersion/change_password.html:56
#: immersionlyceens/templates/immersion/hs_record.html:209
#: immersionlyceens/templates/immersion/registration.html:74
#: immersionlyceens/templates/immersion/reset_password.html:36
#: immersionlyceens/templates/immersion/student_record.html:144
msgid "Submit"
msgstr "Valider"

#: immersionlyceens/templates/immersion/home.html:13
msgid "Home"
msgstr "Accueil"

#: immersionlyceens/templates/immersion/hs_record.html:15
#: immersionlyceens/templates/immersion/hs_record.html:18
#: immersionlyceens/templates/immersion/student_record.html:15
#: immersionlyceens/templates/immersion/student_record.html:18
msgid "Student record"
msgstr "Fiche Lycéen"

#: immersionlyceens/templates/immersion/hs_record.html:33
#: immersionlyceens/templates/immersion/student_record.html:32
msgid "Please fill this form to complete the personal record"
msgstr "Merci de remplir le formulaire suivant pour compléter la fiche"

#: immersionlyceens/templates/immersion/hs_record.html:45
#: immersionlyceens/templates/immersion/student_record.html:44
msgid "Lastname"
msgstr "Nom usuel"

#: immersionlyceens/templates/immersion/hs_record.html:52
#: immersionlyceens/templates/immersion/student_record.html:51
msgid "Firstname"
msgstr "Prénom"

#: immersionlyceens/templates/immersion/hs_record.html:79
#: immersionlyceens/templates/immersion/student_record.html:78
msgid "Level of studies"
msgstr "Niveau d'études"

#: immersionlyceens/templates/immersion/hs_record.html:84
msgid "High-School"
msgstr "Lycée"

#: immersionlyceens/templates/immersion/hs_record.html:98
msgctxt "record"
msgid "Class name"
msgstr "Nom / numéro de la classe"

#: immersionlyceens/templates/immersion/hs_record.html:114
msgid "General bachelor teachings"
msgstr "Enseignements de spécialité"

#: immersionlyceens/templates/immersion/hs_record.html:162
msgid "Make the current immersion registrations visible ?"
msgstr ""
"Rendre visibles les inscriptions aux immersions aux lycéens du même lycée "
"(s'ils sont inscrits aux mêmes immersions)"

#: immersionlyceens/templates/immersion/hs_record.html:165
msgid "Make the email visible ?"
msgstr ""
"Rendre visible le courriel aux lycéens du même lycée (s'ils sont inscrits "
"aux mêmes immersions)"

#: immersionlyceens/templates/immersion/hs_record.html:175
#: immersionlyceens/templates/immersion/student_record.html:110
msgid "Annually allowed registrations"
msgstr "Inscriptions autorisées sur l'année"

#: immersionlyceens/templates/immersion/hs_record.html:186
#: immersionlyceens/templates/immersion/student_record.html:121
msgid "Allowed registrations for first semester"
msgstr "Inscriptions autorisées au semestre 1"

#: immersionlyceens/templates/immersion/hs_record.html:196
#: immersionlyceens/templates/immersion/student_record.html:131
msgid "Allowed registrations for second semester"
msgstr "Inscriptions autorisées au semestre 2"

#: immersionlyceens/templates/immersion/hs_record.html:213
#: immersionlyceens/templates/immersion/student_record.html:148
msgid "Delete this account"
msgstr "Supprimer ce compte"

#: immersionlyceens/templates/immersion/login.html:13
msgid "Authentication"
msgstr "Identification"

#: immersionlyceens/templates/immersion/login.html:38
msgid "Connection"
msgstr "Se connecter"

#: immersionlyceens/templates/immersion/login.html:41
#: immersionlyceens/templates/immersion/nologin.html:35
#: immersionlyceens/templates/immersion/recovery.html:29
#: immersionlyceens/templates/immersion/registration.html:77
#: immersionlyceens/templates/immersion/resend_activation.html:29
msgid "Back"
msgstr "Retour"

#: immersionlyceens/templates/immersion/login.html:49
msgid "Not registered yet ?"
msgstr "Pas encore inscrit ?"

#: immersionlyceens/templates/immersion/login.html:50
msgid "I have not received the activation email"
msgstr "Je n'ai pas reçu le courriel d'activation"

#: immersionlyceens/templates/immersion/login.html:55
msgid "Forgot your credentials ?"
msgstr "Mot de passe oublié ?"

#: immersionlyceens/templates/immersion/my_immersions.html:31
msgid "Immersions to come"
msgstr "Immersions à venir"

#: immersionlyceens/templates/immersion/my_immersions.html:43
#: immersionlyceens/templates/immersion/my_immersions.html:86
#: immersionlyceens/templates/immersion/my_immersions.html:129
#: immersionlyceens/templates/modals/modal_public_slots.html:18
msgid "Type"
msgstr "Type"

#: immersionlyceens/templates/immersion/my_immersions.html:47
#: immersionlyceens/templates/immersion/my_immersions.html:90
#: immersionlyceens/templates/immersion/my_immersions.html:133
msgid "Date and time"
msgstr "Date et heure"

#: immersionlyceens/templates/immersion/my_immersions.html:49
msgid "Additional info"
msgstr "Infos complémentaires"

#: immersionlyceens/templates/immersion/my_immersions.html:75
msgid "Past immersions"
msgstr "Immersions passées"

#: immersionlyceens/templates/immersion/my_immersions.html:118
msgid "Cancelled immersions"
msgstr "Immersions annulées"

#: immersionlyceens/templates/immersion/my_immersions.html:230
msgid "Other registrants"
msgstr "Autres lycéens de mon lycée inscrits à ce créneau"

#: immersionlyceens/templates/immersion/my_immersions.html:308
msgid "Attestation download"
msgstr "Télécharger l'attestation"

#: immersionlyceens/templates/immersion/nologin.html:14
msgid "University year dates"
msgstr "Dates clés de l'année universitaire"

#: immersionlyceens/templates/immersion/nologin.html:28
msgid "Registration start date"
msgstr "Date de début des inscriptions à la plateforme"

#: immersionlyceens/templates/immersion/recovery.html:13
#: immersionlyceens/templates/immersion/reset_password.html:13
msgid "Password reset"
msgstr "Réinitialisation du mot de passe"

#: immersionlyceens/templates/immersion/recovery.html:19
#: immersionlyceens/templates/immersion/resend_activation.html:19
msgid "My email address"
msgstr "Mon courriel"

#: immersionlyceens/templates/immersion/recovery.html:26
msgid "Send me instructions !"
msgstr "Envoyer les instructions"

#: immersionlyceens/templates/immersion/registration.html:6
msgid "Immersion Lycéens - New account"
msgstr "Immersion Lycéens - Nouveau compte"

#: immersionlyceens/templates/immersion/registration.html:13
msgid "Please fill this form to create your account"
msgstr "Veuillez compléter le formulaire suivant pour créer votre compte"

#: immersionlyceens/templates/immersion/registration.html:46
msgid "Email (confirmation)"
msgstr "Courriel (confirmation)"

#: immersionlyceens/templates/immersion/resend_activation.html:13
msgid "Resend an activation email"
msgstr "Renvoyer le mail d'activation"

#: immersionlyceens/templates/immersion/resend_activation.html:26
msgid "Resend"
msgstr "Renvoyer"

#: immersionlyceens/templates/modals/modal_cancel_immersion.html:7
msgid "Cancel an immersion registration"
msgstr "Annuler une inscription à une immersion"

#: immersionlyceens/templates/modals/modal_cancel_immersion.html:8
#: immersionlyceens/templates/modals/modal_credits.html:8
#: immersionlyceens/templates/modals/modal_credits.html:23
#: immersionlyceens/templates/modals/modal_legal.html:8
#: immersionlyceens/templates/modals/modal_legal.html:23
#: immersionlyceens/templates/modals/modal_nuke.html:8
#: immersionlyceens/templates/modals/modal_other_students.html:8
#: immersionlyceens/templates/modals/modal_other_students.html:33
#: immersionlyceens/templates/modals/modal_public_slots.html:8
#: immersionlyceens/templates/modals/modal_public_slots.html:47
msgid "Close"
msgstr "Fermer"

#: immersionlyceens/templates/modals/modal_cancel_immersion.html:15
msgid "Please select a reason for this registration cancellation"
msgstr "Veuillez sélectionner le motif d'annulation"

#: immersionlyceens/templates/modals/modal_cancel_immersion.html:27
msgid "I confirm the cancellation"
msgstr "Je confirme l'annulation"

#: immersionlyceens/templates/modals/modal_nuke.html:7
msgid "Account deletion"
msgstr "Suppression du compte"

#: immersionlyceens/templates/modals/modal_nuke.html:15
msgid "Are you sure you want to completely delete this account ?"
msgstr "Êtes-vous sûr(e) de vouloir supprimer complètement ce compte ?"

#: immersionlyceens/templates/modals/modal_nuke.html:18
msgid ""
"Please note this action is irreversible and all data will be definitely lost"
msgstr ""
"Attention cette action est irréversible et toutes les données seront perdues."

#: immersionlyceens/templates/modals/modal_nuke.html:20
#, python-format
msgid ""
"The student (%(first_name)s %(last_name)s - %(birth_date)s) has these "
"current registrations :"
msgstr ""
"Ce compte (%(first_name)s %(last_name)s - %(birth_date)s) a des "
"inscriptions :"

#: immersionlyceens/templates/modals/modal_nuke.html:25
msgid "Passed registrations"
msgstr "Nombre d'inscriptions qui ont déjà eu lieu"

#: immersionlyceens/templates/modals/modal_nuke.html:30
msgid "Future registrations"
msgstr "Nombre d'inscriptions qui n'ont pas encore eu lieu"

#: immersionlyceens/templates/modals/modal_nuke.html:36
msgid "Send an email confirmation to the student"
msgstr "Envoi d'un mail de confirmation"

#: immersionlyceens/templates/modals/modal_nuke.html:43
msgid "I confirm the deletion"
msgstr "Je confirme la suppression"

#: immersionlyceens/templates/modals/modal_other_students.html:7
msgid "Other registrants from the same school"
msgstr "Autres inscrits du même lycée"

#: immersionlyceens/templates/modals/modal_other_students.html:18
#: immersionlyceens/templates/procedure.html:52
msgid "Name"
msgstr "Nom"

#: immersionlyceens/templates/modals/modal_public_slots.html:25
msgid "Additional info."
msgstr "Infos complémentaires"

#: immersionlyceens/templates/offer.html:31
msgid "No offer available"
msgstr "Pas d'offre disponible"

#: immersionlyceens/templates/offer_subdomains.html:26
msgid "Close all"
msgstr "Tout réduire"

#: immersionlyceens/templates/offer_subdomains.html:54
msgid "Notify me when a place is available"
msgstr "M'avertir quand une place est disponible"

#: immersionlyceens/templates/offer_subdomains.html:71
msgid "Available places"
msgstr "Places restantes"

#: immersionlyceens/templates/offer_subdomains.html:73
msgid "Full"
msgstr "Complet"

#: immersionlyceens/templates/offer_subdomains.html:80
msgid "Show map url"
msgstr "Voir l'adresse de la carte"

#: immersionlyceens/templates/offer_subdomains.html:84
msgid "Teacher(s)"
msgstr "Enseignant(s)"

#: immersionlyceens/templates/offer_subdomains.html:112
msgid "No training available for the selected domain"
msgstr "Pas de formation pour le domaine selectionné"

#: immersionlyceens/templates/offer_subdomains.html:113
msgid "Click here to return to offer selection"
msgstr "Cliquez ici pour revenir sur la selection de l'offre"

#: immersionlyceens/templates/procedure.html:42
msgid "Search Highschool"
msgstr "Rechercher un lycée"

#: immersionlyceens/templates/slots/add_slot.html:22
msgid "modify slot"
msgstr "Modifier le créneau"

#: immersionlyceens/templates/slots/add_slot.html:24
msgid "duplicate slot"
msgstr "Dupliquer un créneau"

#: immersionlyceens/templates/slots/add_slot.html:27
msgid "Add a new slot"
msgstr "Ajouter un nouveau créneau"

#: immersionlyceens/templates/slots/add_slot.html:42
#: immersionlyceens/templates/slots/add_slot.html:58
#: immersionlyceens/templates/slots/add_slot.html:393
#: immersionlyceens/templates/slots/add_slot.html:433
#: immersionlyceens/templates/slots/add_slot.html:462
msgid "Choose a value"
msgstr "Choisissez une valeur"

#: immersionlyceens/templates/slots/add_slot.html:207
msgid "You have to select one or more teachers"
msgstr "Vous devez selectionner un ou plusieurs enseignants"

#: immersionlyceens/templates/slots/add_slot.html:300
msgid ""
"This course is unpublished. By creating this slot the associate course is "
"going to be published. Do you want to continue?"
msgstr ""
"Ce cours n'est pas publié. En publiant ce créneau, le cours associé sera "
"publié. Voulez-vous continuer ?"

#: immersionlyceens/templates/slots/add_slot.html:324
msgid ""
"This date is inside a vacation or a haliday. Are you sure that you want a "
"slot with this date ?"
msgstr ""
"Cette date se situe pendant une période de vacances et/ou est un jour férié. "
"Êtes-vous sûr(e) de vouloir utiliser cette date pour ce créneau ?"

#: immersionlyceens/templates/slots/add_slot.html:529
msgid "Did you really want to cancel this modification?"
msgstr "Voulez-vous vraiment annuler la modification ?"

#: immersionlyceens/templates/slots/add_slot.html:531
msgid "Did you really want to cancel this duplication?"
msgstr "Voulez-vous vraiment annuler la duplication ?"

#: immersionlyceens/templates/slots/add_slot.html:534
msgid "Did you really want to cancel this creation?"
msgstr "Voulez-vous vraiment annuler la création ?"

#: immersionlyceens/templates/slots/add_slot__controls.html:10
msgid "Modify and duplicate"
msgstr "Modifier et dupliquer"

#: immersionlyceens/templates/slots/add_slot__controls.html:12
msgid "Modify and add"
msgstr "Modifier et ajouter"

#: immersionlyceens/templates/slots/add_slot__controls.html:18
msgid "Save and add"
msgstr "Enregistrer et ajouter un nouveau"

#: immersionlyceens/templates/slots/list_components.html:9
msgid "My authorized components"
msgstr "Mes composantes autorisées"

#: immersionlyceens/templates/slots/list_slots.html:29
msgid "New slot"
msgstr "Nouveau créneau"

#: immersionlyceens/templates/slots/list_slots.html:73
msgid "Managed By"
msgstr "Géré par"

#: immersionlyceens/templates/slots/list_slots.html:76
msgid "Schedule"
msgstr "Horaire"

#: immersionlyceens/templates/slots/list_slots.html:80
msgid "# of registration"
msgstr "Nombre d'inscrits"

#: immersionlyceens/templates/slots/list_slots.html:81
msgid "Info."
msgstr "Info."

#: immersionlyceens/templates/slots/list_slots.html:82
msgid "Control"
msgstr "Contrôle"

#: immersionlyceens/templates/slots/list_slots.html:405
msgid "Do you really want to delete this slot ?"
msgstr "Voulez-vous vraiment supprimer ce créneau ?"

#: immersionlyceens/templates/slots/list_slots.html:409
#: immersionlyceens/templates/slots/list_slots.html:413
<<<<<<< HEAD
msgid "The slot have been successfully deleted"
msgstr "Le créneau a été supprimé avec succès"

#: immersionlyceens/views.py:180
msgid "Calendar not initialized"
msgstr "Calendrier non initialisé"

#~ msgid "Training choice"
#~ msgstr "Choix de la formation"

#~ msgid "Consult slots"
#~ msgstr "Consulter les créneaux"
=======
msgid "The slot has been successfully deleted"
msgstr "Le créneau a été supprimé avec succès"
>>>>>>> 4c670c1e
<|MERGE_RESOLUTION|>--- conflicted
+++ resolved
@@ -2673,8 +2673,7 @@
 
 #: immersionlyceens/templates/slots/list_slots.html:409
 #: immersionlyceens/templates/slots/list_slots.html:413
-<<<<<<< HEAD
-msgid "The slot have been successfully deleted"
+msgid "The slot has been successfully deleted"
 msgstr "Le créneau a été supprimé avec succès"
 
 #: immersionlyceens/views.py:180
@@ -2685,8 +2684,4 @@
 #~ msgstr "Choix de la formation"
 
 #~ msgid "Consult slots"
-#~ msgstr "Consulter les créneaux"
-=======
-msgid "The slot has been successfully deleted"
-msgstr "Le créneau a été supprimé avec succès"
->>>>>>> 4c670c1e
+#~ msgstr "Consulter les créneaux"
--- conflicted
+++ resolved
@@ -5003,11 +5003,6 @@
 msgid "Calendar not initialized"
 msgstr "Calendrier non initialisé"
 
-<<<<<<< HEAD
-#~ msgid "Error : a valid user is required"
-#~ msgstr "Erreur : une utilisateur valide doit être renseigné"
-=======
 #: templates/hijack/notification.html:18
 msgid "release"
-msgstr "libérer-délivrer"
->>>>>>> 0cfec56e
+msgstr "libérer-délivrer"
# SOME DESCRIPTIVE TITLE.
# Copyright (C) YEAR THE PACKAGE'S COPYRIGHT HOLDER
# This file is distributed under the same license as the PACKAGE package.
# FIRST AUTHOR <EMAIL@ADDRESS>, YEAR.
#
#, fuzzy
msgid ""
msgstr ""
"Project-Id-Version: PACKAGE VERSION\n"
"Report-Msgid-Bugs-To: \n"
"POT-Creation-Date: 2024-10-03 14:16+0200\n"
"PO-Revision-Date: YEAR-MO-DA HO:MI+ZONE\n"
"Last-Translator: FULL NAME <EMAIL@ADDRESS>\n"
"Language-Team: LANGUAGE <LL@li.org>\n"
"Language: \n"
"MIME-Version: 1.0\n"
"Content-Type: text/plain; charset=UTF-8\n"
"Content-Transfer-Encoding: 8bit\n"
"Plural-Forms: nplurals=2; plural=(n > 1);\n"

#: immersionlyceens/apps/api/apps.py:7
msgid "Immersup API"
msgstr "API ImmerSup"

#: immersionlyceens/apps/api/permissions.py:20
#: immersionlyceens/apps/api/permissions.py:30
#: immersionlyceens/apps/api/permissions.py:40
#: immersionlyceens/apps/api/permissions.py:50
#: immersionlyceens/apps/api/permissions.py:60
#: immersionlyceens/apps/api/permissions.py:70
#: immersionlyceens/apps/api/permissions.py:80
#: immersionlyceens/apps/api/permissions.py:90
#: immersionlyceens/apps/api/permissions.py:100
#: immersionlyceens/apps/api/permissions.py:137
msgid "You're not allowed to access this ressource"
msgstr "Vous n'êtes pas autorisé(e) à accéder à cette ressource"

#: immersionlyceens/apps/api/tests/test_api.py:1143
#: immersionlyceens/apps/api/tests/test_api.py:1273
#: immersionlyceens/apps/api/tests/test_api.py:1553
#: immersionlyceens/apps/api/views.py:2405
#: immersionlyceens/apps/api/views.py:2635
#: immersionlyceens/apps/api/views.py:2851
#: immersionlyceens/apps/api/views.py:3167
#: immersionlyceens/apps/api/views.py:3323
#: immersionlyceens/apps/api/views.py:3455
msgid "establishment"
msgstr "établissement"

#: immersionlyceens/apps/api/tests/test_api.py:1144
#: immersionlyceens/apps/api/tests/test_api.py:1206
#: immersionlyceens/apps/api/tests/test_api.py:1451
#: immersionlyceens/apps/api/tests/test_api.py:1502
#: immersionlyceens/apps/api/tests/test_api.py:1554
#: immersionlyceens/apps/api/views.py:2406
#: immersionlyceens/apps/api/views.py:2447
#: immersionlyceens/apps/api/views.py:2523
#: immersionlyceens/apps/api/views.py:2636
#: immersionlyceens/apps/api/views.py:2673
#: immersionlyceens/apps/api/views.py:2713
#: immersionlyceens/apps/api/views.py:3168
#: immersionlyceens/apps/api/views.py:3209
#: immersionlyceens/apps/api/views.py:3324
#: immersionlyceens/apps/api/views.py:3361
msgid "structure"
msgstr "structure d'établissement"

#: immersionlyceens/apps/api/tests/test_api.py:1145
#: immersionlyceens/apps/api/tests/test_api.py:1207
#: immersionlyceens/apps/api/tests/test_api.py:1275
#: immersionlyceens/apps/api/tests/test_api.py:1452
#: immersionlyceens/apps/api/tests/test_api.py:1503
#: immersionlyceens/apps/api/tests/test_api.py:1555
#: immersionlyceens/apps/api/views.py:2407
#: immersionlyceens/apps/api/views.py:2448
#: immersionlyceens/apps/api/views.py:2489
#: immersionlyceens/apps/api/views.py:2524
#: immersionlyceens/apps/api/views.py:2853
#: immersionlyceens/apps/api/views.py:3169
#: immersionlyceens/apps/api/views.py:3210
#: immersionlyceens/apps/api/views.py:3457
msgid "training domain"
msgstr "domaine de formation"

#: immersionlyceens/apps/api/tests/test_api.py:1146
#: immersionlyceens/apps/api/tests/test_api.py:1208
#: immersionlyceens/apps/api/tests/test_api.py:1276
#: immersionlyceens/apps/api/tests/test_api.py:1453
#: immersionlyceens/apps/api/tests/test_api.py:1504
#: immersionlyceens/apps/api/tests/test_api.py:1556
#: immersionlyceens/apps/api/views.py:2408
#: immersionlyceens/apps/api/views.py:2449
#: immersionlyceens/apps/api/views.py:2490
#: immersionlyceens/apps/api/views.py:2525
#: immersionlyceens/apps/api/views.py:2854
#: immersionlyceens/apps/api/views.py:3170
#: immersionlyceens/apps/api/views.py:3211
#: immersionlyceens/apps/api/views.py:3458
msgid "training subdomain"
msgstr "sous-domaine de formation"

#: immersionlyceens/apps/api/tests/test_api.py:1147
#: immersionlyceens/apps/api/tests/test_api.py:1209
#: immersionlyceens/apps/api/tests/test_api.py:1277
#: immersionlyceens/apps/api/tests/test_api.py:1454
#: immersionlyceens/apps/api/tests/test_api.py:1505
#: immersionlyceens/apps/api/tests/test_api.py:1557
#: immersionlyceens/apps/api/views.py:2409
#: immersionlyceens/apps/api/views.py:2450
#: immersionlyceens/apps/api/views.py:2491
#: immersionlyceens/apps/api/views.py:2526
#: immersionlyceens/apps/api/views.py:2855
#: immersionlyceens/apps/api/views.py:3171
#: immersionlyceens/apps/api/views.py:3212
#: immersionlyceens/apps/api/views.py:3459
msgid "training"
msgstr "formation"

#: immersionlyceens/apps/api/tests/test_api.py:1148
#: immersionlyceens/apps/api/tests/test_api.py:1210
#: immersionlyceens/apps/api/tests/test_api.py:1455
#: immersionlyceens/apps/api/tests/test_api.py:1506
#: immersionlyceens/apps/api/tests/test_api.py:1558
#: immersionlyceens/apps/api/views.py:2410
#: immersionlyceens/apps/api/views.py:2451
#: immersionlyceens/apps/api/views.py:2492
#: immersionlyceens/apps/api/views.py:2527
#: immersionlyceens/apps/api/views.py:3172
#: immersionlyceens/apps/api/views.py:3213
#: immersionlyceens/libs/mails/variables_parser.py:601
msgid "course"
msgstr "cours"

#: immersionlyceens/apps/api/tests/test_api.py:1149
#: immersionlyceens/apps/api/tests/test_api.py:1211
#: immersionlyceens/apps/api/tests/test_api.py:1456
#: immersionlyceens/apps/api/tests/test_api.py:1507
#: immersionlyceens/apps/api/tests/test_api.py:1559
#: immersionlyceens/apps/api/views.py:2411
#: immersionlyceens/apps/api/views.py:2452
#: immersionlyceens/apps/api/views.py:2493
#: immersionlyceens/apps/api/views.py:2528
#: immersionlyceens/apps/api/views.py:3173
#: immersionlyceens/apps/api/views.py:3214
msgid "course_type"
msgstr "type de cours"

#: immersionlyceens/apps/api/tests/test_api.py:1150
#: immersionlyceens/apps/api/tests/test_api.py:1212
#: immersionlyceens/apps/api/tests/test_api.py:1279
#: immersionlyceens/apps/api/tests/test_api.py:1457
#: immersionlyceens/apps/api/tests/test_api.py:1508
#: immersionlyceens/apps/api/tests/test_api.py:1560
#: immersionlyceens/apps/api/views.py:2412
#: immersionlyceens/apps/api/views.py:2453
#: immersionlyceens/apps/api/views.py:2494
#: immersionlyceens/apps/api/views.py:2529
#: immersionlyceens/apps/api/views.py:2643
#: immersionlyceens/apps/api/views.py:2680
#: immersionlyceens/apps/api/views.py:2720
#: immersionlyceens/apps/api/views.py:2755
#: immersionlyceens/apps/api/views.py:2857
#: immersionlyceens/apps/api/views.py:3174
#: immersionlyceens/apps/api/views.py:3215
#: immersionlyceens/apps/api/views.py:3331
#: immersionlyceens/apps/api/views.py:3368
#: immersionlyceens/apps/api/views.py:3462
msgid "date"
msgstr "date"

#: immersionlyceens/apps/api/tests/test_api.py:1151
#: immersionlyceens/apps/api/tests/test_api.py:1213
#: immersionlyceens/apps/api/tests/test_api.py:1280
#: immersionlyceens/apps/api/tests/test_api.py:1458
#: immersionlyceens/apps/api/tests/test_api.py:1509
#: immersionlyceens/apps/api/tests/test_api.py:1561
#: immersionlyceens/apps/api/views.py:2413
#: immersionlyceens/apps/api/views.py:2454
#: immersionlyceens/apps/api/views.py:2495
#: immersionlyceens/apps/api/views.py:2530
#: immersionlyceens/apps/api/views.py:2644
#: immersionlyceens/apps/api/views.py:2681
#: immersionlyceens/apps/api/views.py:2721
#: immersionlyceens/apps/api/views.py:2756
#: immersionlyceens/apps/api/views.py:2858
#: immersionlyceens/apps/api/views.py:3175
#: immersionlyceens/apps/api/views.py:3216
#: immersionlyceens/apps/api/views.py:3332
#: immersionlyceens/apps/api/views.py:3369
#: immersionlyceens/apps/api/views.py:3463
msgid "start_time"
msgstr "heure de début"

#: immersionlyceens/apps/api/tests/test_api.py:1152
#: immersionlyceens/apps/api/tests/test_api.py:1214
#: immersionlyceens/apps/api/tests/test_api.py:1281
#: immersionlyceens/apps/api/tests/test_api.py:1459
#: immersionlyceens/apps/api/tests/test_api.py:1510
#: immersionlyceens/apps/api/tests/test_api.py:1562
#: immersionlyceens/apps/api/views.py:2414
#: immersionlyceens/apps/api/views.py:2455
#: immersionlyceens/apps/api/views.py:2496
#: immersionlyceens/apps/api/views.py:2531
#: immersionlyceens/apps/api/views.py:2645
#: immersionlyceens/apps/api/views.py:2682
#: immersionlyceens/apps/api/views.py:2722
#: immersionlyceens/apps/api/views.py:2757
#: immersionlyceens/apps/api/views.py:2859
#: immersionlyceens/apps/api/views.py:3176
#: immersionlyceens/apps/api/views.py:3217
#: immersionlyceens/apps/api/views.py:3333
#: immersionlyceens/apps/api/views.py:3370
#: immersionlyceens/apps/api/views.py:3464
msgid "end_time"
msgstr "heure de fin"

#: immersionlyceens/apps/api/tests/test_api.py:1153
#: immersionlyceens/apps/api/tests/test_api.py:1215
#: immersionlyceens/apps/api/tests/test_api.py:1282
#: immersionlyceens/apps/api/tests/test_api.py:1460
#: immersionlyceens/apps/api/tests/test_api.py:1511
#: immersionlyceens/apps/api/tests/test_api.py:1563
#: immersionlyceens/apps/api/views.py:2415
#: immersionlyceens/apps/api/views.py:2456
#: immersionlyceens/apps/api/views.py:2532
#: immersionlyceens/apps/api/views.py:2640
#: immersionlyceens/apps/api/views.py:2677
#: immersionlyceens/apps/api/views.py:2717
#: immersionlyceens/apps/api/views.py:2860
#: immersionlyceens/apps/api/views.py:3177
#: immersionlyceens/apps/api/views.py:3218
#: immersionlyceens/apps/api/views.py:3328
#: immersionlyceens/apps/api/views.py:3365
#: immersionlyceens/apps/api/views.py:3465
#: immersionlyceens/libs/mails/variables_parser.py:590
msgid "campus"
msgstr "campus"

#: immersionlyceens/apps/api/tests/test_api.py:1154
#: immersionlyceens/apps/api/tests/test_api.py:1216
#: immersionlyceens/apps/api/tests/test_api.py:1283
#: immersionlyceens/apps/api/tests/test_api.py:1461
#: immersionlyceens/apps/api/tests/test_api.py:1512
#: immersionlyceens/apps/api/tests/test_api.py:1564
#: immersionlyceens/apps/api/views.py:2416
#: immersionlyceens/apps/api/views.py:2457
#: immersionlyceens/apps/api/views.py:2533
#: immersionlyceens/apps/api/views.py:2641
#: immersionlyceens/apps/api/views.py:2678
#: immersionlyceens/apps/api/views.py:2718
#: immersionlyceens/apps/api/views.py:2861
#: immersionlyceens/apps/api/views.py:3178
#: immersionlyceens/apps/api/views.py:3219
#: immersionlyceens/apps/api/views.py:3329
#: immersionlyceens/apps/api/views.py:3366
#: immersionlyceens/apps/api/views.py:3466
#: immersionlyceens/libs/mails/variables_parser.py:591
msgid "building"
msgstr "bâtiment"

#: immersionlyceens/apps/api/tests/test_api.py:1155
#: immersionlyceens/apps/api/tests/test_api.py:1217
#: immersionlyceens/apps/api/tests/test_api.py:1284
#: immersionlyceens/apps/api/tests/test_api.py:1462
#: immersionlyceens/apps/api/tests/test_api.py:1513
#: immersionlyceens/apps/api/tests/test_api.py:1565
#: immersionlyceens/apps/api/views.py:2417
#: immersionlyceens/apps/api/views.py:2458
#: immersionlyceens/apps/api/views.py:2497
#: immersionlyceens/apps/api/views.py:2534
#: immersionlyceens/apps/api/views.py:2642
#: immersionlyceens/apps/api/views.py:2679
#: immersionlyceens/apps/api/views.py:2719
#: immersionlyceens/apps/api/views.py:2754
#: immersionlyceens/apps/api/views.py:2862
#: immersionlyceens/apps/api/views.py:3179
#: immersionlyceens/apps/api/views.py:3220
#: immersionlyceens/apps/api/views.py:3330
#: immersionlyceens/apps/api/views.py:3367
#: immersionlyceens/apps/api/views.py:3467
msgid "meeting place"
msgstr "lieu de rencontre"

#: immersionlyceens/apps/api/tests/test_api.py:1156
#: immersionlyceens/apps/api/tests/test_api.py:1218
#: immersionlyceens/apps/api/tests/test_api.py:1463
#: immersionlyceens/apps/api/tests/test_api.py:1514
#: immersionlyceens/apps/api/tests/test_api.py:1566
#: immersionlyceens/apps/api/views.py:2418
#: immersionlyceens/apps/api/views.py:2459
#: immersionlyceens/apps/api/views.py:2498
#: immersionlyceens/apps/api/views.py:2535
#: immersionlyceens/apps/api/views.py:2646
#: immersionlyceens/apps/api/views.py:2683
#: immersionlyceens/apps/api/views.py:2723
#: immersionlyceens/apps/api/views.py:2758
#: immersionlyceens/apps/api/views.py:3180
#: immersionlyceens/apps/api/views.py:3221
#: immersionlyceens/apps/api/views.py:3334
#: immersionlyceens/apps/api/views.py:3371
msgid "speakers"
msgstr "intervenants"

#: immersionlyceens/apps/api/tests/test_api.py:1157
#: immersionlyceens/apps/api/tests/test_api.py:1219
#: immersionlyceens/apps/api/tests/test_api.py:1464
#: immersionlyceens/apps/api/tests/test_api.py:1515
#: immersionlyceens/apps/api/tests/test_api.py:1567
#: immersionlyceens/apps/api/views.py:2419
#: immersionlyceens/apps/api/views.py:2460
#: immersionlyceens/apps/api/views.py:2499
#: immersionlyceens/apps/api/views.py:2536
#: immersionlyceens/apps/api/views.py:2647
#: immersionlyceens/apps/api/views.py:2684
#: immersionlyceens/apps/api/views.py:2724
#: immersionlyceens/apps/api/views.py:2759
#: immersionlyceens/apps/api/views.py:3181
#: immersionlyceens/apps/api/views.py:3222
#: immersionlyceens/apps/api/views.py:3335
#: immersionlyceens/apps/api/views.py:3372
msgid "registration number"
msgstr "nombre d'inscrits"

#: immersionlyceens/apps/api/tests/test_api.py:1158
#: immersionlyceens/apps/api/tests/test_api.py:1220
#: immersionlyceens/apps/api/tests/test_api.py:1465
#: immersionlyceens/apps/api/tests/test_api.py:1516
#: immersionlyceens/apps/api/tests/test_api.py:1568
#: immersionlyceens/apps/api/views.py:2420
#: immersionlyceens/apps/api/views.py:2461
#: immersionlyceens/apps/api/views.py:2500
#: immersionlyceens/apps/api/views.py:2537
#: immersionlyceens/apps/api/views.py:2648
#: immersionlyceens/apps/api/views.py:2685
#: immersionlyceens/apps/api/views.py:2725
#: immersionlyceens/apps/api/views.py:2760
#: immersionlyceens/apps/api/views.py:3182
#: immersionlyceens/apps/api/views.py:3223
#: immersionlyceens/apps/api/views.py:3336
#: immersionlyceens/apps/api/views.py:3373
msgid "place number"
msgstr "nombre de places"

#: immersionlyceens/apps/api/tests/test_api.py:1159
#: immersionlyceens/apps/api/tests/test_api.py:1221
#: immersionlyceens/apps/api/tests/test_api.py:1286
#: immersionlyceens/apps/api/tests/test_api.py:1466
#: immersionlyceens/apps/api/tests/test_api.py:1517
#: immersionlyceens/apps/api/tests/test_api.py:1569
#: immersionlyceens/apps/api/views.py:2421
#: immersionlyceens/apps/api/views.py:2462
#: immersionlyceens/apps/api/views.py:2501
#: immersionlyceens/apps/api/views.py:2538
#: immersionlyceens/apps/api/views.py:2649
#: immersionlyceens/apps/api/views.py:2686
#: immersionlyceens/apps/api/views.py:2726
#: immersionlyceens/apps/api/views.py:2761
#: immersionlyceens/apps/api/views.py:2864
#: immersionlyceens/apps/api/views.py:3183
#: immersionlyceens/apps/api/views.py:3224
#: immersionlyceens/apps/api/views.py:3337
#: immersionlyceens/apps/api/views.py:3374
#: immersionlyceens/apps/api/views.py:3469
msgid "additional information"
msgstr "informations complémentaires"

#: immersionlyceens/apps/api/tests/test_api.py:1267
#: immersionlyceens/apps/api/views.py:2845
msgid "last name"
msgstr "nom"

#: immersionlyceens/apps/api/tests/test_api.py:1268
#: immersionlyceens/apps/api/views.py:2846
msgid "first name"
msgstr "prénom"

#: immersionlyceens/apps/api/tests/test_api.py:1269
#: immersionlyceens/apps/api/views.py:2847
msgid "birthdate"
msgstr "date de naissance"

#: immersionlyceens/apps/api/tests/test_api.py:1270
#: immersionlyceens/apps/api/views.py:2848
#: immersionlyceens/apps/api/views.py:3452
msgid "level"
msgstr "niveau"

#: immersionlyceens/apps/api/tests/test_api.py:1271
#: immersionlyceens/apps/api/views.py:2849
msgid "class name"
msgstr "classe"

#: immersionlyceens/apps/api/tests/test_api.py:1272
#: immersionlyceens/apps/api/views.py:2850
#: immersionlyceens/apps/api/views.py:3454
msgid "bachelor type"
msgstr "type de baccalauréat"

#: immersionlyceens/apps/api/tests/test_api.py:1274
#: immersionlyceens/apps/api/views.py:2852
#: immersionlyceens/apps/api/views.py:3461
msgid "type"
msgstr "type"

#: immersionlyceens/apps/api/tests/test_api.py:1278
#: immersionlyceens/apps/api/views.py:2856
msgid "course/event label"
msgstr "Libellé de cours/évènement"

#: immersionlyceens/apps/api/tests/test_api.py:1285
#: immersionlyceens/apps/api/views.py:2863
#: immersionlyceens/apps/api/views.py:3468
msgid "attendance status"
msgstr "émargement"

#: immersionlyceens/apps/api/tests/test_api.py:2126
#: immersionlyceens/apps/api/views.py:978
#: immersionlyceens/apps/api/views.py:1804
#: immersionlyceens/apps/api/views.py:1947
#: immersionlyceens/apps/api/views.py:3509
#: immersionlyceens/apps/api/views.py:3729
msgctxt "person type"
msgid "High school student"
msgstr "Lycéen"

#: immersionlyceens/apps/api/tests/test_api.py:2151
#: immersionlyceens/apps/api/views.py:987
#: immersionlyceens/apps/api/views.py:1805
#: immersionlyceens/apps/api/views.py:1948
#: immersionlyceens/apps/api/views.py:3511
#: immersionlyceens/apps/api/views.py:3731
msgctxt "person type"
msgid "Student"
msgstr "Étudiant"

#: immersionlyceens/apps/api/tests/test_api.py:2690
#: immersionlyceens/apps/core/models.py:631
#: immersionlyceens/apps/immersion/models.py:401
#: immersionlyceens/apps/user/models.py:28
#: immersionlyceens/templates/admin/core/modals/modal_mail_template_preview.html:19
msgid "Visitor"
msgstr "Visiteur"

#: immersionlyceens/apps/api/tests/test_api.py:2692
#: immersionlyceens/apps/user/models.py:12
#: immersionlyceens/templates/admin/core/modals/modal_mail_template_preview.html:18
msgid "High school student"
msgstr "Lycéen"

#: immersionlyceens/apps/api/tests/test_api.py:2694
#: immersionlyceens/apps/core/models.py:2897
#: immersionlyceens/apps/immersion/models.py:50
#: immersionlyceens/apps/immersion/models.py:298
#: immersionlyceens/apps/user/models.py:20
#: immersionlyceens/templates/admin/core/modals/modal_mail_template_preview.html:17
#: immersionlyceens/templates/core/students_presence.html:56
msgid "Student"
msgstr "Étudiant"

#: immersionlyceens/apps/api/utils.py:58
#, python-format
msgid ""
"Course '%(label)s' : speaker email '%(email)s' not found in establishment "
"'%(code)s'"
msgstr ""
"Cours '%(label)s' : le courriel de l'intervenant '%(email)s' n'a pas été "
"trouvé dans l'établissement '%(code)s'"

#: immersionlyceens/apps/api/utils.py:75
#, python-format
msgid ""
"Course '%(label)s' : speaker '%(email)s' has to be manually created before "
"using it in a course"
msgstr ""
"Cours '%(label)s' : l'intervenant '%(email)s' doit être créé manuellement "
"avant d'être attaché à un cours"

#: immersionlyceens/apps/api/utils.py:85
#, python-format
msgid "Couldn't add group 'INTER' to user '%(username)s' : %(exception)s"
msgstr ""
"Impossible d'ajouter le groupe 'INTER' à l'utilisateur '%(username)s' : "
"%(exception)s"

#: immersionlyceens/apps/api/views.py:163
msgid "Search string is empty"
msgstr "Chaîne de recherche vide"

#: immersionlyceens/apps/api/views.py:177
msgid "Please select an establishment or a high school first"
msgstr "Veuillez d'abord sélectionner un établissement ou un lycée"

#: immersionlyceens/apps/api/views.py:184
msgid "Sorry, establishment not found"
msgstr "L'établissement n'a pas été trouvé"

#: immersionlyceens/apps/api/views.py:190
msgid "Sorry, high school not found"
msgstr "Lycée non trouvé"

#: immersionlyceens/apps/api/views.py:208
msgid "Error : can't query establishment accounts data source"
msgstr "Erreur : impossible de joindre la source des comptes"

#: immersionlyceens/apps/api/views.py:213
#, python-format
msgid "Error : %s"
msgstr "Erreur : %s"

#: immersionlyceens/apps/api/views.py:254
msgid "Error : no template id"
msgstr "Erreur : pas d'id de template"

#: immersionlyceens/apps/api/views.py:284
msgid "Error : a valid campus must be selected"
msgstr "Erreur : un campus valide doit être sélectionné"

#: immersionlyceens/apps/api/views.py:325
msgid "Error: bad date format"
msgstr "Erreur : format de date incorrect"

#: immersionlyceens/apps/api/views.py:334
msgctxt "vacations"
msgid "Holidays"
msgstr "Vacances"

#: immersionlyceens/apps/api/views.py:336
#: immersionlyceens/apps/core/models.py:1535
msgid "Holiday"
msgstr "Férié"

#: immersionlyceens/apps/api/views.py:338
#: immersionlyceens/apps/core/models.py:3371
msgid "Sunday"
msgstr "Dimanche"

#: immersionlyceens/apps/api/views.py:344
msgid "Outside valid period"
msgstr "Hors période d'immersion"

#: immersionlyceens/apps/api/views.py:353
msgid "Error: A date is required"
msgstr "Erreur: Une date est requise"

#: immersionlyceens/apps/api/views.py:384
msgid "Error: No action selected for AJAX request"
msgstr "Erreur: Aucune action sélectionnée pour cette requête AJAX"

#: immersionlyceens/apps/api/views.py:395
#: immersionlyceens/apps/api/views.py:403
msgid "Error: No high school selected"
msgstr "Erreur : Aucun lycée sélectionné"

#: immersionlyceens/apps/api/views.py:493
#: immersionlyceens/apps/api/views.py:4947
msgid "Error: record has missing or invalid attestation dates"
msgstr "Erreur : la fiche contient des justificatifs sans date de validité"

#: immersionlyceens/apps/api/views.py:515
#, python-format
msgid "Record updated but notification not sent : %s"
msgstr ""
"La fiche a été mise à jour mais la notification n'a pas été envoyée : %s"

#: immersionlyceens/apps/api/views.py:556
msgid "Missing parameter"
msgstr "Paramètre manquant"

#: immersionlyceens/apps/api/views.py:562
msgid "Account not found"
msgstr "Compte utilisateur non trouvé"

#: immersionlyceens/apps/api/views.py:571
msgid "You can't delete this account (this user has slots)"
msgstr "Vous ne pouvez pas supprimer ce compte (créneaux/évènements présents)"

#: immersionlyceens/apps/api/views.py:578
#: immersionlyceens/apps/api/views.py:586
msgid "You can't delete this account (insufficient privileges)"
msgstr "Vous ne pouvez pas supprimer ce compte (droits insuffisants)"

#: immersionlyceens/apps/api/views.py:599
msgid "You can't delete this account (invalid group)"
msgstr "Erreur : vous ne pouvez pas supprimer ce compte (groupe invalide)"

#: immersionlyceens/apps/api/views.py:604
msgid "User deleted successfully"
msgstr "Utilisateur supprimé avec succès"

#: immersionlyceens/apps/api/views.py:606
msgid "Account deleted"
msgstr "Compte supprimé"

#: immersionlyceens/apps/api/views.py:627
#: immersionlyceens/apps/api/views.py:1262
#: immersionlyceens/apps/api/views.py:2092
#: immersionlyceens/apps/api/views.py:2243
#: immersionlyceens/apps/api/views.py:3630
msgid "Invalid parameters"
msgstr "Paramètres invalides"

#: immersionlyceens/apps/api/views.py:636
#: immersionlyceens/apps/api/views.py:2130
#: immersionlyceens/apps/api/views.py:2285
msgid "Past immersion cannot be cancelled"
msgstr "Une immersion passée ne peut être annulée"

#: immersionlyceens/apps/api/views.py:640
msgid "Slot cancellation deadline has passed"
msgstr "La date limite d'annulation de ce créneau est passée"

#: immersionlyceens/apps/api/views.py:661
msgid "You don't have enough privileges to cancel this registration"
msgstr "Vous n'avez pas les droits suffisants pour annuler cette inscription"

#: immersionlyceens/apps/api/views.py:682
#: immersionlyceens/apps/api/views.py:2156
#: immersionlyceens/apps/api/views.py:2312
msgid "You can't use this cancellation reason"
msgstr "Vous ne pouvez pas utiliser ce motif d'annulation"

#: immersionlyceens/apps/api/views.py:702
msgid "Immersion cancelled"
msgstr "Immersion annulée"

#: immersionlyceens/apps/api/views.py:704
msgid "User not found"
msgstr "Utilisateur non trouvé"

#: immersionlyceens/apps/api/views.py:706
#: immersionlyceens/apps/api/views.py:2137
#: immersionlyceens/apps/api/views.py:2293
msgid "Invalid cancellation reason #id"
msgstr "#Id de motif d'annulation invalide"

#: immersionlyceens/apps/api/views.py:729
msgid "Error : missing user id"
msgstr "Erreur : id utilisateur absent"

#: immersionlyceens/apps/api/views.py:742
msgid "Error : invalid user id"
msgstr "Erreur : id utilisateur invalide"

#: immersionlyceens/apps/api/views.py:753
msgid "Error : no such user"
msgstr "Erreur : utilisateur non trouvé"

#: immersionlyceens/apps/api/views.py:757
msgid "Error : user don't share his immersions with his highschool"
msgstr "Erreur : l'utilisateur ne partage pas ses immersions avec son lycée"

#: immersionlyceens/apps/api/views.py:811
#: immersionlyceens/apps/api/views.py:2613
#: immersionlyceens/apps/api/views.py:2804
#: immersionlyceens/apps/api/views.py:2942
#: immersionlyceens/apps/api/views.py:3089
#: immersionlyceens/apps/api/views.py:3301
#: immersionlyceens/apps/api/views.py:3425
#: immersionlyceens/apps/api/views.py:3569
#: immersionlyceens/apps/api/views.py:3755
#: immersionlyceens/apps/api/views.py:3796
#: immersionlyceens/apps/api/views.py:5464
#: immersionlyceens/apps/core/models.py:2497
#: immersionlyceens/templates/admin/core/modals/modal_mail_template_preview.html:36
#: immersionlyceens/templates/immersion/my_registrations.html:451
#: immersionlyceens/templates/immersion/my_registrations.html:1100
#: immersionlyceens/templates/search_slots.html:91
#: immersionlyceens/templates/search_slots.html:96
#: immersionlyceens/templates/search_slots.html:114
#: immersionlyceens/templates/search_slots.html:612
msgid "Remote"
msgstr "Distanciel"

#: immersionlyceens/apps/api/views.py:814
msgid "Login link"
msgstr "Lien de connexion"

#: immersionlyceens/apps/api/views.py:922
msgid "Error : invalid user or immersion id"
msgstr "Erreur : id utilisateur ou immersion invalide"

#: immersionlyceens/apps/api/views.py:958
#: immersionlyceens/apps/api/views.py:1014
msgid "Error : invalid slot id"
msgstr "Erreur : id de créneau invalide"

#: immersionlyceens/apps/api/views.py:995
#: immersionlyceens/apps/api/views.py:1806
#: immersionlyceens/apps/api/views.py:1949
#: immersionlyceens/apps/api/views.py:3512
#: immersionlyceens/apps/api/views.py:3732
msgctxt "person type"
msgid "Visitor"
msgstr "Visiteur"

#: immersionlyceens/apps/api/views.py:1078
#: immersionlyceens/apps/api/views.py:1159
msgid "Error: no attendance status set in parameter"
msgstr "Error : pas de statut d'émargement sélectionné"

#: immersionlyceens/apps/api/views.py:1082
#: immersionlyceens/apps/api/views.py:1163
msgid "Error: missing immersion id parameter"
msgstr "Erreur : paramètre manquant (id immersion)"

#: immersionlyceens/apps/api/views.py:1093
msgid "Error : query contains some invalid immersion ids"
msgstr "Erreur : la requête contient des ids d'immersions invalides"

#: immersionlyceens/apps/api/views.py:1126
#: immersionlyceens/apps/api/views.py:1207
msgid "you don't have enough privileges to set the attendance status"
msgstr "Vous n'avez pas les droits suffisants pour saisir les émargements"

#: immersionlyceens/apps/api/views.py:1174
msgid "Error : query contains some invalid group immersion ids"
msgstr "Erreur : la requête contient des ids d'immersions de groupes invalides"

#: immersionlyceens/apps/api/views.py:1296
#: immersionlyceens/apps/api/views.py:5259
msgid "Registering an unpublished slot is forbidden"
msgstr "S'inscrire à un créneau non publié n'est pas possible"

#: immersionlyceens/apps/api/views.py:1300
msgid "Sorry, you can't add any registration to this slot"
msgstr "Désolé, vous ne pouvez pas ajouter d'inscription sur ce créneau"

#: immersionlyceens/apps/api/views.py:1306
#: immersionlyceens/apps/api/views.py:5265
msgid "Cannot register slot due to Highschool student account state"
msgstr "Le statut du compte du lycée ne permet pas d'inscription"

#: immersionlyceens/apps/api/views.py:1311
#: immersionlyceens/apps/api/views.py:5270
msgid "Cannot register slot due to Highschool student record state"
msgstr "Le statut de la fiche lycéen(ne) ne permet pas d'inscription"

#: immersionlyceens/apps/api/views.py:1317
#: immersionlyceens/apps/api/views.py:5276
msgid "Cannot register slot due to visitor account state"
msgstr "Le statut du compte visiteur ne permet pas d'inscription"

#: immersionlyceens/apps/api/views.py:1322
#: immersionlyceens/apps/api/views.py:5281
msgid "Cannot register slot due to visitor record state"
msgstr "Le statut de la fiche visiteur ne permet pas d'inscription"

#: immersionlyceens/apps/api/views.py:1327
#: immersionlyceens/apps/api/views.py:5286
msgid "Cannot register slot due to out of date attestations"
msgstr "Inscription impossible : vous avez des justificatifs invalides"

#: immersionlyceens/apps/api/views.py:1332
msgid "Register to past slot is not possible"
msgstr "Vous ne pouvez pas vous inscrire à un créneau passé"

#: immersionlyceens/apps/api/views.py:1353
msgid "Cannot register slot due to slot's restrictions"
msgstr "Le créneau est restreint, vous ne pouvez pas vous inscrire"

#: immersionlyceens/apps/api/views.py:1356
#: immersionlyceens/apps/api/views.py:5310
msgid "Cannot register slot due to passed registration date"
msgstr ""
"La date limite d'inscription au créneau est passée, vous ne pouvez plus vous "
"inscrire"

#: immersionlyceens/apps/api/views.py:1361
#: immersionlyceens/apps/api/views.py:5305
msgid "No seat available for selected slot"
msgstr "Pas de place disponible pour le créneau sélectionné"

#: immersionlyceens/apps/api/views.py:1367
#: immersionlyceens/apps/api/views.py:5320
msgid "Already registered to this slot"
msgstr "Vous êtes déjà inscrit(e) à ce créneau"

#: immersionlyceens/apps/api/views.py:1369
msgid "Student already registered for selected slot"
msgstr "Etudiant(e) déjà inscrit(e) à ce créneau"

#: immersionlyceens/apps/api/views.py:1384
msgid ""
"ACTIVATE_TRAINING_QUOTAS parameter not found or incorrect : please check the "
"platform settings"
msgstr ""
"Paramètre ACTIVATE_TRAINING_QUOTAS non trouvé ou incorrect : merci de "
"vérifer les paramètres généraux de la plateforme"

#: immersionlyceens/apps/api/views.py:1411
#, python-format
msgid "No period found for slot %s : please check periods settings"
msgstr ""
"Aucune période pour le créneau %s. Merci de vérifier les dates des périodes."

#: immersionlyceens/apps/api/views.py:1441
msgid ""
"You have no more remaining registration available for this period, you "
"should cancel an immersion or contact immersion service"
msgstr ""
"Vous avez dépassé votre quota d'inscriptions pour cette période, vous devez "
"soit annuler l'une de vos immersions, soit contacter le service immersion"

#: immersionlyceens/apps/api/views.py:1446
msgid ""
"You have no more remaining registration available for this training and this "
"period, you should cancel an immersion or contact immersion service"
msgstr ""
"Vous avez dépassé votre quota d'inscriptions pour cette formation sur cette "
"période, vous devez soit annuler l'une de vos immersions, soit contacter le "
"service immersion"

#: immersionlyceens/apps/api/views.py:1457
msgid "This student is over quota for this period"
msgstr "Cet étudiant a atteint son quota d'immersions pour cette période"

#: immersionlyceens/apps/api/views.py:1459
msgid "This student is over training quota for this period"
msgstr ""
"Cet étudiant a atteint son quota d'immersion pour cette formation sur cette "
"période"

#: immersionlyceens/apps/api/views.py:1483
msgid "Registration successfully added, confirmation email sent"
msgstr "Inscription au créneau validée, courriel de confirmation envoyé"

#: immersionlyceens/apps/api/views.py:1485
#: immersionlyceens/apps/core/models.py:3061
#, python-format
msgid "Registration successfully added, confirmation email NOT sent : %s"
msgstr ""
"Inscription au créneau validée, courriel de confirmation NON envoyé : %s"

#: immersionlyceens/apps/api/views.py:1500
msgid "Registration is not currently allowed"
msgstr "Les inscriptions ne sont pas encore autorisées"

#: immersionlyceens/apps/api/views.py:1531
msgid "Groups registrations are disabled"
msgstr "Les immersions en cohortes sont désactivées"

#: immersionlyceens/apps/api/views.py:1538
msgid "Invalid value for students count"
msgstr "Nombre d'élèves invalide"

#: immersionlyceens/apps/api/views.py:1545
msgid "Invalid value for guides count"
msgstr "Nombre d'accompagnateurs invalide"

#: immersionlyceens/apps/api/views.py:1560
msgid "Invalid slot"
msgstr "Créneau invalide"

#: immersionlyceens/apps/api/views.py:1564
msgid "This slot doesn't allow group registrations"
msgstr "Les immersions en cohortes ne sont pas autorisées pour ce créneau"

#: immersionlyceens/apps/api/views.py:1571
msgid "This slot accepts only one registered group"
msgstr "Ce créneau n'accepte l'inscription que d'un seul groupe"

#: immersionlyceens/apps/api/views.py:1581
msgid "There is not enough available places for this group"
msgstr "Il n'y a pas assez de places disponibles pour inscrire ce groupe"

#: immersionlyceens/apps/api/views.py:1607
msgid "Registering to an unpublished slot is forbidden"
msgstr "L'inscription à un créneau non publié n'est pas autorisé"

#: immersionlyceens/apps/api/views.py:1611
msgid "Sorry, you can't add any group registration to this slot"
msgstr ""
"Désolé, vous ne pouvez pas ajouter d'inscription de groupe sur ce créneau"

#: immersionlyceens/apps/api/views.py:1623
#, python-format
msgid "This email seems invalid : %s. Please check the field format."
msgstr ""
"Cette adresse n'a pas l'air valide : %s. Merci de vérifier le contenu du "
"champ."

#: immersionlyceens/apps/api/views.py:1643
msgid "Group successfully updated."
msgstr "Inscription du groupe mise à jour"

#: immersionlyceens/apps/api/views.py:1655
msgid "Group successfully registered."
msgstr "Groupe inscrit avec succès."

#: immersionlyceens/apps/api/views.py:1657
#, python-format
msgid "Registration error : %s"
msgstr "Erreur à l'inscription : %s"

#: immersionlyceens/apps/api/views.py:1702
#: immersionlyceens/apps/api/views.py:5252
#: immersionlyceens/apps/api/views.py:5609
msgid "Error : slot not found"
msgstr "Erreur : créneau non trouvé"

#: immersionlyceens/apps/api/views.py:1807
#: immersionlyceens/apps/api/views.py:1813
#: immersionlyceens/apps/api/views.py:1950
#: immersionlyceens/apps/api/views.py:3513
#: immersionlyceens/apps/api/views.py:3733
#: immersionlyceens/apps/core/models.py:2770
msgid "Unknown"
msgstr "Inconnu"

#: immersionlyceens/apps/api/views.py:2007
msgid "mode param ('group' or 'student') is required"
msgstr "paramètre 'mode' requis : 'groupe' ou 'étudiants'"

#: immersionlyceens/apps/api/views.py:2011
msgid "Slot id is missing"
msgstr "Id du créneau requis"

#: immersionlyceens/apps/api/views.py:2015
msgid "Body is missing"
msgstr "Corps du message requis"

#: immersionlyceens/apps/api/views.py:2019
msgid "Subject is missing"
msgstr "Sujet du message requis"

#: immersionlyceens/apps/api/views.py:2031
#: immersionlyceens/apps/api/views.py:2097
#: immersionlyceens/apps/api/views.py:2248
msgid "Invalid slot id"
msgstr "Créneau invalide"

#: immersionlyceens/apps/api/views.py:2043
#: immersionlyceens/apps/api/views.py:2053
#: immersionlyceens/apps/api/views.py:2063
#: immersionlyceens/apps/api/views.py:3639
#, python-format
msgid "%s : error"
msgstr "%s : erreur"

#: immersionlyceens/apps/api/views.py:2057
msgid "copy"
msgstr "copie"

#: immersionlyceens/apps/api/views.py:2103
#: immersionlyceens/apps/api/views.py:2254
msgid "Invalid json decoding"
msgstr "Erreur de décodage JSON"

#: immersionlyceens/apps/api/views.py:2125
#: immersionlyceens/apps/api/views.py:2280
msgid "You don't have enough privileges to cancel these registrations"
msgstr "Vous n'avez pas les droits suffisants pour annuler ces inscriptions"

#: immersionlyceens/apps/api/views.py:2175
#, python-format
msgid "Immersion %s not found"
msgstr "Immersion %s non trouvée"

#: immersionlyceens/apps/api/views.py:2196
#: immersionlyceens/apps/api/views.py:2352
#, python-format
msgid "%s immersion(s) cancelled"
msgstr "%s immersion(s) annulée(s)"

#: immersionlyceens/apps/api/views.py:2200
#: immersionlyceens/apps/api/views.py:2356
msgid "Warning : some confirmation emails have not been sent :"
msgstr "Attention : certains courriels de confirmation n'ont pas été envoyés :"

#: immersionlyceens/apps/api/views.py:2208
#: immersionlyceens/apps/api/views.py:2364
msgid "Immersions warnings"
msgstr "Avertissements"

#: immersionlyceens/apps/api/views.py:2331
#, python-format
msgid "Group immersion %s not found"
msgstr "Immersion de groupe %s non trouvée"

#: immersionlyceens/apps/api/views.py:2400
msgid "courses"
msgstr "cours"

#: immersionlyceens/apps/api/views.py:2630
msgid "events"
msgstr "évènements"

#: immersionlyceens/apps/api/views.py:2637
#: immersionlyceens/apps/api/views.py:2674
#: immersionlyceens/apps/api/views.py:2714
#: immersionlyceens/apps/api/views.py:2751
#: immersionlyceens/apps/api/views.py:3325
#: immersionlyceens/apps/api/views.py:3362
msgid "event type"
msgstr "type d'évènement"

#: immersionlyceens/apps/api/views.py:2638
#: immersionlyceens/apps/api/views.py:2675
#: immersionlyceens/apps/api/views.py:2715
#: immersionlyceens/apps/api/views.py:2752
#: immersionlyceens/apps/api/views.py:3326
#: immersionlyceens/apps/api/views.py:3363
#: immersionlyceens/apps/api/views.py:3460
msgid "label"
msgstr "libellé"

#: immersionlyceens/apps/api/views.py:2639
#: immersionlyceens/apps/api/views.py:2676
#: immersionlyceens/apps/api/views.py:2716
#: immersionlyceens/apps/api/views.py:2753
#: immersionlyceens/apps/api/views.py:3327
#: immersionlyceens/apps/api/views.py:3364
msgid "description"
msgstr "description"

#: immersionlyceens/apps/api/views.py:2865
msgid "high school consultancy agreement"
msgstr "accord de consultation lycée"

#: immersionlyceens/apps/api/views.py:2866
msgid "registrations visibility agreement"
msgstr "Visibilité des inscriptions"

#: immersionlyceens/apps/api/views.py:2909
#: immersionlyceens/apps/api/views.py:3056
#: immersionlyceens/apps/api/views.py:3533
msgctxt "slot type"
msgid "Course"
msgstr "Cours"

#: immersionlyceens/apps/api/views.py:2910
#: immersionlyceens/apps/api/views.py:3057
#: immersionlyceens/apps/api/views.py:3534
msgctxt "slot type"
msgid "Event"
msgstr "Évènement"

#: immersionlyceens/apps/api/views.py:2947
#: immersionlyceens/apps/api/views.py:2951
#: immersionlyceens/apps/api/views.py:3005
#: immersionlyceens/apps/api/views.py:3009
#: immersionlyceens/apps/api/views.py:3094
#: immersionlyceens/apps/api/views.py:3098
#: immersionlyceens/apps/api/views.py:3965
#: immersionlyceens/apps/core/admin.py:147
#: immersionlyceens/apps/core/admin.py:228
#: immersionlyceens/apps/core/admin.py:329
#: immersionlyceens/apps/core/admin.py:358
#: immersionlyceens/apps/core/admin.py:370
#: immersionlyceens/apps/core/admin.py:1742
#: immersionlyceens/apps/user/admin.py:31
#: immersionlyceens/apps/user/admin.py:51
#: immersionlyceens/templates/admin/core/modals/modal_mail_template_preview.html:28
#: immersionlyceens/templates/admin/core/modals/modal_mail_template_preview.html:57
#: immersionlyceens/templates/core/common_hs_slots_list.html:165
#: immersionlyceens/templates/core/common_slot.html:1815
#: immersionlyceens/templates/core/common_slot.html:1841
#: immersionlyceens/templates/core/common_slot.html:1867
#: immersionlyceens/templates/core/common_slots_list.html:181
#: immersionlyceens/templates/core/common_slots_list.html:224
#: immersionlyceens/templates/core/course_slot_mass_update.html:975
#: immersionlyceens/templates/core/course_slot_mass_update.html:1001
#: immersionlyceens/templates/core/courses_list.html:248
#: immersionlyceens/templates/core/courses_list.html:336
#: immersionlyceens/templates/core/highschool_students.html:230
#: immersionlyceens/templates/core/my_courses.html:95
#: immersionlyceens/templates/core/my_events.html:97
#: immersionlyceens/templates/core/my_high_school_speakers.html:110
#: immersionlyceens/templates/core/my_high_school_speakers.html:115
#: immersionlyceens/templates/core/off_offer_events_list.html:298
#: immersionlyceens/templates/core/off_offer_events_list.html:384
#: immersionlyceens/templates/core/student_validation.html:353
#: immersionlyceens/templates/core/student_validation.html:380
#: immersionlyceens/templates/core/training/list.html:299
#: immersionlyceens/templates/core/training/list.html:358
#: immersionlyceens/templates/core/visitor_validation.html:200
#: immersionlyceens/templates/core/visitor_validation.html:227
#: immersionlyceens/templates/modals/modal_alerts.html:70
#: immersionlyceens/templates/modals/modal_alerts.html:214
#: immersionlyceens/templates/modals/modal_register_students_list.html:258
msgid "Yes"
msgstr "Oui"

#: immersionlyceens/apps/api/views.py:2948
#: immersionlyceens/apps/api/views.py:2952
#: immersionlyceens/apps/api/views.py:3006
#: immersionlyceens/apps/api/views.py:3010
#: immersionlyceens/apps/api/views.py:3095
#: immersionlyceens/apps/api/views.py:3099
#: immersionlyceens/apps/api/views.py:3965
#: immersionlyceens/apps/core/admin.py:147
#: immersionlyceens/apps/core/admin.py:229
#: immersionlyceens/apps/core/admin.py:331
#: immersionlyceens/apps/core/admin.py:358
#: immersionlyceens/apps/core/admin.py:370
#: immersionlyceens/apps/core/admin.py:1742
#: immersionlyceens/apps/user/admin.py:31
#: immersionlyceens/apps/user/admin.py:51
#: immersionlyceens/templates/admin/core/modals/modal_mail_template_preview.html:29
#: immersionlyceens/templates/admin/core/modals/modal_mail_template_preview.html:58
#: immersionlyceens/templates/core/common_hs_slots_list.html:166
#: immersionlyceens/templates/core/common_slot.html:1822
#: immersionlyceens/templates/core/common_slot.html:1848
#: immersionlyceens/templates/core/common_slot.html:1889
#: immersionlyceens/templates/core/common_slots_list.html:182
#: immersionlyceens/templates/core/common_slots_list.html:231
#: immersionlyceens/templates/core/course_slot_mass_update.html:982
#: immersionlyceens/templates/core/course_slot_mass_update.html:1017
#: immersionlyceens/templates/core/courses_list.html:256
#: immersionlyceens/templates/core/courses_list.html:336
#: immersionlyceens/templates/core/highschool_students.html:246
#: immersionlyceens/templates/core/my_courses.html:98
#: immersionlyceens/templates/core/my_events.html:100
#: immersionlyceens/templates/core/my_high_school_speakers.html:110
#: immersionlyceens/templates/core/my_high_school_speakers.html:115
#: immersionlyceens/templates/core/off_offer_events_list.html:306
#: immersionlyceens/templates/core/off_offer_events_list.html:386
#: immersionlyceens/templates/core/student_validation.html:361
#: immersionlyceens/templates/core/student_validation.html:388
#: immersionlyceens/templates/core/training/list.html:307
#: immersionlyceens/templates/core/training/list.html:358
#: immersionlyceens/templates/core/visitor_validation.html:208
#: immersionlyceens/templates/core/visitor_validation.html:235
#: immersionlyceens/templates/modals/modal_alerts.html:78
#: immersionlyceens/templates/modals/modal_alerts.html:216
#: immersionlyceens/templates/modals/modal_register_students_list.html:275
msgid "No"
msgstr "Non"

#: immersionlyceens/apps/api/views.py:3162
msgid "anonymous_courses"
msgstr "cours_anonymisées"

#: immersionlyceens/apps/api/views.py:3318
msgid "anonymous_events"
msgstr "évènements_anonymisés"

#: immersionlyceens/apps/api/views.py:3447
msgid "anonymous_registrations"
msgstr "inscriptions_anonymisées"

#: immersionlyceens/apps/api/views.py:3450
msgid "anonymous identity"
msgstr "identité anonymisée"

#: immersionlyceens/apps/api/views.py:3451
msgid "registrant profile"
msgstr "profil de l'inscrit"

#: immersionlyceens/apps/api/views.py:3453
msgid "origin institution"
msgstr "établissement d'origine"

#: immersionlyceens/apps/api/views.py:3456
msgid "slot type"
msgstr "type de créneau"

#: immersionlyceens/apps/api/views.py:3624
msgid "Config parameter not found"
msgstr "Paramètre de configuration non trouvé"

#: immersionlyceens/apps/api/views.py:3635
#, python-format
msgid "Mail sent by %s from contact form"
msgstr "Courriel envoyé par %s depuis le formulaire de contact"

#: immersionlyceens/apps/api/views.py:3659
#: immersionlyceens/apps/core/forms.py:1013
#: immersionlyceens/apps/core/models.py:556
#: immersionlyceens/apps/core/views.py:379
#: immersionlyceens/apps/core/views.py:584
#, python-format
msgid "Couldn't send email : %s"
msgstr "Courriel non envoyé : %s"

#: immersionlyceens/apps/api/views.py:3789
#: immersionlyceens/templates/admin/core/modals/modal_mail_template_preview.html:44
msgid "Group"
msgstr "Cohorte"

#: immersionlyceens/apps/api/views.py:3834
msgid "Invalid parameter : course not found"
msgstr "Paramètre invalide : cours non trouvé"

#: immersionlyceens/apps/api/views.py:3841
msgid "Invalid email format"
msgstr "Format de l'adresse incorrect"

#: immersionlyceens/apps/api/views.py:3849
msgid "You have already set an alert on this course"
msgstr "Vous avez déjà enregistré une alerte pour ce cours"

#: immersionlyceens/apps/api/views.py:3852
msgid "Alert successfully set"
msgstr "Alerte enregistrée"

#: immersionlyceens/apps/api/views.py:3921
msgid "Alert successfully cancelled"
msgstr "Alerte annulée"

#: immersionlyceens/apps/api/views.py:3923
#: immersionlyceens/apps/api/views.py:3988
msgid "Invalid parameter"
msgstr "Paramètre invalide"

#: immersionlyceens/apps/api/views.py:3997
#: immersionlyceens/apps/api/views.py:4003
msgid "An error occurred while clearing duplicates data"
msgstr ""
"Une erreur est survenue lors de la suppression des données de dédoublonnage"

#: immersionlyceens/apps/api/views.py:4005
msgid "Duplicates data cleared"
msgstr "Données de dédoublonnage supprimées"

#: immersionlyceens/apps/api/views.py:4025
msgid "User removed from your group"
msgstr "Utilisateur supprimé de votre groupe"

#: immersionlyceens/apps/api/views.py:4565
msgid "A valid course must be selected"
msgstr "Un cours valide doit être sélectionné"

#: immersionlyceens/apps/api/views.py:4569
msgid "You are not allowed to delete this course"
msgstr "Vous n'êtes pas autorisé(e) à supprimer ce cours"

#: immersionlyceens/apps/api/views.py:4574
msgid "Slots are linked to this course, it can't be deleted"
msgstr "Des créneaux sont liés à ce cours : suppression impossible"

#: immersionlyceens/apps/api/views.py:4579
msgid "Course successfully deleted"
msgstr "Cours supprimé avec succès"

#: immersionlyceens/apps/api/views.py:4673
msgid "Some courses are attached to this training: delete not allowed"
msgstr "Des cours sont rattachés à cette formation : Suppression impossible"

#: immersionlyceens/apps/api/views.py:4678
#, python-format
msgid "Training #%s deleted"
msgstr "Formation #%s supprimée."

#: immersionlyceens/apps/api/views.py:4807
msgid "Nothing to delete"
msgstr "Aucune visite à supprimer"

#: immersionlyceens/apps/api/views.py:4819
msgid "Insufficient privileges"
msgstr "Droits insuffisants"

#: immersionlyceens/apps/api/views.py:4823
msgid "Some slots are attached to this event: it can't be deleted"
msgstr "Des créneaux sont liés à cet évènement : suppression impossible"

#: immersionlyceens/apps/api/views.py:4829
msgid "Off offer event successfully deleted"
msgstr "Évènement hors offre supprimé avec succès"

#: immersionlyceens/apps/api/views.py:4872
msgid ""
"No operator given or wrong operator (to_validate, validated, rejected, "
"to_revalidate)"
msgstr ""
"Opérateur introuvable ou incorrect (to_validate, validated, rejected, "
"to_revalidate)"

#: immersionlyceens/apps/api/views.py:4933
msgid "Error - Bad operation selected. Allowed: validate, reject"
msgstr "Erreur - opérateur incorrect. Autorisés : vaidate, reject"

#: immersionlyceens/apps/api/views.py:4956
#, python-format
msgid "Error - record not found: %s"
msgstr "Erreur : fiche non trouvée : %s"

#: immersionlyceens/apps/api/views.py:4987
msgid "Charter successfully signed"
msgstr "Charte signée avec succès"

#: immersionlyceens/apps/api/views.py:4989
#: immersionlyceens/templates/charter_not_signed.html:9
msgid "Charter not signed"
msgstr "Charte non signée"

#: immersionlyceens/apps/api/views.py:5136
msgid "No body for this template provided"
msgstr "Le corps du message n'est pas présent"

#: immersionlyceens/apps/api/views.py:5142
#, python-format
msgid "Template #%s can't be found"
msgstr "Le modèle #%s est introuvable"

#: immersionlyceens/apps/api/views.py:5151
#, python-format
msgid "A syntax error has been found in template #%s"
msgstr "Une erreur de syntaxe a été détectée dans le modèle #%s"

#: immersionlyceens/apps/api/views.py:5172
msgid ""
"An error occurred while running annual purge command. For more details, "
"please contact the administrator."
msgstr ""
"Une erreur est survenue lors de l'exécution de la purge annuelle. Pour plus "
"de détails, merci de contacter l'administrateur."

#: immersionlyceens/apps/api/views.py:5184
msgid ""
"An error occurred while deleting expired LDAP accounts. For more details, "
"please contact the administrator."
msgstr ""
"Une erreur est survenue lors de la suppression des comptes LDAP expirés. "
"Pour plus de détails, merci de contacter l'administrateur."

#: immersionlyceens/apps/api/views.py:5213
msgid "Settings updated"
msgstr "Paramètre actualisé"

#: immersionlyceens/apps/api/views.py:5215
msgid "Nothing to do"
msgstr "Rien à faire"

#: immersionlyceens/apps/api/views.py:5240
msgid "Error : user not authenticated"
msgstr "Erreur : utilisateur non authentifié"

#: immersionlyceens/apps/api/views.py:5244
#: immersionlyceens/apps/api/views.py:5526
msgid "Error : missing slot id"
msgstr "Erreur : identifiant de créneau manquant"

#: immersionlyceens/apps/api/views.py:5295
msgid "You can't register to this slot yet"
msgstr "Vous ne pouvez pas vous inscrire à ce créneau pour le moment"

#: immersionlyceens/apps/api/views.py:5299
msgid "You can't register to this slot anymore"
msgstr "Vous ne pouvez plus vous inscrire à ce créneau"

#: immersionlyceens/apps/api/views.py:5401
#: immersionlyceens/apps/core/models.py:1880
#: immersionlyceens/apps/core/models.py:2506
#: immersionlyceens/apps/core/models.py:3117
#: immersionlyceens/templates/admin/core/modals/modal_mail_template_preview.html:10
#: immersionlyceens/templates/cohort_offer_subdomains.html:84
#: immersionlyceens/templates/core/course_slot.html:71
#: immersionlyceens/templates/core/courses_slots_list.html:77
#: immersionlyceens/templates/core/hs_cohorts_courses.html:41
#: immersionlyceens/templates/immersion/fragments/my_cancelled_immersions.html:10
#: immersionlyceens/templates/immersion/fragments/my_futur_immersions.html:10
#: immersionlyceens/templates/immersion/fragments/my_immersions.html:22
#: immersionlyceens/templates/immersion/fragments/my_immersions.html:69
#: immersionlyceens/templates/immersion/fragments/my_immersions.html:116
#: immersionlyceens/templates/immersion/fragments/my_past_immersions.html:10
#: immersionlyceens/templates/immersion/my_registrations.html:214
#: immersionlyceens/templates/immersion/my_registrations.html:560
#: immersionlyceens/templates/immersion/my_registrations.html:860
#: immersionlyceens/templates/modals/modal_alerts.html:26
#: immersionlyceens/templates/offer_subdomains.html:83
#: immersionlyceens/templates/search_slots.html:79
#: immersionlyceens/templates/search_slots.html:87
#: immersionlyceens/templates/search_slots.html:162
#: immersionlyceens/templates/search_slots.html:297
msgid "Course"
msgstr "Cours"

#: immersionlyceens/apps/api/views.py:5402
#: immersionlyceens/templates/admin/core/modals/modal_mail_template_preview.html:11
#: immersionlyceens/templates/cohort_offer.html:147
#: immersionlyceens/templates/core/off_offer_event_slot.html:48
#: immersionlyceens/templates/immersion/fragments/my_cancelled_immersions.html:12
#: immersionlyceens/templates/immersion/fragments/my_futur_immersions.html:12
#: immersionlyceens/templates/immersion/fragments/my_past_immersions.html:12
#: immersionlyceens/templates/immersion/my_registrations.html:216
#: immersionlyceens/templates/immersion/my_registrations.html:562
#: immersionlyceens/templates/immersion/my_registrations.html:862
#: immersionlyceens/templates/offer_off_offer_events.html:91
#: immersionlyceens/templates/search_slots.html:82
#: immersionlyceens/templates/search_slots.html:164
#: immersionlyceens/templates/search_slots.html:299
msgid "Event"
msgstr "Évènement"

#: immersionlyceens/apps/charts/api.py:311
#: immersionlyceens/templates/cohort_offer.html:131
#: immersionlyceens/templates/export/pdf/attendance_students_list.html:42
#: immersionlyceens/templates/modals/modal_myimmersions_slot_details.html:22
#: immersionlyceens/templates/modals/modal_register_students_list.html:39
#: immersionlyceens/templates/modals/modal_search_slots_details.html:22
#: immersionlyceens/templates/offer_off_offer_events.html:75
msgid "Highschool"
msgstr "Lycée"

#: immersionlyceens/apps/charts/api.py:326
#: immersionlyceens/apps/charts/api.py:353
#: immersionlyceens/apps/charts/api.py:385
#: immersionlyceens/apps/core/models.py:95
msgid "Higher education institution"
msgstr "Établissement d'Etudes Supérieures"

#: immersionlyceens/apps/charts/api.py:469
#: immersionlyceens/apps/core/admin.py:421
#: immersionlyceens/apps/core/admin_forms.py:250
#: immersionlyceens/apps/core/models.py:202
#: immersionlyceens/apps/core/models.py:422
#: immersionlyceens/apps/core/models.py:1180
#: immersionlyceens/apps/core/models.py:1934
#: immersionlyceens/templates/cohort_offer.html:131
#: immersionlyceens/templates/core/common_slot.html:64
#: immersionlyceens/templates/core/course.html:40
#: immersionlyceens/templates/core/off_offer_event.html:46
#: immersionlyceens/templates/core/students_presence.html:48
#: immersionlyceens/templates/export/pdf/attendance_students_list.html:42
#: immersionlyceens/templates/immersion/my_registrations.html:234
#: immersionlyceens/templates/immersion/my_registrations.html:880
#: immersionlyceens/templates/modals/modal_alerts.html:30
#: immersionlyceens/templates/modals/modal_myimmersions_slot_details.html:16
#: immersionlyceens/templates/modals/modal_search_slots_details.html:16
#: immersionlyceens/templates/offer_off_offer_events.html:75
#: immersionlyceens/templates/search_slots.html:324
msgid "Establishment"
msgstr "Établissement"

#: immersionlyceens/apps/charts/api.py:494
msgid "Structure(s)"
msgstr "Structure(s)"

#: immersionlyceens/apps/charts/api.py:520
msgid "Domain/Subdomain"
msgstr "Domaine/Sous domaine"

#: immersionlyceens/apps/charts/api.py:526
#: immersionlyceens/apps/core/models.py:1158
#: immersionlyceens/apps/core/models.py:1720
#: immersionlyceens/templates/cohort_offer_subdomains.html:74
#: immersionlyceens/templates/core/course.html:82
#: immersionlyceens/templates/core/course_slot.html:58
#: immersionlyceens/templates/core/courses_list.html:98
#: immersionlyceens/templates/core/my_courses.html:41
#: immersionlyceens/templates/core/my_courses_slots.html:42
#: immersionlyceens/templates/immersion/fragments/my_immersions.html:20
#: immersionlyceens/templates/immersion/fragments/my_immersions.html:67
#: immersionlyceens/templates/immersion/fragments/my_immersions.html:114
#: immersionlyceens/templates/immersion/my_registrations.html:244
#: immersionlyceens/templates/immersion/my_registrations.html:572
#: immersionlyceens/templates/immersion/my_registrations.html:890
#: immersionlyceens/templates/modals/modal_alerts.html:27
#: immersionlyceens/templates/modals/modal_myimmersions_slot_details.html:34
#: immersionlyceens/templates/modals/modal_search_slots_details.html:34
#: immersionlyceens/templates/offer_subdomains.html:73
#: immersionlyceens/templates/search_slots.html:338
msgid "Training"
msgstr "Formation"

#: immersionlyceens/apps/charts/api.py:532
msgid "Persons cnt"
msgstr "Nb personnes"

#: immersionlyceens/apps/charts/api.py:537
#, python-format
msgid "Pupils cnt<br>%s"
msgstr "Nb élèves<br>%s"

#: immersionlyceens/apps/charts/api.py:544
msgid "Students cnt"
msgstr "Nb étudiants"

#: immersionlyceens/apps/charts/api.py:550
msgid "Visitors cnt"
msgstr "Nb visiteurs"

#: immersionlyceens/apps/charts/api.py:556
#: immersionlyceens/templates/core/common_hs_slots_list.html:177
#: immersionlyceens/templates/core/common_slots_list.html:195
#: immersionlyceens/templates/core/duplicated_accounts.html:46
#: immersionlyceens/templates/core/off_offer_events_list.html:103
#: immersionlyceens/templates/core/students_presence.html:36
msgid "Registrations"
msgstr "Inscriptions"

#: immersionlyceens/apps/charts/api.py:561
#, python-format
msgid "Registrations<br>%s"
msgstr "Inscriptions<br>%s"

#: immersionlyceens/apps/charts/api.py:568
msgid "Students<br>registrations"
msgstr "Inscriptions<br>étudiants"

#: immersionlyceens/apps/charts/api.py:574
msgid "Visitors<br>registrations"
msgstr "Inscriptions<br>visiteurs"

#: immersionlyceens/apps/charts/api.py:625
#: immersionlyceens/apps/core/admin.py:424
#: immersionlyceens/apps/core/models.py:430
#: immersionlyceens/apps/core/models.py:1103
#: immersionlyceens/apps/core/models.py:1732
#: immersionlyceens/apps/core/models.py:1941
#: immersionlyceens/apps/core/models.py:2988
#: immersionlyceens/apps/immersion/models.py:59
#: immersionlyceens/templates/charts/global_trainings_charts.html:52
#: immersionlyceens/templates/core/student_validation.html:81
#: immersionlyceens/templates/core/student_validation.html:118
#: immersionlyceens/templates/core/student_validation.html:155
#: immersionlyceens/templates/core/student_validation.html:192
#: immersionlyceens/templates/core/training/training.html:39
#: immersionlyceens/templates/fragments/main_menu.html:166
msgid "High school"
msgstr "Lycée"

#: immersionlyceens/apps/charts/api.py:736
#: immersionlyceens/apps/charts/api.py:743
#: immersionlyceens/apps/charts/api.py:828
#: immersionlyceens/apps/charts/api.py:975
#: immersionlyceens/apps/charts/api.py:982
#: immersionlyceens/apps/charts/api.py:1065
#: immersionlyceens/apps/charts/api.py:1185
#: immersionlyceens/apps/charts/api.py:1189
#: immersionlyceens/apps/charts/api.py:1267
#: immersionlyceens/apps/charts/api.py:1319
#: immersionlyceens/apps/charts/api.py:1371
#: immersionlyceens/apps/charts/api.py:1464
#: immersionlyceens/apps/charts/api.py:1468
#: immersionlyceens/apps/user/models.py:29
#: immersionlyceens/templates/charts/global_domains_charts.html:63
#: immersionlyceens/templates/charts/global_domains_charts.html:119
#: immersionlyceens/templates/charts/global_trainings_charts.html:101
#: immersionlyceens/templates/charts/registrations_charts.html:98
#: immersionlyceens/templates/modals/modal_global_charts_filters.html:26
msgid "Visitors"
msgstr "Visiteurs"

#: immersionlyceens/apps/charts/api.py:749
#: immersionlyceens/apps/charts/api.py:988
#: immersionlyceens/templates/charts/registrations_charts.html:124
msgid "Attended to at least one immersion"
msgstr "Participation à au moins une immersion"

#: immersionlyceens/apps/charts/api.py:752
#: immersionlyceens/apps/charts/api.py:991
msgid "Registrations to at least one immersion"
msgstr "Inscriptions à au moins une immersion"

#: immersionlyceens/apps/charts/api.py:755
#: immersionlyceens/apps/charts/api.py:994
msgid "Registrations count"
msgstr "Inscriptions sur la plateforme"

#: immersionlyceens/apps/charts/api.py:1312
msgid "Establishment not found"
msgstr "Établissement inconnu"

#: immersionlyceens/apps/charts/api.py:1364
msgid "Structure not found"
msgstr "Structure inconnue"

#: immersionlyceens/apps/charts/api.py:1587
msgid "no name match yet"
msgstr "pas de correspondance"

#: immersionlyceens/apps/charts/api.py:1593
msgid "Post-bac"
msgstr "Post-bac"

#: immersionlyceens/apps/charts/apps.py:6
#: immersionlyceens/templates/fragments/main_menu.html:218
msgid "Charts"
msgstr "Statistiques"

#: immersionlyceens/apps/core/admin.py:143
msgid "Activated accounts"
msgstr "comptes lyc/etu activés"

#: immersionlyceens/apps/core/admin.py:157
#: immersionlyceens/apps/core/admin.py:188
#: immersionlyceens/templates/charts/global_domains_charts.html:98
#: immersionlyceens/templates/core/student_validation.html:64
#: immersionlyceens/templates/fragments/main_menu.html:39
#: immersionlyceens/templates/highschools.html:10
#: immersionlyceens/templates/highschools.html:21
#: immersionlyceens/templates/highschools.html:31
msgid "High schools"
msgstr "Lycées"

#: immersionlyceens/apps/core/admin.py:162
#: immersionlyceens/apps/core/admin.py:194
#: immersionlyceens/apps/core/models.py:292
#: immersionlyceens/templates/charts/global_domains_charts.html:50
#: immersionlyceens/templates/charts/global_trainings_charts.html:40
#: immersionlyceens/templates/cohort_offer.html:103
#: immersionlyceens/templates/cohort_offer_subdomains.html:31
#: immersionlyceens/templates/core/common_hs_slots_list.html:192
#: immersionlyceens/templates/core/common_slots_list.html:209
#: immersionlyceens/templates/core/my_events.html:118
#: immersionlyceens/templates/core/off_offer_events_list.html:404
#: immersionlyceens/templates/core/student_validation.html:271
#: immersionlyceens/templates/core/student_validation.html:431
#: immersionlyceens/templates/core/student_validation.html:531
#: immersionlyceens/templates/core/student_validation.html:630
#: immersionlyceens/templates/core/student_validation.html:716
#: immersionlyceens/templates/modals/modal_alerts.html:203
#: immersionlyceens/templates/offer_off_offer_events.html:15
#: immersionlyceens/templates/offer_subdomains.html:30
msgid "No city"
msgstr "Pas de ville"

#: immersionlyceens/apps/core/admin.py:223
msgid "Has UAI code(s)"
msgstr "A un code UAI"

#: immersionlyceens/apps/core/admin.py:242
msgid "Conventions"
msgstr "Conventions"

#: immersionlyceens/apps/core/admin.py:247
msgid "Active conventions"
msgstr "Conventions actives"

#: immersionlyceens/apps/core/admin.py:248
msgid "Past conventions"
msgstr "Conventions passées"

#: immersionlyceens/apps/core/admin.py:249
msgid "All conventions"
msgstr "Toutes les conventions"

#: immersionlyceens/apps/core/admin.py:250
msgid "No conventions"
msgstr "Pas de conventions"

#: immersionlyceens/apps/core/admin.py:285
#: immersionlyceens/apps/core/admin.py:1048
#: immersionlyceens/apps/core/admin.py:1053
#: immersionlyceens/apps/core/models.py:220
#: immersionlyceens/apps/core/models.py:426
#: immersionlyceens/apps/core/models.py:1099
#: immersionlyceens/apps/core/models.py:3351
#: immersionlyceens/templates/core/structure.html:11
#: immersionlyceens/templates/fragments/main_menu.html:113
msgid "Structures"
msgstr "Structures d'établissements"

#: immersionlyceens/apps/core/admin.py:348
#: immersionlyceens/apps/user/admin.py:98
msgid "<EduConnect id>"
msgstr "<id EduConnect>"

#: immersionlyceens/apps/core/admin.py:418
msgid "Activated account"
msgstr "Compte lyc/etu activé"

#: immersionlyceens/apps/core/admin.py:419
msgid "Edited record"
msgstr "Fiche renseignée"

#: immersionlyceens/apps/core/admin.py:420
#: immersionlyceens/apps/user/admin.py:27
#: immersionlyceens/templates/immersion/hs_record.html:359
msgid "Validated record"
msgstr "Fiche validée"

#: immersionlyceens/apps/core/admin.py:422
#: immersionlyceens/templates/core/courses_list.html:395
#: immersionlyceens/templates/core/courses_slots_list.html:84
#: immersionlyceens/templates/core/my_courses_slots.html:51
#: immersionlyceens/templates/core/my_events_slots.html:50
#: immersionlyceens/templates/core/off_offer_events_list.html:464
#: immersionlyceens/templates/core/off_offer_events_slots_list.html:63
msgid "Groups"
msgstr "Groupes"

#: immersionlyceens/apps/core/admin.py:423
#: immersionlyceens/apps/core/models.py:219
#: immersionlyceens/apps/core/models.py:1724
#: immersionlyceens/apps/core/models.py:1937
#: immersionlyceens/templates/charts/global_trainings_charts.html:48
#: immersionlyceens/templates/cohort_offer.html:340
#: immersionlyceens/templates/core/common_slot.html:78
#: immersionlyceens/templates/core/course.html:69
#: immersionlyceens/templates/core/off_offer_event.html:76
#: immersionlyceens/templates/core/students_presence.html:51
#: immersionlyceens/templates/modals/modal_global_charts_filters.html:34
#: immersionlyceens/templates/offer_off_offer_events.html:254
msgid "Structure"
msgstr "Structure d'établissement"

#: immersionlyceens/apps/core/admin.py:425
#: immersionlyceens/apps/core/models.py:438
#: immersionlyceens/apps/user/admin.py:100
msgid "username"
msgstr "identifiant"

#: immersionlyceens/apps/core/admin.py:487
msgid "You don't have enough privileges to delete this account"
msgstr "Vous n'avez pas les droits suffisants pour supprimer ce compte"

#: immersionlyceens/apps/core/admin.py:500
msgid "This account is linked to courses/events, you can't delete it"
msgstr "Ce compte est lié à des cours/évènements, il ne peut pas être supprimé"

#: immersionlyceens/apps/core/admin.py:631
msgid ""
"This profile can't be deleted because it is used by an attestation document"
msgstr ""
"Ce profil ne peut être supprimé car il est utilisé par un objet "
"'Justificatif'"

#: immersionlyceens/apps/core/admin.py:658
msgid ""
"This training domain can't be deleted because it is used by training "
"subdomains"
msgstr ""
"Ce domaine de formation ne peut pas être supprimé car il est utilisé par un "
"sous-domaine de formation"

#: immersionlyceens/apps/core/admin.py:689
msgid ""
"This training subdomain can't be deleted because it is used by a training"
msgstr ""
"Ce sous-domaine de formation ne peut pas être supprimé car il est utilisé "
"par une formation"

#: immersionlyceens/apps/core/admin.py:753
msgid "This campus can't be deleted because it is used by a building"
msgstr "Ce campus ne peut pas être supprimé car il est utilisé par un bâtiment"

#: immersionlyceens/apps/core/admin.py:785
#: immersionlyceens/templates/core/common_hs_slots_list.html:169
#: immersionlyceens/templates/core/common_slots_list.html:185
#: immersionlyceens/templates/immersion/my_registrations.html:107
#: immersionlyceens/templates/search_slots.html:122
#: immersionlyceens/templates/search_slots.html:176
msgid "Establishments"
msgstr "Établissements"

#: immersionlyceens/apps/core/admin.py:816
msgid "This building can't be deleted because it is used by a slot"
msgstr ""
"Ce bâtiment ne peut pas être supprimé car il est utilisé par un ou plusieurs "
"créneaux"

#: immersionlyceens/apps/core/admin.py:852
msgid ""
"This bachelor type can't be deleted because it is used by a high school or "
"student record"
msgstr ""
"Ce type de baccalauréat ne peut pas être supprimé car il est utilisé par une "
"fiche lycéen(ne) ou étudiant(e)"

#: immersionlyceens/apps/core/admin.py:868
msgid ""
"This bachelor mention can't be deleted because it is used by a high-school "
"student record"
msgstr ""
"Cette mention du baccalauréat ne peut pas être supprimée car elle est "
"utilisée par une ou plusieurs fiches lycéens"

#: immersionlyceens/apps/core/admin.py:887
msgid ""
"This teaching can't be deleted because it is used by a high-school student "
"record"
msgstr ""
"Cet enseignement ne peut pas être supprimé car il est utilisé par une ou "
"plusieurs fiches lycéens"

#: immersionlyceens/apps/core/admin.py:950
msgid "This establishment can't be deleted (linked structures)"
msgstr "Cet établissement ne peut pas être supprimé (structures liées)"

#: immersionlyceens/apps/core/admin.py:1011
msgid "This structure can't be deleted because it is used by a training"
msgstr ""
"Cette structure ne peut pas être supprimée car elle est utilisée par une "
"formation"

#: immersionlyceens/apps/core/admin.py:1054
#: immersionlyceens/apps/core/models.py:1097
#: immersionlyceens/templates/core/training/training.html:69
msgid "Training subdomains"
msgstr "Sous-domaines de formation"

#: immersionlyceens/apps/core/admin.py:1071
msgid "This training can't be deleted because it is used by some courses"
msgstr ""
"Cette formation ne peut pas être supprimée car elle est utilisée par un ou "
"plusieurs cours"

#: immersionlyceens/apps/core/admin.py:1091
msgid ""
"This cancellation type can't be updated because it is used by some "
"registrations"
msgstr ""
"Ce type d'annulation ne peut pas être modifié car il est utilisé par une ou "
"plusieurs inscriptions"

#: immersionlyceens/apps/core/admin.py:1110
msgid ""
"This cancellation type can't be deleted because it is used by some "
"registrations"
msgstr ""
"Cette annulation ne peut pas être supprimé car elle est utilisée par une ou "
"plusieurs inscriptions"

#: immersionlyceens/apps/core/admin.py:1126
msgid "This course type can't be deleted because it is used by some slots"
msgstr ""
"Ce cours ne peut pas être supprimé car il est utilisé par un ou plusieurs "
"créneaux"

#: immersionlyceens/apps/core/admin.py:1143
msgid ""
"This public type can't be deleted because it is used by accompanying "
"document(s)"
msgstr ""
"Des documents d'accompagnement sont rattachés à ce type de public : "
"Suppression impossible"

#: immersionlyceens/apps/core/admin.py:1204
msgid ""
"This university year can't be deleted because university year has already "
"started"
msgstr ""
"Cette année universitaire ne peut pas être supprimée car elle a déjà commencé"

#: immersionlyceens/apps/core/admin.py:1211
msgid "This university year can't be deleted because a purge date is defined"
msgstr ""
"Cette année universitaire ne peut pas être supprimée car une date de purge "
"est définie"

#: immersionlyceens/apps/core/admin.py:1285
#: immersionlyceens/apps/core/admin.py:1309
#: immersionlyceens/apps/core/admin.py:1367
msgid ""
"Multiple active years found. Please check your university years settings."
msgstr ""
"Plusieurs années universitaires actives trouvée. Merci de vérifier leur "
"configuration."

#: immersionlyceens/apps/core/admin.py:1291
#: immersionlyceens/apps/core/admin.py:1315
#: immersionlyceens/apps/core/admin.py:1373
msgid "Active year not found. Please check your university years settings."
msgstr ""
"Année universitaire active non trouvée. Merci de vérifier le paramétrage."

#: immersionlyceens/apps/core/admin.py:1325
msgid "This period has slots, it cannot be deleted"
msgstr "Des créneaux sont rattachés à cette période : suppression impossible"

#: immersionlyceens/apps/core/admin.py:1331
msgid "The active university year is over, the period cannot be deleted"
msgstr ""
"L'année universitaire active est terminée, la periode ne peut pas être "
"supprimée"

#: immersionlyceens/apps/core/admin.py:1337
msgid "This period has already begun, it cannot be deleted"
msgstr "Cette période a déjà commencé : suppression impossible"

#: immersionlyceens/apps/core/admin.py:1359
msgid "The period is already over, it cannot be updated anymore."
msgstr "Cette période est déjà terminée : elle ne peut plus être modifiée"

#: immersionlyceens/apps/core/admin.py:1446
msgid "Postbac immersions"
msgstr "Immersions postbac"

#: immersionlyceens/apps/core/admin.py:1450
#: immersionlyceens/templates/core/my_high_school.html:204
#: immersionlyceens/templates/core/student_validation.html:57
#: immersionlyceens/templates/core/student_validation.html:82
#: immersionlyceens/templates/core/student_validation.html:119
#: immersionlyceens/templates/core/student_validation.html:156
#: immersionlyceens/templates/core/student_validation.html:193
msgid "Convention"
msgstr "Convention"

#: immersionlyceens/apps/core/admin.py:1454
#, python-format
msgid "From %s"
msgstr "Du %s"

#: immersionlyceens/apps/core/admin.py:1454
#, python-format
msgid "to %s"
msgstr "au %s"

#: immersionlyceens/apps/core/admin.py:1470
msgid "Referents"
msgstr "Référents"

#: immersionlyceens/apps/core/admin.py:1500
msgid ""
"Some users or records are linked to this high school, it cannot be deleted"
msgstr ""
"Des utilisateurs ou des dossiers sont liés à ce lycée, il ne peut pas être "
"supprimé"

#: immersionlyceens/apps/core/admin.py:1569
#: immersionlyceens/apps/core/admin.py:1604
#: immersionlyceens/apps/core/admin.py:1647
#: immersionlyceens/apps/core/models.py:137
#: immersionlyceens/apps/core/models.py:233
#: immersionlyceens/templates/core/my_high_school.html:49
#: immersionlyceens/templates/immersion/my_registrations.html:299
#: immersionlyceens/templates/immersion/my_registrations.html:627
#: immersionlyceens/templates/immersion/my_registrations.html:945
#: immersionlyceens/templates/modals/modal_myimmersions_slot_details.html:64
#: immersionlyceens/templates/modals/modal_search_slots_details.html:64
#: immersionlyceens/templates/search_slots.html:406
msgid "Address"
msgstr "Adresse"

#: immersionlyceens/apps/core/admin.py:1605
msgid "Used in"
msgstr "Utilisé dans"

#: immersionlyceens/apps/core/admin.py:1612
msgid "This document is used in public interface : it cannot be deleted"
msgstr ""
"Ce document est utilisé dans la partie publique : suppression impossible"

#: immersionlyceens/apps/core/admin.py:1646
#: immersionlyceens/apps/core/models.py:2376
msgid "Profiles"
msgstr "Profils"

#: immersionlyceens/apps/core/admin.py:1654
msgid "This attestation can't be deleted because it is used by some records"
msgstr ""
"Ce justificatif ne peut être supprimé car il est utilisé dans des fiches"

#: immersionlyceens/apps/core/admin.py:1728
msgid "boolean"
msgstr "booléen"

#: immersionlyceens/apps/core/admin.py:1730
msgid "text"
msgstr "texte"

#: immersionlyceens/apps/core/admin.py:1732
msgid "integer"
msgstr "entier"

#: immersionlyceens/apps/core/admin.py:1783
msgid "Value type"
msgstr "Type de valeur"

#: immersionlyceens/apps/core/admin.py:1784
msgid "Setting value"
msgstr "Valeur du paramètre"

#: immersionlyceens/apps/core/admin.py:1785
msgid "Setting description"
msgstr "Description du paramètre"

#: immersionlyceens/apps/core/admin.py:1841
msgid "Certificate logo"
msgstr "Logo du certificat"

#: immersionlyceens/apps/core/admin.py:1857
msgid "Certificate signature"
msgstr "Signature du certificat"

#: immersionlyceens/apps/core/admin.py:1879
msgid "This event type is used by and event, it cannot be deleted"
msgstr ""
"Ce type d'évènement est utilisé par un évènement, il ne peut pas être "
"supprimé"

#: immersionlyceens/apps/core/admin.py:1905
msgid "This high school level is in use, it cannot be deleted"
msgstr "Ce niveau est utilisé dans une fiche, il ne peut pas être supprimé"

#: immersionlyceens/apps/core/admin.py:1948
msgid "This post bachelor level is in use, it cannot be deleted"
msgstr ""
"Ce niveau post-bac est utilisé dans une fiche, il ne peut pas être supprimé"

#: immersionlyceens/apps/core/admin.py:1977
msgid "This student level is in use, it cannot be deleted"
msgstr ""
"Ce niveau étudiant est utilisé dans une fiche, il ne peut pas être supprimé"

#: immersionlyceens/apps/core/admin.py:2016
#: immersionlyceens/apps/core/admin.py:2024
msgid "Copy file link"
msgstr "Copier le lien du fichier"

#: immersionlyceens/apps/core/admin.py:2080
msgid "Days"
msgstr "Jours"

#: immersionlyceens/apps/core/admin_forms.py:73
#: immersionlyceens/apps/core/admin_forms.py:159
#: immersionlyceens/apps/core/admin_forms.py:239
#: immersionlyceens/apps/core/admin_forms.py:301
#: immersionlyceens/apps/core/admin_forms.py:378
#: immersionlyceens/apps/core/admin_forms.py:462
#: immersionlyceens/apps/core/admin_forms.py:556
#: immersionlyceens/apps/core/admin_forms.py:602
#: immersionlyceens/apps/core/admin_forms.py:668
#: immersionlyceens/apps/core/admin_forms.py:725
#: immersionlyceens/apps/core/admin_forms.py:857
#: immersionlyceens/apps/core/admin_forms.py:1476
#: immersionlyceens/apps/core/admin_forms.py:1600
#: immersionlyceens/apps/core/admin_forms.py:1698
#: immersionlyceens/apps/core/admin_forms.py:1732
#: immersionlyceens/apps/core/admin_forms.py:1779
#: immersionlyceens/apps/core/admin_forms.py:1836
#: immersionlyceens/apps/core/admin_forms.py:1864
#: immersionlyceens/apps/core/admin_forms.py:1923
#: immersionlyceens/apps/core/admin_forms.py:2061
#: immersionlyceens/apps/core/admin_forms.py:2099
#: immersionlyceens/apps/core/admin_forms.py:2207
msgid "You don't have the required privileges"
msgstr "Vous n'avez pas les droits suffisants"

#: immersionlyceens/apps/core/admin_forms.py:120
#: immersionlyceens/apps/core/admin_forms.py:1355
#: immersionlyceens/apps/core/models.py:87
#: immersionlyceens/apps/core/models.py:140
#: immersionlyceens/apps/core/models.py:236
#: immersionlyceens/apps/core/models.py:1177
#: immersionlyceens/templates/core/my_high_school.html:82
#: immersionlyceens/templates/modals/modal_global_charts_filters.html:36
msgid "Department"
msgstr "Département"

#: immersionlyceens/apps/core/admin_forms.py:123
#: immersionlyceens/apps/core/admin_forms.py:1358
#: immersionlyceens/apps/core/models.py:86
#: immersionlyceens/apps/core/models.py:107
#: immersionlyceens/apps/core/models.py:108
#: immersionlyceens/apps/core/models.py:141
#: immersionlyceens/apps/core/models.py:237
#: immersionlyceens/apps/core/models.py:1178
#: immersionlyceens/templates/core/my_high_school.html:93
#: immersionlyceens/templates/establishments_under_agreement.html:52
#: immersionlyceens/templates/highschools.html:59
#: immersionlyceens/templates/highschools.html:96
#: immersionlyceens/templates/modals/modal_global_charts_filters.html:35
#: immersionlyceens/templates/modals/modal_myimmersions_slot_details.html:70
#: immersionlyceens/templates/modals/modal_register_students_list.html:40
#: immersionlyceens/templates/modals/modal_view_slot_immersions.html:31
#: immersionlyceens/templates/modals/modal_view_slot_immersions.html:121
#: immersionlyceens/templates/search_slots.html:431
msgid "City"
msgstr "Ville"

#: immersionlyceens/apps/core/admin_forms.py:126
#: immersionlyceens/apps/core/admin_forms.py:1361
#: immersionlyceens/apps/core/models.py:88
#: immersionlyceens/apps/core/models.py:142
#: immersionlyceens/apps/core/models.py:238
#: immersionlyceens/apps/core/models.py:1179
#: immersionlyceens/templates/core/my_high_school.html:104
msgid "Zip code"
msgstr "Code postal"

#: immersionlyceens/apps/core/admin_forms.py:153
#: immersionlyceens/apps/core/admin_forms.py:550
msgid "You must select your own establishment"
msgstr "Vous devez sélectionner votre propre établissement"

#: immersionlyceens/apps/core/admin_forms.py:172
msgid "A campus with this label already exists within the same establishment"
msgstr "Un campus avec ce nom existe déjà dans cet établissement"

#: immersionlyceens/apps/core/admin_forms.py:194
msgid "A code is needed when 'system' is True"
msgstr "Un code unique est obligatoire si 'Réservé au système' est coché"

#: immersionlyceens/apps/core/admin_forms.py:354
msgid "High school and structure can't be set together. Please choose one."
msgstr ""
"Vous ne pouvez sélectionner à la fois un lycée ET une structure. Veuillez "
"choisir entre les deux."

#: immersionlyceens/apps/core/admin_forms.py:356
msgid "Neither high school nor structure is set. Please choose one."
msgstr ""
"Vous n'avez sélectionné ni lycée, ni structure. Merci de sélectionner l'un "
"ou l'autre."

#: immersionlyceens/apps/core/admin_forms.py:393
msgid "A training with this label already exists within the same establishment"
msgstr "Une formation avec ce nom existe déjà dans cet établissement"

#: immersionlyceens/apps/core/admin_forms.py:405
msgid "At least one structure has to belong to your own establishment"
msgstr ""
"Vous devez sélectionner au moins une structure de votre propre établissement"

#: immersionlyceens/apps/core/admin_forms.py:434
msgid "A 'master' establishment already exists"
msgstr "Un établissement 'maître' existe déjà"

#: immersionlyceens/apps/core/admin_forms.py:439
msgid "This attribute cannot be updated"
msgstr "Ce paramètre ne peut être modifié"

#: immersionlyceens/apps/core/admin_forms.py:486
msgid "This code already exists"
msgstr "Ce code est déjà utilisé"

#: immersionlyceens/apps/core/admin_forms.py:489
msgid "This label already exists"
msgstr "Ce libellé existe déjà"

#: immersionlyceens/apps/core/admin_forms.py:492
msgid "This short label already exists"
msgstr "Ce libellé court existe déjà"

#: immersionlyceens/apps/core/admin_forms.py:521
msgid "The establishment cannot be updated"
msgstr "L'établissement ne peut être modifié"

#: immersionlyceens/apps/core/admin_forms.py:605
msgid "Start date can't be today or earlier"
msgstr "La date de début doit se situer dans le futur"

#: immersionlyceens/apps/core/admin_forms.py:607
msgid "Start date greater than end date"
msgstr "La date de début est postérieure à la date de fin"

#: immersionlyceens/apps/core/admin_forms.py:609
#: immersionlyceens/apps/core/admin_forms.py:611
msgid "Start of registration date must be set between start and end date"
msgstr ""
"Date de début des inscriptions aux immersions doit être entre les dates de "
"début et de fin de l'année universitaire en cours"

#: immersionlyceens/apps/core/admin_forms.py:621
msgid "All university years are not purged. you can't create a new one"
msgstr ""
"Toutes les années universitaires ne sont pas purgées. Vous ne pouvez pas en "
"créer une nouvelle"

#: immersionlyceens/apps/core/admin_forms.py:623
msgid "University year starts inside another university year"
msgstr "La date de début de l'année universitaire est contenue dans une autre"

#: immersionlyceens/apps/core/admin_forms.py:625
msgid "University year ends inside another university year"
msgstr "La date de fin de l'année universitaire est contenue dans une autre"

#: immersionlyceens/apps/core/admin_forms.py:627
#: immersionlyceens/apps/core/admin_forms.py:629
msgid "University year contains another"
msgstr "La date de début de l'année universitaire est contenue dans une autre"

#: immersionlyceens/apps/core/admin_forms.py:673
#: immersionlyceens/apps/core/admin_forms.py:734
msgid "You have to set an university year"
msgstr "Vous devez définir une année universitaire"

#: immersionlyceens/apps/core/admin_forms.py:680
#: immersionlyceens/apps/core/admin_forms.py:748
msgid "Error : the university year has already begun"
msgstr "Erreur : l'année universitaire a déjà commencé"

#: immersionlyceens/apps/core/admin_forms.py:683
msgid "Holiday must set between university year dates"
msgstr ""
"Le jour férié doit être entre les dates de début et de fin de l'année "
"universitaire en cours"

#: immersionlyceens/apps/core/admin_forms.py:686
msgid "Holiday must be set in the future"
msgstr "Le jour férié doit être paramétré dans le futur"

#: immersionlyceens/apps/core/admin_forms.py:691
msgid "Holiday date already exists in other holiday"
msgstr "La date du jour férié existe déjà"

#: immersionlyceens/apps/core/admin_forms.py:738
msgid "Start date must be set before end date"
msgstr "La date de début doit être paramétrée avant la date de fin"

#: immersionlyceens/apps/core/admin_forms.py:741
msgid "Vacation start date must be set between university year dates"
msgstr ""
"La date de début d'une période de vacances doit se situer entre les dates de "
"début et de fin de l'année universitaire en cours"

#: immersionlyceens/apps/core/admin_forms.py:744
msgid "Vacation end date must be set between university year dates"
msgstr ""
"La date de fin d'une période de vacances doit se situer entre les dates de "
"début et de fin de l'année universitaire en cours"

#: immersionlyceens/apps/core/admin_forms.py:756
msgid "Vacation start inside another vacation"
msgstr "La période de congés commence dans une autre période de congés"

#: immersionlyceens/apps/core/admin_forms.py:758
msgid "Vacation end inside another vacation"
msgstr "La période de congés termine dans une autre période de congés"

#: immersionlyceens/apps/core/admin_forms.py:760
#: immersionlyceens/apps/core/admin_forms.py:762
msgid "A vacation exists inside this vacation"
msgstr "Une période de vacances existe à l'intérieur de celle-ci"

#: immersionlyceens/apps/core/admin_forms.py:863
msgid "An active university year is required to create a period"
msgstr "Une année universitaire active est obligatoire pour créer une période"

#: immersionlyceens/apps/core/admin_forms.py:877
msgid "A null or positive value is required"
msgstr "Un nombre entier nul ou positif est requis"

#: immersionlyceens/apps/core/admin_forms.py:883
msgid "A value is required"
msgstr "Erreur: Une date est requise"

#: immersionlyceens/apps/core/admin_forms.py:886
msgid "A period requires all dates to be filled in"
msgstr "Toutes les dates sont obligatoires"

#: immersionlyceens/apps/core/admin_forms.py:897
msgid "All period dates must be between university year start/end dates"
msgstr ""
"Toutes les dates de la période doivent se situer entre les dates de l'année "
"universitaire"

#: immersionlyceens/apps/core/admin_forms.py:900
msgid "A new period can't be set with a start_date in the past"
msgstr "Une nouvelle période ne peut pas avoir une date de début dans le passé"

#: immersionlyceens/apps/core/admin_forms.py:903
msgid "Registration start date must be before the immersions start date"
msgstr ""
"La date de début des inscriptions doit être antérieure à la date de début "
"des immersions"

#: immersionlyceens/apps/core/admin_forms.py:906
msgid "Registration end date must be before the immersions start date"
msgstr ""
"La date de fin des inscriptions doit être antérieure à la date de début des "
"immersions"

#: immersionlyceens/apps/core/admin_forms.py:909
msgid "Registration end date must be after the registration start date"
msgstr ""
"La date de fin des inscriptions doit être postérieure à la date de début des "
"inscriptions"

#: immersionlyceens/apps/core/admin_forms.py:913
msgid "Immersions end date must be after immersions start date"
msgstr ""
"La date de début des immersions doit être antérieure à la date de fin des "
"immersions"

#: immersionlyceens/apps/core/admin_forms.py:922
#: immersionlyceens/apps/core/admin_forms.py:939
msgid "Immersions end date can only be set after the actual one"
msgstr ""
"La nouvelle date de fin des immersions doit être postérieure à l'actuelle"

#: immersionlyceens/apps/core/admin_forms.py:926
msgid "New allowed immersions value can only be higher than the previous one"
msgstr "Le nouveau quota d'immersion doit être supérieur à l'actuel"

#: immersionlyceens/apps/core/admin_forms.py:934
msgid "Immersions start date can only be set before the actual one"
msgstr ""
"La nouvelle date de début des immersions doit être antérieure à la date "
"actuelle"

#: immersionlyceens/apps/core/admin_forms.py:952
msgid "User search"
msgstr "Rechercher un utilisateur"

#: immersionlyceens/apps/core/admin_forms.py:954
msgid ""
"This field is only useful if the selected establishment has a source plugin "
"set"
msgstr ""
"Ce champ n'est nécessaire que si une extension est utilisée pour les comptes "
"utilisateurs"

#: immersionlyceens/apps/core/admin_forms.py:969
msgid "The user email will be used as username"
msgstr "L'identifiant sera le courriel de l'utilisateur"

#: immersionlyceens/apps/core/admin_forms.py:998
msgid "This email address is already used"
msgstr "Un compte avec ce courriel existe déjà"

#: immersionlyceens/apps/core/admin_forms.py:1072
msgid "The establishment cannot be updated once the user created"
msgstr "L'établissement ne peut pas être modifié une fois l'utilisateur créé"

#: immersionlyceens/apps/core/admin_forms.py:1137
msgid "Forbidden"
msgstr "Non autorisé"

#: immersionlyceens/apps/core/admin_forms.py:1152
msgid "This user has linked accounts, you can't update his/her groups"
msgstr ""
"Ce compte est lié à d'autres comptes 'Intervenant', les groupes ne peuvent "
"pas être modifiés"

#: immersionlyceens/apps/core/admin_forms.py:1159
msgid "A user cannot have multiple profiles except for the INTER one"
msgstr "Un utilisateur ne peut avoir qu'un seul profil (sauf INTER)"

#: immersionlyceens/apps/core/admin_forms.py:1169
msgid ""
"Please select a non-master establishment for a user belonging to the 'REF-"
"ETAB' group"
msgstr ""
"Veuillez sélectionner un établissement non-maître pour un utilisateur du "
"groupe 'REF-ETAB'"

#: immersionlyceens/apps/core/admin_forms.py:1175
msgid ""
"Please select a master establishment for a user belonging to the 'REF-ETAB-"
"MAITRE' group"
msgstr ""
"Veuillez sélectionner un établissement maître pour un utilisateur du groupe "
"'REF-ETAB-MAITRE'"

#: immersionlyceens/apps/core/admin_forms.py:1180
msgid "This field is mandatory for a user belonging to 'REF-STR' group"
msgstr "Ce champ est obligatoire pour un utilisateur du groupe 'REF-STR'"

#: immersionlyceens/apps/core/admin_forms.py:1185
msgid "This field is mandatory for a user belonging to 'REF-CONS' group"
msgstr "Ce champ est obligatoire pour un utilisateur du groupe 'REF-CONS'"

#: immersionlyceens/apps/core/admin_forms.py:1190
msgid "The group 'REF-STR' or 'CONS-STR' is mandatory when you add a structure"
msgstr ""
"Le groupe 'REF-STR' ou 'CONS-STR' est obligatoire lorsqu'une structure est "
"sélectionnée"

#: immersionlyceens/apps/core/admin_forms.py:1197
msgid "This field is mandatory for a user belonging to 'REF-LYC' group"
msgstr "Ce champ est obligatoire pour un utilisateur du groupe 'REF-LYC'"

#: immersionlyceens/apps/core/admin_forms.py:1204
msgid "The groups 'REF-LYC' or 'INTER' is mandatory when you add a highschool"
msgstr ""
"Le groupe 'REF-LYC' ou 'INTER' est obligatoire lorsque vous sélectionnez un "
"lycée"

#: immersionlyceens/apps/core/admin_forms.py:1215
msgid "You don't have enough privileges to modify this account"
msgstr "Vous n'avez pas les droits suffisants pour modifier ce compte"

#: immersionlyceens/apps/core/admin_forms.py:1236
#, python-format
msgid "You can't modify these groups : %s"
msgstr "Vous ne pouvez pas modifier ces groupes : %s"

#: immersionlyceens/apps/core/admin_forms.py:1242
msgid "You can't modify the superuser status"
msgstr "Vous ne pouvez pas modifier le statut super-utilisateur"

#: immersionlyceens/apps/core/admin_forms.py:1371
msgid "This field is available when 'Offer post-bachelor immersions is enabled"
msgstr ""
"Ce champ est activé si 'Propose son offre post-bac à l'immersion' est coché"

#: immersionlyceens/apps/core/admin_forms.py:1390
#, python-format
msgctxt "convention"
msgid ""
"Always %s : this option cannot be changed due to high school agreements "
"options in general settings"
msgstr ""
"Toujours %s : cette option ne peut être changée en raison des options de "
"conventionnement des lycées dans les paramètres généraux."

#: immersionlyceens/apps/core/admin_forms.py:1418
msgid "This field cannot be changed because ACTIVATE_EDUCONNECT is not set"
msgstr ""
"Ce champ ne peut pas être modifié car le paramètre ACTIVATE_EDUCONNECT n'est "
"pas activé"

#: immersionlyceens/apps/core/admin_forms.py:1423
msgid ""
"This field cannot be changed because this high school already has student "
"accounts"
msgstr ""
"Ce champ ne peut pas être modifié car des comptes lycéens sont déjà "
"rattachés à ce lycée"

#: immersionlyceens/apps/core/admin_forms.py:1429
msgid ""
"This field cannot be changed because ACTIVATE_FEDERATION_AGENT is not set"
msgstr ""
"Ce champ ne peut pas être modifié car le paramètre ACTIVATE_FEDERATION_AGENT "
"n'est pas activé"

#: immersionlyceens/apps/core/admin_forms.py:1433
msgid ""
"Please be careful when activating this setting : usernames of users of this "
"establishment must match the agent federation ones."
msgstr ""
"Attention en activant ce paramètre : les identifiants des utilisateurs de "
"cet établissements doivent correspondre à ceux de la Fédération Agent."

#: immersionlyceens/apps/core/admin_forms.py:1510
#: immersionlyceens/apps/core/admin_forms.py:1511
msgid "Both convention dates are required if 'convention' is checked"
msgstr ""
"Les deux dates de conventions sont obligatoires si l'option 'Conventionné' "
"est cochée"

#: immersionlyceens/apps/core/admin_forms.py:1520
msgid ""
"You can't change this setting because this high school already has student "
"accounts."
msgstr ""
"Ce paramètre ne peut pas être modifié car des comptes lycéens sont déjà "
"rattachés à ce lycée"

#: immersionlyceens/apps/core/admin_forms.py:1526
msgid "This field is mandatory when using the student federation"
msgstr "Ce champ est obligatoire si la fédération Educonnect est utilisée"

#: immersionlyceens/apps/core/admin_forms.py:1534
#, python-format
msgid "The uai code %s - %s is already associated with another high school"
msgstr "Le code uai %s - %s est déjà associé à un autre lycée"

#: immersionlyceens/apps/core/admin_forms.py:1612
msgid "The message body contains forbidden variables : "
msgstr "Le corps du message contient des variables non autorisées : "

#: immersionlyceens/apps/core/admin_forms.py:1630
#: immersionlyceens/apps/core/admin_forms.py:1637
msgid "The message body contains syntax error(s) : "
msgstr "Le corps du message contient des erreurs de syntaxe : "

#: immersionlyceens/apps/core/admin_forms.py:1631
#, python-format
msgid "at \"%(pos)s\" line %(line)s"
msgstr "à \"%(pos)s\" ligne %(line)s"

#: immersionlyceens/apps/core/admin_forms.py:1641
msgid "The message body contains unknown variable(s) : "
msgstr "Le corps du message contient des variables inconnues : "

#: immersionlyceens/apps/core/admin_forms.py:1675
#: immersionlyceens/apps/core/admin_forms.py:1759
#: immersionlyceens/apps/core/admin_forms.py:1816
#, python-format
msgid ""
"Please keep filesize under %(maxupload)s. Current filesize %(current_size)s"
msgstr ""
"Veuillez téléverser des fichiers dont la taille n'excède pas %(maxupload)s. "
"Taille actuelle : %(current_size)s"

#: immersionlyceens/apps/core/admin_forms.py:1682
#: immersionlyceens/apps/core/admin_forms.py:1765
#: immersionlyceens/apps/core/admin_forms.py:1822
#: immersionlyceens/apps/core/admin_forms.py:2045
#: immersionlyceens/apps/core/admin_forms.py:2083
#: immersionlyceens/apps/core/admin_forms.py:2186
#: immersionlyceens/apps/immersion/forms.py:440
msgid "File type is not allowed"
msgstr "Type de fichier non autorisé"

#: immersionlyceens/apps/core/admin_forms.py:1839
msgid "At least one profile is required"
msgstr "Au moins un profil est requis"

#: immersionlyceens/apps/core/admin_forms.py:1886
msgid "You are not allowed to create a new Evaluation Form Link"
msgstr "Vous ne pouvez pas créer de nouveau lien de formulaire d'évaluation"

#: immersionlyceens/apps/core/admin_forms.py:1905
msgid "Read only"
msgstr "Lecture seule"

#: immersionlyceens/apps/core/admin_forms.py:1932
msgid "Students users exist you can't deactivate students"
msgstr ""
"Des étudiants sont enregistrés, vous ne pouvez pas désactiver cette "
"fonctionnalité"

#: immersionlyceens/apps/core/admin_forms.py:1939
msgid "Visitors users exist you can't deactivate visitors"
msgstr ""
"Des visiteurs sont enregistrés, vous ne pouvez pas désactiver cette "
"fonctionnalité"

#: immersionlyceens/apps/core/admin_forms.py:1954
msgid ""
"ACTIVATE_HIGH_SCHOOL_WITH_AGREEMENT general setting is missing or incorrect. "
"Please fix."
msgstr ""
"Le paramètre ACTIVATE_HIGH_SCHOOL_WITH_AGREEMENT est absent ou incorrect. "
"Veuillez l'ajouter ou corriger sa valeur."

#: immersionlyceens/apps/core/admin_forms.py:1962
msgid ""
"ACTIVATE_HIGH_SCHOOL_WITHOUT_AGREEMENT general setting is missing or "
"incorrect. Please fix."
msgstr ""
"Le paramètre ACTIVATE_HIGH_SCHOOL_WITHOUT_AGREEMENT est absent ou incorrect. "
"Veuillez l'ajouter ou corriger sa valeur."

#: immersionlyceens/apps/core/admin_forms.py:1972
msgid ""
"ACTIVATE_HIGH_SCHOOL_WITH_AGREEMENT and "
"ACTIVATE_HIGH_SCHOOL_WITHOUT_AGREEMENT cannot be both set to False "
msgstr ""
"Les paramètres ACTIVATE_HIGH_SCHOOL_WITH_AGREEMENT et "
"ACTIVATE_HIGH_SCHOOL_WITHOUT_AGREEMENT ne peuvent pas être tous les deux "
"désactivés."

#: immersionlyceens/apps/core/admin_forms.py:1979
msgid ""
"This parameter can't be set to False : there are high schools with "
"agreements in database, please update or delete these first"
msgstr ""
"Ce paramètre ne peut pas être désactivé : des lycées conventionnés existent "
"en base, veuillez d'abord les mettre à jour ou les supprimer"

#: immersionlyceens/apps/core/admin_forms.py:1986
msgid ""
"This parameter can't be set to False : there are high schools without "
"agreements in database, please update or delete these first"
msgstr ""
"Ce paramètre ne peut pas être désactivé : des lycées non conventionnés "
"existent en base, veuillez d'abord les mettre à jour ou les supprimer"

#: immersionlyceens/apps/core/admin_forms.py:1998
msgid "A default quota value is mandatory"
msgstr "La valeur du quota par défaut est obligatoire"

#: immersionlyceens/apps/core/admin_forms.py:2001
msgid "The default quota value must be a positive integer > 0"
msgstr ""
"La valeur du quota par défaut doit être un entier positif supérieur à 0"

#: immersionlyceens/apps/core/admin_forms.py:2010
msgid ""
"This parameter can't be set to False : some high schools use the agent "
"federation to authenticate their users"
msgstr ""
"Ce paramètre ne peut pas être désactivé : des lycées utilisent la fédération "
"d'agents pour authentifier leurs utilisateurs"

#: immersionlyceens/apps/core/admin_forms.py:2018
msgid ""
"This parameter can't be set to False : some high schools use the student "
"identity federation to authenticate their students"
msgstr ""
"Ce paramètre ne peut pas être désactivé :  des lycées utilisent la "
"fédération d'identité Educonnect pour authentifier leurs élèves."

#: immersionlyceens/apps/core/admin_forms.py:2126
#: immersionlyceens/apps/core/admin_forms.py:2144
msgid "Field locked : a high school record uses this level"
msgstr "Verrouillé : une fiche lycéen(ne) utilise ce niveau"

#: immersionlyceens/apps/core/admin_forms.py:2162
msgid "Field locked : a student record uses this level"
msgstr "Verrouillé : une fiche étudiant(te) utilise ce niveau"

#: immersionlyceens/apps/core/admin_forms.py:2203
msgid "A favicon already exists"
msgstr "Un favicon est déjà utilisé"

#: immersionlyceens/apps/core/admin_forms.py:2276
msgid "If not empty, uses 'Execution time' field for the first execution"
msgstr ""
"Si non vide, utilise l'Heure d'exécution pour le premier lancement de la "
"journée"

#: immersionlyceens/apps/core/admin_forms.py:2281
msgid "Minutes will be rounded to force 5 min steps"
msgstr "Les minutes seront arrondies par tranches de 5 minutes"

#: immersionlyceens/apps/core/admin_forms.py:2288
msgid "Date and frequency can't be both set"
msgstr "La date et la fréquence ne peuvent être paramétrées en même temps"

#: immersionlyceens/apps/core/apps.py:6
msgid "Repositories"
msgstr "Référentiels"

#: immersionlyceens/apps/core/forms.py:95
#: immersionlyceens/apps/core/models.py:1477
msgid "Error : multiple active university years"
msgstr "Erreur : plusieurs années universitaires actives trouvées"

#: immersionlyceens/apps/core/forms.py:97
msgid "Error : can't find any active university year"
msgstr "Erreur : année universitaire active non trouvée"

#: immersionlyceens/apps/core/forms.py:102
msgid ""
"Error : a course can only be created between start and end of the active "
"university year"
msgstr ""
"Erreur : un cours ne peut être créé qu'entre la date de début et la date de "
"fin de l'année universitaire active"

#: immersionlyceens/apps/core/forms.py:105
msgid "Error : dates of active university year improperly configured"
msgstr "Erreur : les dates de l'année universitaire active sont incorrectes"

#: immersionlyceens/apps/core/forms.py:117
#: immersionlyceens/apps/core/forms.py:121
#: immersionlyceens/apps/core/views.py:300
msgid "You don't have enough privileges to update this course"
msgstr "Vous n'avez pas les droits suffisants pour modifier ce cours"

#: immersionlyceens/apps/core/forms.py:153
msgid "Available periods depend on the slot date"
msgstr "Les périodes proposées dépendent de la date du créneau"

#: immersionlyceens/apps/core/forms.py:255
#: immersionlyceens/apps/core/forms.py:260
msgid "Read only - slot already has registrations"
msgstr "Lecture seule - des inscriptions existent"

#: immersionlyceens/apps/core/forms.py:267
#: immersionlyceens/apps/core/forms.py:575
msgid "dd/mm/yyyy"
msgstr "jj/mm/aaaa"

#: immersionlyceens/apps/core/forms.py:358
msgid "You must allow at least one of individual or group registrations"
msgstr ""
"Vous devez autoriser au moins un type d'inscription (individuelle ou groupe)"

#: immersionlyceens/apps/core/forms.py:365
msgid "Please enter a valid number for 'n_places' field"
msgstr ""
"Veuillez entrer un nombre positif non nul dans le champ 'Nombre maximum de "
"places' "

#: immersionlyceens/apps/core/forms.py:371
msgid "Please enter a valid number for 'n_group_places' field"
msgstr ""
"Veuillez entrer un nombre positif non nul dans le champ 'Nombre de places "
"pour les cohortes'"

#: immersionlyceens/apps/core/forms.py:380
msgid ""
"The slot already has registered students, individual registrations can't be "
"disabled"
msgstr ""
"Ce créneau a déjà des immersions, les inscriptions individuelles ne peuvent "
"pas être désactivées"

#: immersionlyceens/apps/core/forms.py:387
msgid ""
"The slot already has registered groups, groups registrations can't be "
"disabled"
msgstr ""
"Ce créneau a déjà des immersions de groupe, les inscriptions en cohortes ne "
"peuvent pas être désactivées"

#: immersionlyceens/apps/core/forms.py:394
msgid "You can't set places value lower than actual individual immersions"
msgstr ""
"Vous ne pouvez pas baisser le nombre de places sous le nombre d'étudiants "
"déjà inscrits"

#: immersionlyceens/apps/core/forms.py:417
msgid ""
"You can't set group places value lower than actual registered group(s) "
"people count"
msgstr ""
"Vous ne pouvez pas baisser les places réservées aux groupes sous les "
"effectifs des groupes déjà inscrits (étudiants et accompagnateurs)"

#: immersionlyceens/apps/core/forms.py:442
msgid "Invalid option for a course slot"
msgstr "Lieu : option non valide pour un créneau de cours"

#: immersionlyceens/apps/core/forms.py:459
#: immersionlyceens/apps/core/forms.py:711
msgid "This field is required"
msgstr "Ce champs est obligatoire"

#: immersionlyceens/apps/core/forms.py:466
#: immersionlyceens/apps/core/forms.py:722
#: immersionlyceens/apps/core/serializers.py:751
msgid "Invalid date for selected period : please check periods settings"
msgstr ""
"Date invalide pour la période sélectionnée : merci de vérifier les dates des "
"périodes."

#: immersionlyceens/apps/core/forms.py:471
#: immersionlyceens/apps/core/forms.py:715
msgid "Required fields are not filled in"
msgstr "Champs obligatoires non renseignés"

#: immersionlyceens/apps/core/forms.py:476
#: immersionlyceens/apps/core/forms.py:731
msgid "Slot is set for today : please enter a valid start_time"
msgstr ""
"Le créneau a lieu aujourd'hui : veuillez sélectionner une heure de début "
"valide"

#: immersionlyceens/apps/core/forms.py:484
#: immersionlyceens/apps/core/forms.py:737
msgid "Error: Start time must be set before end time"
msgstr "Erreur: L'heure de fin doit être postérieure à l'heure de début"

#: immersionlyceens/apps/core/forms.py:494
#: immersionlyceens/apps/core/views.py:1327
msgid "Course published"
msgstr "Cours publié"

#: immersionlyceens/apps/core/forms.py:555
#: immersionlyceens/apps/core/views.py:1194
#, python-format
msgid "Course slot \"%s\" created."
msgstr "Créneau de cours \"%s\" créé."

#: immersionlyceens/apps/core/forms.py:571
#: immersionlyceens/apps/core/forms.py:637
msgid "Enter additional information"
msgstr "Écrivez des informations complémentaires"

#: immersionlyceens/apps/core/forms.py:573
#: immersionlyceens/apps/core/forms.py:635
msgid "Enter the room name"
msgstr "Entrez le nom d'une salle"

#: immersionlyceens/apps/core/forms.py:726
#: immersionlyceens/apps/core/models.py:74
msgid "You can't set a date in the past"
msgstr "Vous ne pouvez pas paramétrer de date dans le passé"

#: immersionlyceens/apps/core/forms.py:743
#: immersionlyceens/apps/core/forms.py:762
#: immersionlyceens/apps/core/views.py:2286
msgid "Event published"
msgstr "Évènement publié"

#: immersionlyceens/apps/core/forms.py:823
#: immersionlyceens/apps/core/forms.py:825
msgid "This field must be filled"
msgstr "Ce champs doit être rempli"

#: immersionlyceens/apps/core/forms.py:838
#: immersionlyceens/apps/core/models.py:2133
#: immersionlyceens/templates/modals/modal_contact_us.html:44
msgid "Subject"
msgstr "Sujet"

#: immersionlyceens/apps/core/forms.py:873
msgid "This field is required."
msgstr "Ce champs doit être rempli"

#: immersionlyceens/apps/core/forms.py:946
msgid "An event with these values already exists"
msgstr "Un évènement avec ces valeurs existe déjà"

#: immersionlyceens/apps/core/forms.py:956
#: immersionlyceens/apps/core/forms.py:957
msgid "Please add at least one speaker."
msgstr "Veuillez ajouter au moins un intervenant."

#: immersionlyceens/apps/core/forms.py:989
#: immersionlyceens/apps/core/views.py:356
msgid "User '{}' created"
msgstr "Utilisateur '{}' créé"

#: immersionlyceens/apps/core/forms.py:999
#: immersionlyceens/apps/core/views.py:365
#, python-format
msgid "Couldn't add group 'INTER' to user '%s'"
msgstr "Impossible d'ajouter le groupe 'INTER' à l'utilisateur '%s'"

#: immersionlyceens/apps/core/forms.py:1008
#: immersionlyceens/apps/core/views.py:374
#: immersionlyceens/apps/core/views.py:579
msgid "A confirmation email has been sent to {}"
msgstr "Un courriel de confirmation a été envoyé à l'adresse {}"

#: immersionlyceens/apps/core/management/commands/annual_purge.py:35
msgid "Could not finish 'annual_statistics' command, purge cancelled"
msgstr "Impossible de traiter les statistiques annuelles, purge annulée"

#: immersionlyceens/apps/core/management/commands/annual_purge.py:41
msgid "{} user alert(s) deleted"
msgstr "{} alerte(s) supprimée(s)"

#: immersionlyceens/apps/core/management/commands/annual_purge.py:43
msgid "No user alert to delete"
msgstr "Aucune alerte à supprimer"

#: immersionlyceens/apps/core/management/commands/annual_purge.py:48
msgid "{} immersion(s) deleted"
msgstr "{} immersion(s) supprimée(s)"

#: immersionlyceens/apps/core/management/commands/annual_purge.py:50
msgid "No immersion to delete"
msgstr "Aucune immersion à supprimer"

#: immersionlyceens/apps/core/management/commands/annual_purge.py:55
msgid "{} slot(s) deleted"
msgstr "{} créneau(x) supprimé(s)"

#: immersionlyceens/apps/core/management/commands/annual_purge.py:57
msgid "No slot to delete"
msgstr "Aucun créneau à supprimer"

#: immersionlyceens/apps/core/management/commands/annual_purge.py:62
msgid "{} account(s) deleted"
msgstr "{} compte(s) supprimé(s)"

#: immersionlyceens/apps/core/management/commands/annual_purge.py:64
#: immersionlyceens/apps/core/management/commands/delete_unactivated_accounts.py:30
msgid "No account to delete"
msgstr "Aucun compte à supprimer"

#: immersionlyceens/apps/core/management/commands/annual_purge.py:69
msgid "{} period(s) deleted"
msgstr "{} période(s) supprimée(s)"

#: immersionlyceens/apps/core/management/commands/annual_purge.py:71
msgid "No period to delete"
msgstr "Aucune période à supprimer"

#: immersionlyceens/apps/core/management/commands/annual_purge.py:75
msgid "{} holiday record(s) deleted"
msgstr "{} période(s) de vacances supprimée(s)"

#: immersionlyceens/apps/core/management/commands/annual_purge.py:77
msgid "No holiday record to delete"
msgstr "Aucun jour férié à supprimer"

#: immersionlyceens/apps/core/management/commands/annual_purge.py:81
msgid "{} vacation record(s) deleted"
msgstr "{} périodes de vacances supprimées"

#: immersionlyceens/apps/core/management/commands/annual_purge.py:83
msgid "No vacation record to delete"
msgstr "Aucune période de vacances à supprimer"

#: immersionlyceens/apps/core/management/commands/annual_purge.py:88
msgid "No university year to update"
msgstr "Aucune année universitaire à supprimer"

#: immersionlyceens/apps/core/management/commands/annual_purge.py:90
msgid "University year updated"
msgstr "Année universitaire mise à jour"

#: immersionlyceens/apps/core/management/commands/annual_purge.py:96
msgid "No course to update"
msgstr "Aucun cours à mettre à jour"

#: immersionlyceens/apps/core/management/commands/annual_purge.py:98
msgid "{} course(s) updated"
msgstr "{} cours mis à jour"

#: immersionlyceens/apps/core/management/commands/annual_purge.py:102
msgid "No event to update"
msgstr "Aucun évènement à mettre à jour"

#: immersionlyceens/apps/core/management/commands/annual_purge.py:104
msgid "{} event(s) updated"
msgstr "{} évènement(s) mise(s) à jour"

#: immersionlyceens/apps/core/management/commands/annual_purge.py:115
msgid "{} user(s) with group INTER and with LDAP establishment deleted"
msgstr ""
"{} utilisateur(s) du groupe INTER et un établissement lié au SI supprimé(s)"

#: immersionlyceens/apps/core/management/commands/annual_purge.py:117
msgid "no user with group INTER and with LDAP establishment to delete"
msgstr ""
"aucun utilisateur du groupe INTER et un établissement lié au SI à supprimer"

#: immersionlyceens/apps/core/management/commands/annual_purge.py:128
msgid ""
"{} user(s) with group INTER and with establishment without SI deactivated"
msgstr ""
"{} utilisateur(s) avec le groupe INTER et un établissement non lié au SI "
"désactivé(s)"

#: immersionlyceens/apps/core/management/commands/annual_purge.py:130
msgid "no user with group INTER and with LDAP establishment to deactivate"
msgstr ""
"aucun utilisateur du groupe INTER et un établissement lié au SI à désactiver"

#: immersionlyceens/apps/core/management/commands/annual_statistics.py:24
#: immersionlyceens/apps/core/models.py:3157
#: immersionlyceens/apps/core/models.py:3158
msgid "Annual statistics"
msgstr "Statistiques annuelles"

#: immersionlyceens/apps/core/management/commands/annual_statistics.py:24
#: immersionlyceens/apps/core/management/commands/auto_immersion_cancellation.py:28
#: immersionlyceens/apps/core/management/commands/import_higher_education_institutes.py:33
#: immersionlyceens/apps/core/management/commands/send_attestation_expiration_warning.py:26
#: immersionlyceens/apps/core/management/commands/send_components_slots_reminder.py:25
#: immersionlyceens/apps/core/management/commands/send_course_alerts.py:24
#: immersionlyceens/apps/core/management/commands/send_global_evaluation_message.py:26
#: immersionlyceens/apps/core/management/commands/send_pending_validations_notification.py:21
#: immersionlyceens/apps/core/management/commands/send_slot_evaluation_message.py:23
#: immersionlyceens/apps/core/management/commands/send_slot_reminder.py:23
#: immersionlyceens/apps/core/management/commands/send_slot_reminder_on_closed_registrations.py:28
#: immersionlyceens/apps/core/management/commands/send_speaker_slot_reminder.py:25
msgid "success"
msgstr "succès"

#: immersionlyceens/apps/core/management/commands/annual_statistics.py:29
msgid "No active year found, can't update statistics"
msgstr ""
"Aucune année universitaire active, mise à jour des statistiques impossible"

#: immersionlyceens/apps/core/management/commands/auto_immersion_cancellation.py:28
msgid "Immersion cancellations"
msgstr "Annulation d'immersions"

#: immersionlyceens/apps/core/management/commands/auto_immersion_cancellation.py:35
msgid ""
"AUTO_SLOT_UNSUBSCRIBE_DELAY missing or invalid, please check your "
"configuration."
msgstr ""
"Le paramètre AUTO_SLOT_UNSUBSCRIBE_DELAY est manquant ou invalide, merci de "
"vérifier la configuration de l'application"

#: immersionlyceens/apps/core/management/commands/auto_immersion_cancellation.py:42
msgid ""
"'ATT' system cancellation type (out of date attestation) is missing, please "
"check your configuration"
msgstr ""
"Le type d'annulation 'ATT' (date de justificatif dépassée) est manquant, "
"merci de vérifier la configuration de l'application"

#: immersionlyceens/apps/core/management/commands/cron_master.py:26
msgid "simulate cron running at <date> (for testing purpose). Format : MMDD"
msgstr "forcer la date courante à <date> (pour tests). Format : MMJJ"

#: immersionlyceens/apps/core/management/commands/cron_master.py:31
msgid "simulate cron running at <time> (for testing purpose). Format : HHMM"
msgstr "forcer la date courante à <time> (pour tests). Format : HHMM"

#: immersionlyceens/apps/core/management/commands/cron_master.py:46
#: immersionlyceens/apps/core/management/commands/cron_master.py:58
msgid "value length error"
msgstr "longueur de valeur incorrecte"

#: immersionlyceens/apps/core/management/commands/cron_master.py:51
#, python-format
msgid "Using date : %s"
msgstr "Date paramétrée : %s"

#: immersionlyceens/apps/core/management/commands/cron_master.py:53
#, python-format
msgid "date : bad argument format : %s"
msgstr "date : format incorrect : %s"

#: immersionlyceens/apps/core/management/commands/cron_master.py:64
#, python-format
msgid "Using time : %s"
msgstr "Heure paramétrée : %s"

#: immersionlyceens/apps/core/management/commands/cron_master.py:66
#, python-format
msgid "time : bad argument format : %s"
msgstr "time : format incorrect : %s"

#: immersionlyceens/apps/core/management/commands/cron_master.py:97
#, python-format
msgid "Running task : %s"
msgstr "Lance de la tâche : %s"

#: immersionlyceens/apps/core/management/commands/crontest.py:17
msgid "Cron test success"
msgstr "Tâche test : succès"

#: immersionlyceens/apps/core/management/commands/delete_account_not_in_ldap.py:38
#, python-format
msgid "%s users deleted in %s seconds"
msgstr "%s utilisateur(s) supprimé(s) en %s secondes"

#: immersionlyceens/apps/core/management/commands/delete_unactivated_accounts.py:28
#, python-format
msgid "%s account(s) deleted"
msgstr "%s compte(s) supprimé(s)"

#: immersionlyceens/apps/core/management/commands/import_higher_education_institutes.py:33
msgid "Import higher education institutes"
msgstr "Import des Établissements d'Etudes Supérieures"

#: immersionlyceens/apps/core/management/commands/import_higher_education_institutes.py:43
#: immersionlyceens/apps/core/management/commands/import_higher_education_institutes.py:102
#, python-format
msgid "Cannot get institutes from url %s"
msgstr "Impossible de récupérer les établissements à l'adresse %s"

#: immersionlyceens/apps/core/management/commands/import_higher_education_institutes.py:65
#, python-format
msgid "Json error (code_uai) : %s"
msgstr "Erreur Json (code_uai) : %s"

#: immersionlyceens/apps/core/management/commands/import_higher_education_institutes.py:82
#, python-format
msgid "Cannot create new institute from data : %s"
msgstr "Impossible de créer l'établissement à partir des données : %s"

#: immersionlyceens/apps/core/management/commands/import_higher_education_institutes.py:115
#, python-format
msgid "Cannot purge HigherEducationInstitution object with code %s"
msgstr "Impossible de supprimer l'établissement dont le code est %s"

#: immersionlyceens/apps/core/management/commands/import_higher_education_institutes.py:119
#, python-format
msgid "%s institutes created"
msgstr "%s référence(s) établissement créée(s)"

#: immersionlyceens/apps/core/management/commands/import_higher_education_institutes.py:120
#, python-format
msgid "%s institutes updated"
msgstr "%s référence(s) établissement mise(s) à jour"

#: immersionlyceens/apps/core/management/commands/import_higher_education_institutes.py:121
#, python-format
msgid "%s institutes not updated"
msgstr "%s référence(s) établissement non mise(s) à jour"

#: immersionlyceens/apps/core/management/commands/import_higher_education_institutes.py:122
#, python-format
msgid "%s institutes deleted"
msgstr "%s référence(s) établissement supprimée(s)"

#: immersionlyceens/apps/core/management/commands/import_higher_education_institutes.py:126
#, python-format
msgid "%s institutes not deleted where they should have been"
msgstr "%s référence(s) établissement aurai(en)t du être supprimée(s)"

#: immersionlyceens/apps/core/management/commands/send_attestation_expiration_warning.py:26
msgid "Send attestation expiration warnings"
msgstr "Envoi des alertes d'expiration des justificatifs"

#: immersionlyceens/apps/core/management/commands/send_attestation_expiration_warning.py:33
#: immersionlyceens/apps/immersion/forms.py:369
msgid ""
"ATTESTATION_DOCUMENT_DEPOSIT_DELAY setting is missing, please check your "
"configuration."
msgstr ""
"Le paramètre ATTESTATION_DOCUMENT_DEPOSIT_DELAY est manquant, merci de "
"vérifier la configuration de l'application"

#: immersionlyceens/apps/core/management/commands/send_attestation_expiration_warning.py:54
#, python-format
msgid "Error while sending CPT_DEPOT_PIECE email to student '%s' : %s"
msgstr ""
"Erreur lors de l'envoi du mail CPT_DEPOT_PIECE à l'utilisateur '%s' : %s"

#: immersionlyceens/apps/core/management/commands/send_components_slots_reminder.py:25
msgid "Send components slots reminder"
msgstr "Envoi des rappels de créneaux (structures)"

#: immersionlyceens/apps/core/management/commands/send_components_slots_reminder.py:88
#, python-format
msgid "Cannot send components slot reminder to %s : %s"
msgstr "Impossible d'envoyer le rappel de créneau à l'adresse %s : %s"

#: immersionlyceens/apps/core/management/commands/send_course_alerts.py:24
msgid "Send course alerts"
msgstr "Envoi des alertes de disponibilité de cours"

#: immersionlyceens/apps/core/management/commands/send_course_alerts.py:36
#: immersionlyceens/apps/core/management/commands/send_global_evaluation_message.py:43
#, python-format
msgid ""
"Cannot find an active template named '%s'. Please check the Messages "
"Templates in admin section."
msgstr ""
"Impossible de trouver un modèle actif nommé '%s'. Merci de vérifier les "
"'Modèles de messages' dans les paramètres d'administration"

#: immersionlyceens/apps/core/management/commands/send_course_alerts.py:74
#, python-format
msgid "Cannot send email to %s : '%s'"
msgstr "Courriel non envoyé à l'adresse %s : %s"

#: immersionlyceens/apps/core/management/commands/send_global_evaluation_message.py:26
msgid "Send global evaluation message"
msgstr "Envoi du message pour l'évaluation globale"

#: immersionlyceens/apps/core/management/commands/send_global_evaluation_message.py:34
msgid ""
"Cannot find GLOBAL_MAILING_LIST address. Please check the General Settings "
"in admin section."
msgstr ""
"Le paramètre GLOBAL_MAILING_LIST n'a pas été trouvé. Merci de vérifier les "
"paramètres généraux de l'application"

#: immersionlyceens/apps/core/management/commands/send_global_evaluation_message.py:56
#, python-format
msgid "Cannot send email to mailing list %s : '%s'"
msgstr "Courriel non envoyé à la liste %s : %s"

#: immersionlyceens/apps/core/management/commands/send_pending_validations_notification.py:21
msgid "Send pending validations notification"
msgstr "Envoi des rappels de comptes à valider"

#: immersionlyceens/apps/core/management/commands/send_slot_evaluation_message.py:23
msgid "Send slot evaluation message"
msgstr "Envoi des messages d'évaluation des créneaux"

#: immersionlyceens/apps/core/management/commands/send_slot_evaluation_message.py:33
msgid ""
"Cannot find an active evaluation link. Please check the Evaluation forms "
"links in admin section."
msgstr ""
"Impossible de trouver un lien actif pour l'évaluation des créneaux. Merci de "
"vérifier la section 'Liens des formulaires d'évaluation' dans "
"l'administration"

#: immersionlyceens/apps/core/management/commands/send_slot_reminder.py:23
msgid "Send slot reminder"
msgstr "Envoi des rappels de participation aux créneaux"

#: immersionlyceens/apps/core/management/commands/send_slot_reminder_on_closed_registrations.py:27
msgid "Send slot reminder on closed registration"
msgstr "Envoi d'un rappel à la clôture des inscriptions à un créneau"

#: immersionlyceens/apps/core/management/commands/send_speaker_slot_reminder.py:25
msgid "Send speaker slot reminder"
msgstr "Envoi des rappels de créneaux aux intervenants"

#: immersionlyceens/apps/core/models.py:84
#: immersionlyceens/apps/core/models.py:105
#: immersionlyceens/apps/core/models.py:285
msgid "UAI Code"
msgstr "Code UAI"

#: immersionlyceens/apps/core/models.py:85
#: immersionlyceens/apps/core/models.py:106
#: immersionlyceens/apps/core/models.py:135
#: immersionlyceens/apps/core/models.py:193
#: immersionlyceens/apps/core/models.py:230
#: immersionlyceens/apps/core/models.py:326
#: immersionlyceens/apps/core/models.py:350
#: immersionlyceens/apps/core/models.py:372
#: immersionlyceens/apps/core/models.py:987
#: immersionlyceens/apps/core/models.py:1004
#: immersionlyceens/apps/core/models.py:1027
#: immersionlyceens/apps/core/models.py:1095
#: immersionlyceens/apps/core/models.py:1175
#: immersionlyceens/apps/core/models.py:1234
#: immersionlyceens/apps/core/models.py:1259
#: immersionlyceens/apps/core/models.py:1287
#: immersionlyceens/apps/core/models.py:1322
#: immersionlyceens/apps/core/models.py:1406
#: immersionlyceens/apps/core/models.py:1433
#: immersionlyceens/apps/core/models.py:1463
#: immersionlyceens/apps/core/models.py:1513
#: immersionlyceens/apps/core/models.py:1545
#: immersionlyceens/apps/core/models.py:1615
#: immersionlyceens/apps/core/models.py:1718
#: immersionlyceens/apps/core/models.py:1899
#: immersionlyceens/apps/core/models.py:1930
#: immersionlyceens/apps/core/models.py:2131
#: immersionlyceens/apps/core/models.py:2184
#: immersionlyceens/apps/core/models.py:2240
#: immersionlyceens/apps/core/models.py:2299
#: immersionlyceens/apps/core/models.py:2354
#: immersionlyceens/apps/core/models.py:2420
#: immersionlyceens/apps/core/models.py:3320
#: immersionlyceens/apps/core/models.py:3422
#: immersionlyceens/templates/core/courses_list.html:100
#: immersionlyceens/templates/core/hs_cohorts_events.html:25
#: immersionlyceens/templates/core/hs_cohorts_registrations.html:44
#: immersionlyceens/templates/core/my_courses.html:42
#: immersionlyceens/templates/core/my_courses_slots.html:43
#: immersionlyceens/templates/core/my_events.html:42
#: immersionlyceens/templates/core/my_high_school.html:32
#: immersionlyceens/templates/core/off_offer_events_list.html:100
#: immersionlyceens/templates/core/off_offer_events_slots_list.html:56
#: immersionlyceens/templates/core/training/list.html:106
#: immersionlyceens/templates/core/training/training.html:55
#: immersionlyceens/templates/immersion/fragments/my_events.html:19
#: immersionlyceens/templates/immersion/fragments/my_events.html:60
#: immersionlyceens/templates/immersion/fragments/my_events.html:101
#: immersionlyceens/templates/immersion/my_registrations.html:259
#: immersionlyceens/templates/immersion/my_registrations.html:587
#: immersionlyceens/templates/immersion/my_registrations.html:905
#: immersionlyceens/templates/modals/modal_myimmersions_slot_details.html:28
#: immersionlyceens/templates/modals/modal_search_slots_details.html:28
#: immersionlyceens/templates/search_slots.html:363
msgid "Label"
msgstr "Libellé"

#: immersionlyceens/apps/core/models.py:89
#: immersionlyceens/apps/core/models.py:232
#: immersionlyceens/templates/core/my_high_school.html:38
#: immersionlyceens/templates/modals/modal_global_charts_filters.html:37
msgid "Country"
msgstr "Pays"

#: immersionlyceens/apps/core/models.py:96
#: immersionlyceens/templates/charts/global_domains_charts.html:106
msgid "Higher education institutions"
msgstr "Établissements d'Etudes Supérieures"

#: immersionlyceens/apps/core/models.py:115
msgid "Establishment with UAI"
msgstr "Établissement avec UAI"

#: immersionlyceens/apps/core/models.py:116
msgid "Establishments with UAI"
msgstr "Établissements avec UAI"

#: immersionlyceens/apps/core/models.py:123
#: immersionlyceens/apps/core/models.py:192
#: immersionlyceens/apps/core/models.py:986
#: immersionlyceens/apps/core/models.py:1321
#: immersionlyceens/apps/core/models.py:2113
#: immersionlyceens/apps/core/models.py:2130
#: immersionlyceens/apps/core/models.py:2185
#: immersionlyceens/apps/core/models.py:2419
#: immersionlyceens/apps/core/models.py:3421
#: immersionlyceens/templates/admin/core/modals/modal_template_vars.html:6
msgid "Code"
msgstr "Code"

#: immersionlyceens/apps/core/models.py:127
msgid "UAI reference"
msgstr "Référence UAI"

#: immersionlyceens/apps/core/models.py:136
#: immersionlyceens/apps/core/models.py:1377
msgid "Short label"
msgstr "Libellé court"

#: immersionlyceens/apps/core/models.py:138
#: immersionlyceens/apps/core/models.py:234
#: immersionlyceens/templates/core/my_high_school.html:60
msgid "Address2"
msgstr "Adresse2"

#: immersionlyceens/apps/core/models.py:139
#: immersionlyceens/apps/core/models.py:235
#: immersionlyceens/templates/core/my_high_school.html:71
msgid "Address3"
msgstr "Adresse3"

#: immersionlyceens/apps/core/models.py:143
#: immersionlyceens/apps/core/models.py:239
#: immersionlyceens/apps/immersion/models.py:67
#: immersionlyceens/apps/immersion/models.py:307
#: immersionlyceens/apps/immersion/models.py:407
#: immersionlyceens/templates/core/my_high_school.html:115
#: immersionlyceens/templates/immersion/hs_record.html:79
#: immersionlyceens/templates/immersion/student_record.html:69
#: immersionlyceens/templates/immersion/visitor_record.html:70
msgid "Phone number"
msgstr "Téléphone"

#: immersionlyceens/apps/core/models.py:144
#: immersionlyceens/apps/core/models.py:240
#: immersionlyceens/templates/core/my_high_school.html:126
msgid "Fax"
msgstr "Fax"

#: immersionlyceens/apps/core/models.py:145
#: immersionlyceens/apps/core/models.py:256
msgid "Badge color (HTML)"
msgstr "Couleur de badge (HTML)"

#: immersionlyceens/apps/core/models.py:146
#: immersionlyceens/apps/core/models.py:242
#: immersionlyceens/apps/core/models.py:455
#: immersionlyceens/apps/immersion/forms.py:60
#: immersionlyceens/apps/immersion/forms.py:266
#: immersionlyceens/templates/core/duplicated_accounts.html:44
#: immersionlyceens/templates/core/my_high_school.html:137
#: immersionlyceens/templates/core/my_high_school.html:186
#: immersionlyceens/templates/core/my_high_school_speakers.html:42
#: immersionlyceens/templates/core/speaker.html:50
#: immersionlyceens/templates/establishments_under_agreement.html:54
#: immersionlyceens/templates/immersion/confirm_creation.html:37
#: immersionlyceens/templates/immersion/email_form.html:26
#: immersionlyceens/templates/immersion/hs_record.html:64
#: immersionlyceens/templates/immersion/registration.html:73
#: immersionlyceens/templates/immersion/student_record.html:55
#: immersionlyceens/templates/immersion/visitor_record.html:56
#: immersionlyceens/templates/modals/modal_contact_us.html:38
#: immersionlyceens/templates/modals/modal_other_students.html:20
msgid "Email"
msgstr "Courriel"

#: immersionlyceens/apps/core/models.py:147
#: immersionlyceens/templates/core/my_high_school.html:149
#: immersionlyceens/templates/core/structure.html:41
#: immersionlyceens/templates/core/structure.html:45
msgid "Mailing list"
msgstr "Liste de diffusion"

#: immersionlyceens/apps/core/models.py:148
#: immersionlyceens/apps/core/models.py:195
#: immersionlyceens/apps/core/models.py:274
#: immersionlyceens/apps/core/models.py:327
#: immersionlyceens/apps/core/models.py:351
#: immersionlyceens/apps/core/models.py:373
#: immersionlyceens/apps/core/models.py:988
#: immersionlyceens/apps/core/models.py:1005
#: immersionlyceens/apps/core/models.py:1037
#: immersionlyceens/apps/core/models.py:1101
#: immersionlyceens/apps/core/models.py:1176
#: immersionlyceens/apps/core/models.py:1235
#: immersionlyceens/apps/core/models.py:1260
#: immersionlyceens/apps/core/models.py:1292
#: immersionlyceens/apps/core/models.py:1323
#: immersionlyceens/apps/core/models.py:1379
#: immersionlyceens/apps/core/models.py:1407
#: immersionlyceens/apps/core/models.py:1434
#: immersionlyceens/apps/core/models.py:1464
#: immersionlyceens/apps/core/models.py:1900
#: immersionlyceens/apps/core/models.py:2135
#: immersionlyceens/apps/core/models.py:2189
#: immersionlyceens/apps/core/models.py:2245
#: immersionlyceens/apps/core/models.py:2300
#: immersionlyceens/apps/core/models.py:2355
#: immersionlyceens/apps/core/models.py:2457
#: immersionlyceens/apps/core/models.py:3326
#: immersionlyceens/apps/core/models.py:3361
#: immersionlyceens/templates/core/my_high_school_speakers.html:43
#: immersionlyceens/templates/core/speaker.html:61
#: immersionlyceens/templates/core/training/training.html:91
msgid "Active"
msgstr "En service"

#: immersionlyceens/apps/core/models.py:149
msgid "Master"
msgstr "Maître"

#: immersionlyceens/apps/core/models.py:150
msgid "Is host establishment"
msgstr "Est établissement d'accueil"

#: immersionlyceens/apps/core/models.py:151
#: immersionlyceens/apps/core/models.py:271
msgid "Signed charter"
msgstr "Charte signée"

#: immersionlyceens/apps/core/models.py:152
msgid "Accounts source plugin"
msgstr "Extension pour l'accès aux comptes"

#: immersionlyceens/apps/core/models.py:155
msgid "Accounts source plugin settings"
msgstr "Paramètres de l'extension"

#: immersionlyceens/apps/core/models.py:157
#: immersionlyceens/apps/core/models.py:258
#: immersionlyceens/apps/core/models.py:3175
#: immersionlyceens/templates/export/pdf/attendance_certificate.html:45
msgid "Logo"
msgstr "Logo"

#: immersionlyceens/apps/core/models.py:161
#: immersionlyceens/apps/core/models.py:168
#: immersionlyceens/apps/core/models.py:262
#: immersionlyceens/apps/core/models.py:269
#: immersionlyceens/apps/core/models.py:3179
#: immersionlyceens/apps/core/models.py:3225
#, python-format
msgid "Only files with type (%(authorized_types)s)"
msgstr "Uniquement des fichiers de type (%(authorized_types)s)"

#: immersionlyceens/apps/core/models.py:164
#: immersionlyceens/apps/core/models.py:265
#: immersionlyceens/apps/core/models.py:3221
#: immersionlyceens/templates/export/pdf/attendance_certificate.html:59
msgid "Signature"
msgstr "Signature"

#: immersionlyceens/apps/core/models.py:170
#: immersionlyceens/apps/core/models.py:272
msgid "Certificate header"
msgstr "Entête du certificat"

#: immersionlyceens/apps/core/models.py:171
#: immersionlyceens/apps/core/models.py:273
msgid "Certificate footer"
msgstr "Pied de page du certificat"

#: immersionlyceens/apps/core/models.py:176
msgid " (master)"
msgstr " (maître)"

#: immersionlyceens/apps/core/models.py:182
msgid "Higher education establishment"
msgstr "Établissement d'Etudes Supérieures"

#: immersionlyceens/apps/core/models.py:183
msgid "Higher education establishments"
msgstr "Établissements d'Etudes Supérieures"

#: immersionlyceens/apps/core/models.py:194
#: immersionlyceens/apps/core/models.py:255
msgid "Mailing list address"
msgstr "Liste de diffusion"

#: immersionlyceens/apps/core/models.py:216
msgid "A structure with this code already exists"
msgstr "Une structure d'établissement avec ce code existe déjà"

#: immersionlyceens/apps/core/models.py:232
msgid "select a country"
msgstr "Sélectionnez un pays"

#: immersionlyceens/apps/core/models.py:245
#: immersionlyceens/templates/core/my_high_school.html:162
msgid "Head teacher name"
msgstr "Chef d'établissement"

#: immersionlyceens/apps/core/models.py:249
msgid "civility last name first name"
msgstr "civilité nom prénom"

#: immersionlyceens/apps/core/models.py:251
#: immersionlyceens/templates/core/my_high_school.html:213
msgid "Convention start date"
msgstr "Date de début de la convention"

#: immersionlyceens/apps/core/models.py:252
#: immersionlyceens/templates/core/my_high_school.html:219
msgid "Convention end date"
msgstr "Date de fin de la convention"

#: immersionlyceens/apps/core/models.py:253
msgid "Offer post-bachelor immersions"
msgstr "Propose son offre post bac à l'immersion"

#: immersionlyceens/apps/core/models.py:275
msgid "Has a convention"
msgstr "Conventionné"

#: immersionlyceens/apps/core/models.py:276
msgid "Uses EduConnect student federation"
msgstr "Utiliser EDUCONNECT pour les lycéens"

#: immersionlyceens/apps/core/models.py:277
msgid "Uses agent identity federation"
msgstr "Utiliser la fédération d'identité pour les agents"

#: immersionlyceens/apps/core/models.py:280
msgid "Allow individual immersions"
msgstr "Autoriser les immersions individuelles"

#: immersionlyceens/apps/core/models.py:281
msgid "If unchecked, allow only group immersions by the school manager"
msgstr ""
"Si cette case est décochée, seules les immersions en cohortes seront "
"autorisées pour cet établissement"

#: immersionlyceens/apps/core/models.py:296
msgid "High school / Secondary school"
msgstr "Lycée / collège"

#: immersionlyceens/apps/core/models.py:297
msgid "High schools / Secondary schools"
msgstr "Lycées / collèges"

#: immersionlyceens/apps/core/models.py:328
#: immersionlyceens/apps/core/models.py:352
#: immersionlyceens/apps/core/models.py:374
#: immersionlyceens/apps/core/models.py:2356
#: immersionlyceens/apps/core/models.py:3321
msgid "Display order"
msgstr "Ordre d'affichage"

#: immersionlyceens/apps/core/models.py:331
msgid "Is a post-bachelor level"
msgstr "Est un niveau post-bac"

#: immersionlyceens/apps/core/models.py:332
msgid "Requires bachelor speciality"
msgstr "Nécessite une spécialité du bac"

#: immersionlyceens/apps/core/models.py:341
msgid "High school level"
msgstr "Niveau d'étude lycée"

#: immersionlyceens/apps/core/models.py:342
msgid "High school levels"
msgstr "Niveaux d'études lycée"

#: immersionlyceens/apps/core/models.py:363
#: immersionlyceens/apps/immersion/models.py:111
#: immersionlyceens/templates/core/highschool_students.html:61
#: immersionlyceens/templates/core/highschool_students.html:76
#: immersionlyceens/templates/immersion/hs_record.html:150
msgid "Post bachelor level"
msgstr "Niveau d'étude post-bac"

#: immersionlyceens/apps/core/models.py:364
msgid "Post bachelor levels"
msgstr "Niveaux d'études post-bac"

#: immersionlyceens/apps/core/models.py:385
msgid "Student level"
msgstr "Niveau étudiant"

#: immersionlyceens/apps/core/models.py:386
msgid "Student levels"
msgstr "Niveaux étudiants"

#: immersionlyceens/apps/core/models.py:442
msgid ""
"Required. 150 characters or fewer. Letters, digits, @/./+/-/_/!/: and / only."
msgstr ""
"Obligatoire. Maximum 150 caractères. Lettres, chiffres, @/./+/-/_/!/: et / "
"seulement."

#: immersionlyceens/apps/core/models.py:445
msgid "Enter a valid username."
msgstr "Erreur : identifiant invalide"

#: immersionlyceens/apps/core/models.py:448
msgid "A user with that username already exists."
msgstr "Un utilisateur avec cet identifiant existe déjà"

#: immersionlyceens/apps/core/models.py:452
msgid "Account destruction date"
msgstr "Date de destruction du compte"

#: immersionlyceens/apps/core/models.py:453
msgid "Account validation string"
msgstr "Clé d'activation du compte"

#: immersionlyceens/apps/core/models.py:454
msgid "Account password recovery string"
msgstr "Clé de réinitialisation du mot de passe"

#: immersionlyceens/apps/core/models.py:456
msgid "Creation email sent"
msgstr "Courriel de création de compte envoyé"

#: immersionlyceens/apps/core/models.py:459
msgid "(no last name)"
msgstr "(pas de nom)"

#: immersionlyceens/apps/core/models.py:459
msgid "(no first name)"
msgstr "(pas de prénom)"

#: immersionlyceens/apps/core/models.py:542
#, python-format
msgid "Email not sent : template %s not found or inactive"
msgstr "Courriel non envoyé : modèle %s non trouvé ou désactivé"

#: immersionlyceens/apps/core/models.py:768
msgid "High school record not found or not valid"
msgstr "Fiche lycéen(ne) non trouvée ou non validée"

#: immersionlyceens/apps/core/models.py:802
#: immersionlyceens/templates/modals/modal_register_students_list.html:152
msgid "High schools restrictions in effect"
msgstr "Restrictions lycées en vigueur"

#: immersionlyceens/apps/core/models.py:804
#: immersionlyceens/templates/modals/modal_register_students_list.html:159
msgid "High school or post bachelor levels restrictions in effect"
msgstr ""
"Restrictions sur le niveau d'étude post-bac ou le niveau d'étude lycée en "
"vigueur"

#: immersionlyceens/apps/core/models.py:806
#: immersionlyceens/apps/core/models.py:837
#: immersionlyceens/templates/modals/modal_register_students_list.html:204
msgid "Bachelors restrictions in effect"
msgstr "Restrictions sur le baccalauréat en vigueur"

#: immersionlyceens/apps/core/models.py:816
msgid "Student record not found"
msgstr "Fiche étudiant(e) non trouvée"

#: immersionlyceens/apps/core/models.py:831
msgid "Establishments restrictions in effect"
msgstr "Restrictions établissements en vigueur"

#: immersionlyceens/apps/core/models.py:834
#: immersionlyceens/templates/modals/modal_register_students_list.html:198
msgid "Student levels restrictions in effect"
msgstr "Restrictions niveau d'études en vigueur"

#: immersionlyceens/apps/core/models.py:847
msgid "Visitor record not found or not valid"
msgstr "Fiche visiteur non trouvée ou non validée"

#: immersionlyceens/apps/core/models.py:851
#: immersionlyceens/templates/modals/modal_register_students_list.html:210
msgid "Slot restrictions in effect"
msgstr "Restrictions sur le créneau en vigueur"

#: immersionlyceens/apps/core/models.py:928
#: immersionlyceens/apps/core/models.py:956
#: immersionlyceens/apps/core/models.py:960
#: immersionlyceens/apps/core/models.py:3405
#: immersionlyceens/templates/admin/core/modals/modal_mail_template_preview.html:43
msgid "User"
msgstr "Utilisateur"

#: immersionlyceens/apps/core/models.py:937
msgid "Group members"
msgstr "Membres du groupe"

#: immersionlyceens/apps/core/models.py:944
#: immersionlyceens/apps/user/models.py:92
msgid "User group"
msgstr "Utilisateurs groupés"

#: immersionlyceens/apps/core/models.py:945
#: immersionlyceens/apps/user/models.py:93
msgid "User groups"
msgstr "Utilisateurs groupés"

#: immersionlyceens/apps/core/models.py:953
#: immersionlyceens/apps/core/models.py:1514
#: immersionlyceens/apps/core/models.py:2531
#: immersionlyceens/apps/core/models.py:3115
#: immersionlyceens/apps/core/models.py:3388
#: immersionlyceens/apps/core/models.py:3407
#: immersionlyceens/templates/cohort_offer.html:160
#: immersionlyceens/templates/cohort_offer_subdomains.html:119
#: immersionlyceens/templates/core/common_slot.html:178
#: immersionlyceens/templates/core/courses_slots_list.html:78
#: immersionlyceens/templates/core/hs_cohorts_courses.html:42
#: immersionlyceens/templates/core/hs_cohorts_events.html:26
#: immersionlyceens/templates/core/hs_cohorts_registrations.html:45
#: immersionlyceens/templates/core/off_offer_events_slots_list.html:57
#: immersionlyceens/templates/core/students_presence.html:53
#: immersionlyceens/templates/immersion/my_registrations.html:285
#: immersionlyceens/templates/immersion/my_registrations.html:613
#: immersionlyceens/templates/immersion/my_registrations.html:931
#: immersionlyceens/templates/modals/modal_myimmersions_slot_details.html:52
#: immersionlyceens/templates/modals/modal_public_slots.html:20
#: immersionlyceens/templates/modals/modal_search_slots_details.html:52
#: immersionlyceens/templates/offer_off_offer_events.html:105
#: immersionlyceens/templates/offer_subdomains.html:118
#: immersionlyceens/templates/search_slots.html:393
msgid "Date"
msgstr "Date"

#: immersionlyceens/apps/core/models.py:963
msgid "Accounts link validation string"
msgstr "Clé de validation pour lier les comptes"

#: immersionlyceens/apps/core/models.py:976
#: immersionlyceens/apps/core/models.py:977
msgid "Pending accounts link"
msgstr "Liaisons de comptes en attente"

#: immersionlyceens/apps/core/models.py:994
msgid "User profile"
msgstr "Profil utilisateur"

#: immersionlyceens/apps/core/models.py:995
msgid "User profiles"
msgstr "Profils utilisateurs"

#: immersionlyceens/apps/core/models.py:1014
msgid "A training domain with this label already exists"
msgstr "Un domaine de formation avec ce nom existe déjà"

#: immersionlyceens/apps/core/models.py:1017
#: immersionlyceens/apps/core/models.py:1030
msgid "Training domain"
msgstr "Domaine de formation"

#: immersionlyceens/apps/core/models.py:1018
msgid "Training domains"
msgstr "Domaines de formation"

#: immersionlyceens/apps/core/models.py:1042
msgid "No domain"
msgstr "Sans domaine"

#: immersionlyceens/apps/core/models.py:1049
msgid "A training sub domain with this label already exists"
msgstr "Un sous-domaine de formation avec ce nom existe déjà"

#: immersionlyceens/apps/core/models.py:1085
msgid "Training sub domain"
msgstr "Sous-domaine de formation"

#: immersionlyceens/apps/core/models.py:1086
msgid "Training sub domains"
msgstr "Sous-domaines de formation"

#: immersionlyceens/apps/core/models.py:1100
#: immersionlyceens/apps/core/models.py:1741
#: immersionlyceens/apps/core/models.py:2542
msgid "Website address"
msgstr "Site web"

#: immersionlyceens/apps/core/models.py:1108
msgid "Allowed immersions per student, per period"
msgstr "Quota d'immersions par personne et par période"

#: immersionlyceens/apps/core/models.py:1151
msgid "A Training object with the same high school and label already exists"
msgstr ""
"Une formation avec le même lycée, la même formation et le même libellé "
"existe déjà"

#: immersionlyceens/apps/core/models.py:1159
msgid "Trainings"
msgstr "Formations"

#: immersionlyceens/apps/core/models.py:1210
#: immersionlyceens/apps/core/serializers.py:194
msgid "A Campus object with the same establishment and label already exists"
msgstr "Un campus de même nom existe déjà dans cet établissement"

#: immersionlyceens/apps/core/models.py:1217
#: immersionlyceens/apps/core/models.py:1218
#: immersionlyceens/apps/core/models.py:1289
#: immersionlyceens/apps/core/models.py:2523
#: immersionlyceens/templates/cohort_offer.html:347
#: immersionlyceens/templates/cohort_offer_subdomains.html:294
#: immersionlyceens/templates/core/common_slot.html:109
#: immersionlyceens/templates/core/course_slot_mass_update.html:74
#: immersionlyceens/templates/core/students_presence.html:60
#: immersionlyceens/templates/immersion/fragments/my_events.html:20
#: immersionlyceens/templates/immersion/fragments/my_events.html:61
#: immersionlyceens/templates/immersion/fragments/my_events.html:102
#: immersionlyceens/templates/immersion/fragments/my_immersions.html:24
#: immersionlyceens/templates/immersion/fragments/my_immersions.html:71
#: immersionlyceens/templates/immersion/fragments/my_immersions.html:118
#: immersionlyceens/templates/immersion/my_registrations.html:305
#: immersionlyceens/templates/immersion/my_registrations.html:633
#: immersionlyceens/templates/immersion/my_registrations.html:952
#: immersionlyceens/templates/modals/modal_myimmersions_slot_details.html:58
#: immersionlyceens/templates/modals/modal_search_slots_details.html:58
#: immersionlyceens/templates/modals/modal_student_details.html:23
#: immersionlyceens/templates/offer_off_offer_events.html:262
#: immersionlyceens/templates/offer_subdomains.html:240
#: immersionlyceens/templates/search_slots.html:130
#: immersionlyceens/templates/search_slots.html:412
msgid "Campus"
msgstr "Campus"

#: immersionlyceens/apps/core/models.py:1245
msgid "A bachelor mention with this label already exists"
msgstr "Une mention de baccalauréat avec ce nom existe déjà"

#: immersionlyceens/apps/core/models.py:1249
#: immersionlyceens/templates/immersion/hs_record.html:131
msgid "Technological bachelor series"
msgstr "Série du baccalauréat technologique"

#: immersionlyceens/apps/core/models.py:1250
msgctxt "tbs_plural"
msgid "Technological bachelor series"
msgstr "Séries du baccalauréat technologique"

#: immersionlyceens/apps/core/models.py:1261
msgid "Is pre-bachelor level"
msgstr "Est un niveau bac ou inférieur"

#: immersionlyceens/apps/core/models.py:1262
msgid "Is general type"
msgstr "Type 'bac général'"

#: immersionlyceens/apps/core/models.py:1263
msgid "Is technological type"
msgstr "Type 'bac technologique'"

#: immersionlyceens/apps/core/models.py:1264
msgid "Is professional type"
msgstr "Type 'bac professionnel'"

#: immersionlyceens/apps/core/models.py:1273
msgid "A bachelor type with this label already exists"
msgstr "Un type de baccalauréat avec ce nom existe déjà"

#: immersionlyceens/apps/core/models.py:1277
#: immersionlyceens/apps/immersion/models.py:82
#: immersionlyceens/apps/immersion/models.py:329
#: immersionlyceens/templates/immersion/hs_record.html:112
msgid "Bachelor type"
msgstr "Type de baccalauréat"

#: immersionlyceens/apps/core/models.py:1278
#: immersionlyceens/templates/core/common_hs_slots_list.html:171
#: immersionlyceens/templates/core/common_slots_list.html:187
#: immersionlyceens/templates/immersion/my_registrations.html:109
#: immersionlyceens/templates/search_slots.html:178
msgid "Bachelor types"
msgstr "Types de baccalauréats"

#: immersionlyceens/apps/core/models.py:1291
#: immersionlyceens/templates/core/course.html:104
#: immersionlyceens/templates/core/training/training.html:81
msgid "Url"
msgstr "Url"

#: immersionlyceens/apps/core/models.py:1302
msgid "A building with this label for the same campus already exists"
msgstr "Un bâtiment avec ce nom existe déjà pour ce campus"

#: immersionlyceens/apps/core/models.py:1305
#: immersionlyceens/apps/core/models.py:2526
#: immersionlyceens/templates/cohort_offer.html:354
#: immersionlyceens/templates/cohort_offer_subdomains.html:307
#: immersionlyceens/templates/core/common_slot.html:133
#: immersionlyceens/templates/core/course_slot_mass_update.html:98
#: immersionlyceens/templates/core/students_presence.html:61
#: immersionlyceens/templates/modals/modal_myimmersions_slot_details.html:76
#: immersionlyceens/templates/modals/modal_public_slots.html:22
#: immersionlyceens/templates/modals/modal_search_slots_details.html:70
#: immersionlyceens/templates/offer_off_offer_events.html:270
#: immersionlyceens/templates/offer_subdomains.html:253
msgid "Building"
msgstr "Bâtiment"

#: immersionlyceens/apps/core/models.py:1324
msgid "Reserved for System"
msgstr "Réservé au système"

#: immersionlyceens/apps/core/models.py:1325
msgid "Reserved for Managers"
msgstr "Réservé aux gestionnaires"

#: immersionlyceens/apps/core/models.py:1327
msgid "Usable for individual registrations"
msgstr "Utilisable pour les immersions individuelles"

#: immersionlyceens/apps/core/models.py:1328
msgid "Usable for groups registrations"
msgstr "Utilisable pour les immersions en cohortes"

#: immersionlyceens/apps/core/models.py:1339
msgid "A cancel type with this label already exists"
msgstr "Un type d'annulation avec ce nom existe déjà"

#: immersionlyceens/apps/core/models.py:1367
#: immersionlyceens/templates/modals/modal_view_slot_immersions.html:77
#: immersionlyceens/templates/modals/modal_view_slot_immersions.html:168
msgid "Cancel type"
msgstr "Type d'annulation"

#: immersionlyceens/apps/core/models.py:1368
msgid "Cancel types"
msgstr "Types d'annulation"

#: immersionlyceens/apps/core/models.py:1378
msgid "Full label"
msgstr "Libellé complet"

#: immersionlyceens/apps/core/models.py:1392
msgid "A course type with this label already exists"
msgstr "Un type de cours avec ce nom existe déjà"

#: immersionlyceens/apps/core/models.py:1396
#: immersionlyceens/apps/core/models.py:2510
#: immersionlyceens/templates/cohort_offer_subdomains.html:121
#: immersionlyceens/templates/core/course_slot.html:85
#: immersionlyceens/templates/core/course_slot_mass_update.html:51
#: immersionlyceens/templates/modals/modal_myimmersions_slot_details.html:46
#: immersionlyceens/templates/modals/modal_search_slots_details.html:46
#: immersionlyceens/templates/offer_subdomains.html:120
msgid "Course type"
msgstr "Type de cours"

#: immersionlyceens/apps/core/models.py:1397
msgid "Course types"
msgstr "Types de cours"

#: immersionlyceens/apps/core/models.py:1419
msgid "A specialty teaching with this label already exists"
msgstr ""
"Un enseignement de spécialité d'un baccalauréat général avec ce nom existe "
"déjà"

#: immersionlyceens/apps/core/models.py:1423
msgid "General bachelor specialty teaching"
msgstr "Enseignements de spécialité d'un baccalauréat général"

#: immersionlyceens/apps/core/models.py:1424
msgid "General bachelor specialties teachings"
msgstr "Enseignements de spécialité d'un baccalauréat général"

#: immersionlyceens/apps/core/models.py:1449
msgid "A public type with this label already exists"
msgstr "Un type de public avec ce nom existe déjà"

#: immersionlyceens/apps/core/models.py:1453
#: immersionlyceens/apps/core/models.py:2242
#: immersionlyceens/apps/core/models.py:2285
msgid "Public type"
msgstr "Type de public"

#: immersionlyceens/apps/core/models.py:1454
msgid "Public types"
msgstr "Types de public"

#: immersionlyceens/apps/core/models.py:1465
#: immersionlyceens/apps/core/models.py:1546
#: immersionlyceens/templates/immersion/nologin.html:19
#: immersionlyceens/templates/search_slots.html:140
msgid "Start date"
msgstr "Date de début"

#: immersionlyceens/apps/core/models.py:1466
#: immersionlyceens/apps/core/models.py:1547
#: immersionlyceens/templates/immersion/nologin.html:23
#: immersionlyceens/templates/search_slots.html:148
msgid "End date"
msgstr "Date de fin"

#: immersionlyceens/apps/core/models.py:1467
#: immersionlyceens/apps/core/models.py:2920
#: immersionlyceens/apps/core/models.py:2960
msgid "Registration date"
msgstr "Date de début de création de compte lycéens/étudiants"

#: immersionlyceens/apps/core/models.py:1468
msgid "Purge date"
msgstr "Date de purge"

#: immersionlyceens/apps/core/models.py:1489
msgid "A university year with this label already exists"
msgstr "Une année universitaire avec ce nom existe déjà"

#: immersionlyceens/apps/core/models.py:1504
msgid "University year"
msgstr "Année universitaire"

#: immersionlyceens/apps/core/models.py:1505
msgid "University years"
msgstr "Années universitaires"

#: immersionlyceens/apps/core/models.py:1527
msgid "A holiday with this label already exists"
msgstr "Un jour férié avec ce nom existe déjà"

#: immersionlyceens/apps/core/models.py:1536
msgid "Holidays"
msgstr "Jours fériés"

#: immersionlyceens/apps/core/models.py:1560
msgid "A vacation with this label already exists"
msgstr "Une période de vacances avec ce nom existe déjà"

#: immersionlyceens/apps/core/models.py:1598
msgid "Vacation"
msgstr "Vacances"

#: immersionlyceens/apps/core/models.py:1599
msgid "Vacations"
msgstr "Vacances"

#: immersionlyceens/apps/core/models.py:1611
msgid "Use this period settings"
msgstr "Utiliser les paramètres de la période"

#: immersionlyceens/apps/core/models.py:1612
msgid "Use slots settings"
msgstr "Utiliser les valeurs propres à chaque créneau"

#: immersionlyceens/apps/core/models.py:1617
msgctxt "period"
msgid "Registration start date"
msgstr "Date de début des inscriptions pour la période"

#: immersionlyceens/apps/core/models.py:1622
msgctxt "period"
msgid "Registration end date"
msgstr "Date de fin des inscriptions pour la période"

#: immersionlyceens/apps/core/models.py:1628
msgid "Registration end date and delay policy"
msgstr "Choix des dates de fin d'inscription et du délai d'annulation"

#: immersionlyceens/apps/core/models.py:1635
msgid "Immersions start date"
msgstr "Date de début des immersions"

#: immersionlyceens/apps/core/models.py:1636
msgid "Immersions end date"
msgstr "Date de fin des immersions"

#: immersionlyceens/apps/core/models.py:1639
#: immersionlyceens/apps/core/models.py:2601
msgid "Cancellation limit delay"
msgstr "Délai pour l'annulation de l'inscription (en heures)"

#: immersionlyceens/apps/core/models.py:1643
msgid "Will be relative to each slot of this period"
msgstr "Relatif à chaque créneau de la période"

#: immersionlyceens/apps/core/models.py:1647
msgid "Allowed immersions per student"
msgstr "Quota d'immersions par personne"

#: immersionlyceens/apps/core/models.py:1664
#, python-format
msgid "Period '%(label)s' : %(begin_date)s - %(end_date)s"
msgstr "Période '%(label)s' : %(begin_date)s - %(end_date)s"

#: immersionlyceens/apps/core/models.py:1684
msgid "A Period object with the same label already exists"
msgstr "Une période avec le même libellé existe déjà"

#: immersionlyceens/apps/core/models.py:1708
#: immersionlyceens/apps/core/models.py:2502
#: immersionlyceens/templates/core/common_slot.html:193
msgid "Period"
msgstr "Période"

#: immersionlyceens/apps/core/models.py:1709
msgid "Periods"
msgstr "Périodes"

#: immersionlyceens/apps/core/models.py:1739
#: immersionlyceens/apps/core/models.py:1932
#: immersionlyceens/apps/core/models.py:2312
#: immersionlyceens/apps/core/models.py:2544
#: immersionlyceens/templates/core/common_slot.html:524
#: immersionlyceens/templates/core/course.html:113
#: immersionlyceens/templates/core/course_slot_mass_update.html:587
#: immersionlyceens/templates/core/courses_list.html:97
#: immersionlyceens/templates/core/courses_slots_list.html:74
#: immersionlyceens/templates/core/my_courses.html:39
#: immersionlyceens/templates/core/my_courses_slots.html:40
#: immersionlyceens/templates/core/my_events.html:39
#: immersionlyceens/templates/core/my_events_slots.html:40
#: immersionlyceens/templates/core/off_offer_event.html:122
#: immersionlyceens/templates/core/off_offer_events_list.html:97
#: immersionlyceens/templates/core/off_offer_events_slots_list.html:53
msgid "Published"
msgstr "Publié"

#: immersionlyceens/apps/core/models.py:1740
#: immersionlyceens/apps/core/models.py:1949
#: immersionlyceens/apps/core/models.py:2535
#: immersionlyceens/apps/user/models.py:37
#: immersionlyceens/templates/core/common_slot.html:274
#: immersionlyceens/templates/core/course.html:124
#: immersionlyceens/templates/core/course_slot_mass_update.html:236
#: immersionlyceens/templates/core/courses_list.html:101
#: immersionlyceens/templates/core/courses_slots_list.html:80
#: immersionlyceens/templates/core/hs_cohorts_courses.html:44
#: immersionlyceens/templates/core/hs_cohorts_events.html:28
#: immersionlyceens/templates/core/hs_cohorts_registrations.html:47
#: immersionlyceens/templates/core/my_courses.html:43
#: immersionlyceens/templates/core/my_courses_slots.html:46
#: immersionlyceens/templates/core/my_events.html:43
#: immersionlyceens/templates/core/my_events_slots.html:45
#: immersionlyceens/templates/core/off_offer_event.html:133
#: immersionlyceens/templates/core/off_offer_events_list.html:101
#: immersionlyceens/templates/core/off_offer_events_slots_list.html:59
#: immersionlyceens/templates/immersion/fragments/my_events.html:23
#: immersionlyceens/templates/immersion/fragments/my_events.html:64
#: immersionlyceens/templates/immersion/fragments/my_events.html:105
#: immersionlyceens/templates/immersion/fragments/my_immersions.html:27
#: immersionlyceens/templates/immersion/fragments/my_immersions.html:74
#: immersionlyceens/templates/immersion/fragments/my_immersions.html:121
#: immersionlyceens/templates/modals/modal_myimmersions_slot_details.html:88
#: immersionlyceens/templates/modals/modal_public_slots.html:24
#: immersionlyceens/templates/modals/modal_search_slots_details.html:82
#: immersionlyceens/templates/modals/modal_student_details.html:26
msgid "Speakers"
msgstr "Intervenants"

#: immersionlyceens/apps/core/models.py:1874
msgid ""
"A Course object with the same structure/high school, training and label "
"already exists"
msgstr ""
"Un cours avec la même structure ou le même lycée, la même formation et le "
"même libellé existe déjà"

#: immersionlyceens/apps/core/models.py:1881
#: immersionlyceens/templates/cohort_offer.html:53
#: immersionlyceens/templates/fragments/main_menu.html:49
#: immersionlyceens/templates/fragments/main_menu.html:73
#: immersionlyceens/templates/search_slots.html:79
msgid "Courses"
msgstr "Cours"

#: immersionlyceens/apps/core/models.py:1913
msgid "An off offer event type with this label already exists"
msgstr "Un type d'évènement hors offre avec ce nom existe déjà"

#: immersionlyceens/apps/core/models.py:1920
msgid "Off offer event type"
msgstr "Type d'évènement hors offre"

#: immersionlyceens/apps/core/models.py:1921
msgid "Off offer event types"
msgstr "Types d'évènements hors offre"

#: immersionlyceens/apps/core/models.py:1931
#: immersionlyceens/apps/core/models.py:2114
#: immersionlyceens/apps/core/models.py:2132
#: immersionlyceens/apps/core/models.py:2188
#: immersionlyceens/apps/core/models.py:2244
#: immersionlyceens/apps/core/models.py:3360
#: immersionlyceens/templates/admin/core/modals/modal_template_vars.html:7
msgid "Description"
msgstr "Description"

#: immersionlyceens/apps/core/models.py:1945
#: immersionlyceens/templates/cohort_offer.html:117
#: immersionlyceens/templates/core/hs_cohorts_events.html:24
#: immersionlyceens/templates/core/my_events.html:41
#: immersionlyceens/templates/core/off_offer_event.html:88
#: immersionlyceens/templates/core/off_offer_events_list.html:99
#: immersionlyceens/templates/core/off_offer_events_slots_list.html:55
#: immersionlyceens/templates/immersion/my_registrations.html:247
#: immersionlyceens/templates/immersion/my_registrations.html:575
#: immersionlyceens/templates/immersion/my_registrations.html:893
#: immersionlyceens/templates/offer_off_offer_events.html:61
#: immersionlyceens/templates/search_slots.html:343
msgid "Event type"
msgstr "Type d'évènement"

#: immersionlyceens/apps/core/models.py:2090
msgid "An off offer event with the same attachments and label already exists"
msgstr "Un évènement avec les mêmes éléments et le même libellé existe déjà"

#: immersionlyceens/apps/core/models.py:2108
msgid "Off-offer event"
msgstr "Évènement hors offre"

#: immersionlyceens/apps/core/models.py:2109
msgid "Off-offer events"
msgstr "Évènements hors offre"

#: immersionlyceens/apps/core/models.py:2120
msgid "Template variable"
msgstr "Variable de modèle"

#: immersionlyceens/apps/core/models.py:2121
msgid "Template variables"
msgstr "Variables de modèle"

#: immersionlyceens/apps/core/models.py:2134
msgid "Body"
msgstr "Corps"

#: immersionlyceens/apps/core/models.py:2138
msgid "Available variables"
msgstr "Variables autorisées"

#: immersionlyceens/apps/core/models.py:2178
msgid "Mail template"
msgstr "Modèle de message"

#: immersionlyceens/apps/core/models.py:2179
msgid "Mail templates"
msgstr "Modèles de messages"

#: immersionlyceens/apps/core/models.py:2187
msgid "Content"
msgstr "Contenu"

#: immersionlyceens/apps/core/models.py:2230
msgid "Information text"
msgstr "Texte d'information"

#: immersionlyceens/apps/core/models.py:2231
msgid "Information texts"
msgstr "Textes d'information"

#: immersionlyceens/apps/core/models.py:2250
#: immersionlyceens/apps/core/models.py:2302
#: immersionlyceens/apps/immersion/models.py:538
msgid "Document"
msgstr "Document"

#: immersionlyceens/apps/core/models.py:2254
#: immersionlyceens/apps/core/models.py:2306
#: immersionlyceens/apps/core/models.py:2367
#: immersionlyceens/apps/core/models.py:3003
#: immersionlyceens/apps/core/models.py:3286
#: immersionlyceens/apps/immersion/models.py:542
#, python-format
msgid ""
"Only files with type (%(authorized_types)s). Max file size : %(max_size)s"
msgstr ""
"Uniquement des fichiers de type (%(authorized_types)s). Taille max : "
"%(max_size)s"

#: immersionlyceens/apps/core/models.py:2272
msgid "An accompanying document with this label already exists"
msgstr "Un document d'accompagnement avec ce nom existe déjà"

#: immersionlyceens/apps/core/models.py:2289
msgid "Accompanying document"
msgstr "Document d'accompagnement"

#: immersionlyceens/apps/core/models.py:2290
msgid "Accompanying documents"
msgstr "Documents d'accompagnement"

#: immersionlyceens/apps/core/models.py:2325
msgid "A public document with this label already exists"
msgstr "Un document public avec ce nom existe déjà"

#: immersionlyceens/apps/core/models.py:2344
msgid "Public document"
msgstr "Document public"

#: immersionlyceens/apps/core/models.py:2345
msgid "Public documents"
msgstr "Documents publics"

#: immersionlyceens/apps/core/models.py:2359
msgid "Attestation reserved for minors"
msgstr "Pièce réservée aux mineurs"

#: immersionlyceens/apps/core/models.py:2360
#: immersionlyceens/apps/immersion/models.py:555
msgid "Mandatory"
msgstr "Obligatoire"

#: immersionlyceens/apps/core/models.py:2361
#: immersionlyceens/apps/immersion/models.py:556
msgid "Requires a validity date"
msgstr "Nécessite une date de validité"

#: immersionlyceens/apps/core/models.py:2363
#: immersionlyceens/templates/immersion/hs_record.html:237
#: immersionlyceens/templates/immersion/visitor_record.html:124
msgid "Template"
msgstr "Modèle"

#: immersionlyceens/apps/core/models.py:2394
msgid "An attestation with this label already exists"
msgstr "Un justificatif avec ce nom existe déjà"

#: immersionlyceens/apps/core/models.py:2409
msgid "Attestation document"
msgstr "Document justificatif"

#: immersionlyceens/apps/core/models.py:2410
msgid "Attestation documents"
msgstr "Documents justificatifs"

#: immersionlyceens/apps/core/models.py:2432
msgid "An evaluation type with this code already exists"
msgstr "Un type d'évaluation avec ce code existe déjà"

#: immersionlyceens/apps/core/models.py:2436
#: immersionlyceens/apps/core/models.py:2448
msgid "Evaluation type"
msgstr "Type d'évaluation"

#: immersionlyceens/apps/core/models.py:2437
msgid "Evaluation types"
msgstr "Types d'évaluation"

#: immersionlyceens/apps/core/models.py:2456
msgid "Link"
msgstr "Lien"

#: immersionlyceens/apps/core/models.py:2467
msgid "An evaluation form link with this evaluation type already exists"
msgstr ""
"Un lien de formulaire d'évaluation pour ce type d'évaluation existe déjà"

#: immersionlyceens/apps/core/models.py:2471
msgid "Evaluation form link"
msgstr "Lien du formulaire d'évaluation"

#: immersionlyceens/apps/core/models.py:2472
msgid "Evaluation forms links"
msgstr "Liens des formulaires d'évaluation"

#: immersionlyceens/apps/core/models.py:2486
#: immersionlyceens/templates/core/common_hs_slots_list.html:181
#: immersionlyceens/templates/core/common_slots_list.html:197
msgid "One group"
msgstr "Un seul groupe"

#: immersionlyceens/apps/core/models.py:2487
#: immersionlyceens/templates/core/common_hs_slots_list.html:182
#: immersionlyceens/templates/core/common_slots_list.html:198
msgid "By number of places"
msgstr "Par nombre de places"

#: immersionlyceens/apps/core/models.py:2496
#: immersionlyceens/templates/admin/core/modals/modal_mail_template_preview.html:35
#: immersionlyceens/templates/core/students_presence.html:38
#: immersionlyceens/templates/search_slots.html:91
#: immersionlyceens/templates/search_slots.html:93
#: immersionlyceens/templates/search_slots.html:111
msgid "Face to face"
msgstr "Présentiel"

#: immersionlyceens/apps/core/models.py:2498
#: immersionlyceens/templates/admin/core/modals/modal_mail_template_preview.html:37
#: immersionlyceens/templates/core/students_presence.html:39
msgid "Outside of host establishment"
msgstr "Hors établissement d'accueil"

#: immersionlyceens/apps/core/models.py:2518
msgid "Off offer event"
msgstr "Évènement hors offre"

#: immersionlyceens/apps/core/models.py:2529
#: immersionlyceens/templates/modals/modal_public_slots.html:23
msgid "Room"
msgstr "Salle"

#: immersionlyceens/apps/core/models.py:2532
#: immersionlyceens/templates/core/common_slot.html:210
#: immersionlyceens/templates/core/course_slot_mass_update.html:146
msgid "Start time"
msgstr "Heure de début"

#: immersionlyceens/apps/core/models.py:2533
#: immersionlyceens/templates/core/common_slot.html:224
#: immersionlyceens/templates/core/course_slot_mass_update.html:169
msgid "End time"
msgstr "Heure de fin"

#: immersionlyceens/apps/core/models.py:2537
#: immersionlyceens/templates/core/common_slot.html:366
#: immersionlyceens/templates/core/course_slot_mass_update.html:389
msgid "Number of individual places"
msgstr "Nombre de places individuelles"

#: immersionlyceens/apps/core/models.py:2538
#: immersionlyceens/templates/core/common_slot.html:320
#: immersionlyceens/templates/core/course_slot_mass_update.html:316
msgid "Number of places for groups"
msgstr "Nombre de places pour les groupes"

#: immersionlyceens/apps/core/models.py:2540
#: immersionlyceens/templates/cohort_offer.html:363
#: immersionlyceens/templates/cohort_offer_subdomains.html:321
#: immersionlyceens/templates/core/common_slot.html:510
#: immersionlyceens/templates/core/course_slot_mass_update.html:564
#: immersionlyceens/templates/modals/modal_myimmersions_slot_details.html:94
#: immersionlyceens/templates/modals/modal_search_slots_details.html:88
#: immersionlyceens/templates/offer_off_offer_events.html:279
#: immersionlyceens/templates/offer_subdomains.html:267
msgid "Additional information"
msgstr "Informations complémentaires"

#: immersionlyceens/apps/core/models.py:2547
#: immersionlyceens/templates/admin/core/modals/modal_mail_template_preview.html:33
#: immersionlyceens/templates/core/off_offer_event_slot.html:60
#: immersionlyceens/templates/modals/modal_student_details.html:24
msgid "Place"
msgstr "Lieu"

#: immersionlyceens/apps/core/models.py:2555
#: immersionlyceens/templates/core/common_slot.html:380
#: immersionlyceens/templates/core/course_slot_mass_update.html:411
msgid "Use establishments restrictions"
msgstr "Restreindre à des établissements/lycées"

#: immersionlyceens/apps/core/models.py:2559
#: immersionlyceens/templates/core/common_slot.html:425
#: immersionlyceens/templates/core/course_slot_mass_update.html:463
msgid "Use levels restrictions"
msgstr "Restreindre à des niveaux"

#: immersionlyceens/apps/core/models.py:2563
msgid "Use bachelors restrictions"
msgstr "Restreindre à des types de bac"

#: immersionlyceens/apps/core/models.py:2568
#: immersionlyceens/templates/cohort_offer.html:198
#: immersionlyceens/templates/cohort_offer_subdomains.html:140
#: immersionlyceens/templates/core/common_slot.html:399
#: immersionlyceens/templates/core/course_slot_mass_update.html:437
#: immersionlyceens/templates/offer_off_offer_events.html:149
#: immersionlyceens/templates/offer_subdomains.html:139
msgid "Allowed establishments"
msgstr "Établissements autorisés"

#: immersionlyceens/apps/core/models.py:2572
#: immersionlyceens/templates/core/common_slot.html:412
#: immersionlyceens/templates/core/course_slot_mass_update.html:450
msgid "Allowed high schools"
msgstr "Lycées autorisés"

#: immersionlyceens/apps/core/models.py:2577
#: immersionlyceens/templates/core/common_slot.html:444
#: immersionlyceens/templates/core/course_slot_mass_update.html:490
msgid "Allowed high school levels"
msgstr "Niveaux lycéens autorisés"

#: immersionlyceens/apps/core/models.py:2580
#: immersionlyceens/templates/cohort_offer.html:226
#: immersionlyceens/templates/cohort_offer_subdomains.html:164
#: immersionlyceens/templates/core/common_slot.html:451
#: immersionlyceens/templates/core/course_slot_mass_update.html:497
#: immersionlyceens/templates/offer_off_offer_events.html:175
#: immersionlyceens/templates/offer_subdomains.html:163
msgid "Allowed student levels"
msgstr "Niveaux étudiants autorisés"

#: immersionlyceens/apps/core/models.py:2583
#: immersionlyceens/templates/cohort_offer.html:235
#: immersionlyceens/templates/cohort_offer_subdomains.html:172
#: immersionlyceens/templates/core/common_slot.html:458
#: immersionlyceens/templates/core/course_slot_mass_update.html:504
#: immersionlyceens/templates/offer_off_offer_events.html:184
#: immersionlyceens/templates/offer_subdomains.html:171
msgid "Allowed post bachelor levels"
msgstr "Niveaux post-bac autorisés"

#: immersionlyceens/apps/core/models.py:2588
#: immersionlyceens/templates/cohort_offer.html:243
#: immersionlyceens/templates/cohort_offer_subdomains.html:180
#: immersionlyceens/templates/core/common_slot.html:486
#: immersionlyceens/templates/core/course_slot_mass_update.html:540
#: immersionlyceens/templates/offer_off_offer_events.html:192
#: immersionlyceens/templates/offer_subdomains.html:179
msgid "Allowed bachelor types"
msgstr "Types de bac autorisés"

#: immersionlyceens/apps/core/models.py:2591
#: immersionlyceens/templates/cohort_offer.html:251
#: immersionlyceens/templates/cohort_offer_subdomains.html:188
#: immersionlyceens/templates/core/common_slot.html:493
#: immersionlyceens/templates/core/course_slot_mass_update.html:547
#: immersionlyceens/templates/offer_off_offer_events.html:200
#: immersionlyceens/templates/offer_subdomains.html:187
msgid "Allowed bachelor mentions"
msgstr "Mentions autorisées"

#: immersionlyceens/apps/core/models.py:2594
#: immersionlyceens/templates/cohort_offer.html:259
#: immersionlyceens/templates/cohort_offer_subdomains.html:196
#: immersionlyceens/templates/core/common_slot.html:500
#: immersionlyceens/templates/core/course_slot_mass_update.html:554
#: immersionlyceens/templates/offer_off_offer_events.html:208
#: immersionlyceens/templates/offer_subdomains.html:195
msgid "Allowed bachelor teachings"
msgstr "Spécialités autorisées"

#: immersionlyceens/apps/core/models.py:2598
msgid "Registration limit delay"
msgstr "Délai pour l'inscription (en heures)"

#: immersionlyceens/apps/core/models.py:2604
#: immersionlyceens/templates/cohort_offer.html:299
#: immersionlyceens/templates/cohort_offer.html:316
#: immersionlyceens/templates/cohort_offer_subdomains.html:252
#: immersionlyceens/templates/cohort_offer_subdomains.html:269
#: immersionlyceens/templates/core/common_hs_slots_list.html:195
#: immersionlyceens/templates/core/common_slots_list.html:207
#: immersionlyceens/templates/modals/modal_myimmersions_slot_details.html:118
#: immersionlyceens/templates/modals/modal_search_slots_details.html:106
#: immersionlyceens/templates/offer_subdomains.html:230
#: immersionlyceens/templates/search_slots.html:487
#: immersionlyceens/templates/search_slots.html:489
msgid "Registration limit"
msgstr "Inscription avant le"

#: immersionlyceens/apps/core/models.py:2605
#: immersionlyceens/templates/immersion/my_registrations.html:340
msgid "Cancellation limit"
msgstr "Annulation avant le"

#: immersionlyceens/apps/core/models.py:2608
msgid "Slot reminder notification sent"
msgstr "Notification envoyée"

#: immersionlyceens/apps/core/models.py:2612
#: immersionlyceens/templates/core/common_slot.html:349
#: immersionlyceens/templates/core/course_slot_mass_update.html:361
msgid "Allow individual registrations"
msgstr "Autoriser les immersions individuelles"

#: immersionlyceens/apps/core/models.py:2615
#: immersionlyceens/templates/core/common_slot.html:289
#: immersionlyceens/templates/core/course_slot_mass_update.html:266
msgid "Allow group registrations"
msgstr "Autoriser les immersions en cohortes"

#: immersionlyceens/apps/core/models.py:2619
#: immersionlyceens/templates/core/common_slot.html:305
#: immersionlyceens/templates/core/course_slot_mass_update.html:293
msgid "Group management mode"
msgstr "Mode de gestion des cohortes"

#: immersionlyceens/apps/core/models.py:2627
#: immersionlyceens/templates/core/common_slot.html:335
#: immersionlyceens/templates/core/course_slot_mass_update.html:339
msgid "Public group registrations"
msgstr "Cohortes : ouvertes au public"

#: immersionlyceens/apps/core/models.py:2712
msgid "date unknown"
msgstr "date inconnue"

#: immersionlyceens/apps/core/models.py:2713
msgid "start time unknown"
msgstr "heure de début inconnue"

#: immersionlyceens/apps/core/models.py:2714
msgid "end time unknown"
msgstr "heure de fin inconnue"

#: immersionlyceens/apps/core/models.py:2715
msgid "No type yet"
msgstr "Type inconnu"

#: immersionlyceens/apps/core/models.py:2727
#, python-format
msgid "Course - %(type)s %(label)s"
msgstr "Cours - %(type)s %(label)s"

#: immersionlyceens/apps/core/models.py:2732
#, python-format
msgid "Event - %s"
msgstr "Évènement - %s"

#: immersionlyceens/apps/core/models.py:2880
#: immersionlyceens/apps/core/models.py:2905
#: immersionlyceens/apps/core/models.py:2965
#: immersionlyceens/templates/modals/modal_myimmersions_slot_details.html:7
#: immersionlyceens/templates/modals/modal_search_slots_details.html:7
msgid "Slot"
msgstr "Créneau"

#: immersionlyceens/apps/core/models.py:2881
#: immersionlyceens/templates/modals/modal_public_slots.html:7
msgid "Slots"
msgstr "Créneaux"

#: immersionlyceens/apps/core/models.py:2890
#: immersionlyceens/apps/core/models.py:2946
msgid "Not entered"
msgstr "Non saisi"

#: immersionlyceens/apps/core/models.py:2891
#: immersionlyceens/apps/core/models.py:2947
#: immersionlyceens/templates/modals/modal_view_slot_immersions.html:457
#: immersionlyceens/templates/modals/modal_view_slot_immersions.html:636
msgid "Present"
msgstr "Présent(e)"

#: immersionlyceens/apps/core/models.py:2892
#: immersionlyceens/apps/core/models.py:2948
msgid "Absent"
msgstr "Absent(e)"

#: immersionlyceens/apps/core/models.py:2910
#: immersionlyceens/apps/core/models.py:2976
#: immersionlyceens/templates/immersion/fragments/my_events.html:106
#: immersionlyceens/templates/immersion/fragments/my_immersions.html:122
#: immersionlyceens/templates/immersion/my_registrations.html:996
#: immersionlyceens/templates/modals/modal_myimmersions_slot_details.html:130
#: immersionlyceens/templates/modals/modal_student_details.html:28
msgid "Cancellation type"
msgstr "Type d'annulation"

#: immersionlyceens/apps/core/models.py:2917
#: immersionlyceens/apps/core/models.py:3010
#: immersionlyceens/templates/immersion/fragments/my_events.html:65
#: immersionlyceens/templates/immersion/fragments/my_immersions.html:75
msgid "Attendance status"
msgstr "Émargement"

#: immersionlyceens/apps/core/models.py:2918
#: immersionlyceens/apps/core/models.py:2984
msgid "Survey notification status"
msgstr "Lien enquête envoyée ?"

#: immersionlyceens/apps/core/models.py:2921
#: immersionlyceens/apps/core/models.py:2972
#: immersionlyceens/templates/immersion/my_registrations.html:988
#: immersionlyceens/templates/modals/modal_myimmersions_slot_details.html:124
msgid "Cancellation date"
msgstr "Date d'annulation"

#: immersionlyceens/apps/core/models.py:2937
#: immersionlyceens/apps/immersion/apps.py:6
msgid "Immersion"
msgstr "Immersion"

#: immersionlyceens/apps/core/models.py:2938
msgid "Immersions"
msgstr "Immersions"

#: immersionlyceens/apps/core/models.py:2961
#: immersionlyceens/apps/immersion/models.py:535
msgid "Last updated date"
msgstr "Dernière mise à jour"

#: immersionlyceens/apps/core/models.py:2995
msgid "Registered students count"
msgstr "Nb d'étudiants"

#: immersionlyceens/apps/core/models.py:2996
msgid "Student guides count"
msgstr "Nb d'accompagnateurs"

#: immersionlyceens/apps/core/models.py:2999
#: immersionlyceens/apps/core/models.py:3282
#: immersionlyceens/templates/modals/modal_register_group.html:57
#: immersionlyceens/templates/modals/modal_view_slot_immersions.html:123
msgid "File"
msgstr "Fichier"

#: immersionlyceens/apps/core/models.py:3011
#: immersionlyceens/templates/modals/modal_register_group.html:75
#: immersionlyceens/templates/modals/modal_view_slot_immersions.html:124
msgid "Comments"
msgstr "Commentaires"

#: immersionlyceens/apps/core/models.py:3012
msgid "Emails"
msgstr "Courriels"

#: immersionlyceens/apps/core/models.py:3045
msgid ""
"Registration successfully added, confirmation email NOT sent : no valid "
"recipient found"
msgstr ""
"Inscription au créneau validée, courriel de confirmation NON envoyé : aucun "
"destinataire valide n'a été trouvé"

#: immersionlyceens/apps/core/models.py:3058
msgid ""
"Registration successfully added, confirmation email sent to high school "
"managers and contacts"
msgstr ""
"Inscription au créneau validée, courriel de confirmation envoyé aux "
"référents lycées et à tous les contacts"

#: immersionlyceens/apps/core/models.py:3067
msgid "Group immersion"
msgstr "Immersion en cohorte"

#: immersionlyceens/apps/core/models.py:3068
msgid "Group immersions"
msgstr "Immersions en cohortes"

#: immersionlyceens/apps/core/models.py:3078
msgid "Technical"
msgstr "Technique"

#: immersionlyceens/apps/core/models.py:3079
msgid "Functional"
msgstr "Fonctionnel"

#: immersionlyceens/apps/core/models.py:3082
msgid "Setting name"
msgstr "Nom du paramètre"

#: immersionlyceens/apps/core/models.py:3083
msgid "Setting configuration"
msgstr "Configuration du paramètre"

#: immersionlyceens/apps/core/models.py:3088
msgid "Setting type"
msgstr "Type du paramètre"

#: immersionlyceens/apps/core/models.py:3096
#, python-format
msgid ""
"General setting '%s' is missing or incorrect. Please check your settings."
msgstr ""
"Paramètre général '%s' absent ou incorrect. Merci de vérifier le paramétrage."

#: immersionlyceens/apps/core/models.py:3103
msgid "General setting"
msgstr "Paramètre général"

#: immersionlyceens/apps/core/models.py:3104
msgid "General settings"
msgstr "Paramètres généraux"

#: immersionlyceens/apps/core/models.py:3113
#: immersionlyceens/templates/admin/core/modals/modal_mail_template_preview.html:41
msgid "Recipient"
msgstr "Destinataire"

#: immersionlyceens/apps/core/models.py:3114
msgid "Alert sent status"
msgstr "Témoin d'envoi de l'alerte"

#: immersionlyceens/apps/core/models.py:3122
msgid "Course free slot alert"
msgstr "Alerte sur la disponibilité d'un cours"

#: immersionlyceens/apps/core/models.py:3123
msgid "Course free slot alerts"
msgstr "Alertes sur la disponibilité des cours"

#: immersionlyceens/apps/core/models.py:3131
msgid "Year label"
msgstr "Année"

#: immersionlyceens/apps/core/models.py:3132
msgid "Platform registrations count"
msgstr "Nombre d'inscrits sur la plateforme"

#: immersionlyceens/apps/core/models.py:3134
msgid "Students registered to at least one course immersion count"
msgstr "Nombre d'inscrits à au moins une immersion de cours"

#: immersionlyceens/apps/core/models.py:3136
msgid "Students registered to more than one course immersion count"
msgstr "Nombre d'inscrits à plusieurs immersions de cours"

#: immersionlyceens/apps/core/models.py:3138
msgid "Students without any course immersion registration"
msgstr "Nombre d'inscrits sans immersion de cours"

#: immersionlyceens/apps/core/models.py:3139
msgid "Course immersions registrations count"
msgstr "Nombre d'inscriptions aux immersions de cours"

#: immersionlyceens/apps/core/models.py:3140
msgid "Course immersions participations count"
msgstr "Nombre de participations aux immersions de cours"

#: immersionlyceens/apps/core/models.py:3141
msgid "Course immersions participations ratio"
msgstr "Taux de participation aux immersions de cours"

#: immersionlyceens/apps/core/models.py:3143
msgid "Participants in at least one immersion count"
msgstr "Nombre de participants à au moins une immersion"

#: immersionlyceens/apps/core/models.py:3145
msgid "Participants in multiple immersions count"
msgstr "Nombre de participants à plusieurs immersions"

#: immersionlyceens/apps/core/models.py:3146
msgid "Participating structures count"
msgstr "Nombre de structures participantes"

#: immersionlyceens/apps/core/models.py:3147
msgid "Active trainings count"
msgstr "Nombre de formations en service"

#: immersionlyceens/apps/core/models.py:3148
msgid "Trainings offering at least one slot count"
msgstr "Nombre de formations ayant proposé au moins un créneau"

#: immersionlyceens/apps/core/models.py:3149
msgid "Active courses count"
msgstr "Nombre de cours publiés"

#: immersionlyceens/apps/core/models.py:3150
msgid "Courses offering at least one slot count"
msgstr "Nombre de cours ayant proposé au moins un créneau"

#: immersionlyceens/apps/core/models.py:3151
msgid "Total slots count"
msgstr "Nombre total de créneaux publiés"

#: immersionlyceens/apps/core/models.py:3152
msgid "Global seats count"
msgstr "Nombre de places totales proposées"

#: immersionlyceens/apps/core/models.py:3153
msgid "Approved highschools count"
msgstr "Nombre de lycées conventionnés"

#: immersionlyceens/apps/core/models.py:3154
msgid "Highschools with no students"
msgstr "Nombre de lycées sans lycéen inscrit"

#: immersionlyceens/apps/core/models.py:3190
msgid "Attendance certificate logo"
msgstr "Logo de l'attestation de présence"

#: immersionlyceens/apps/core/models.py:3204
#: immersionlyceens/apps/core/models.py:3205
msgid "Logo for attendance certificate"
msgstr "Logo de l'attestation de présence"

#: immersionlyceens/apps/core/models.py:3254
#: immersionlyceens/apps/core/models.py:3255
msgid "Signature for attendance certificate"
msgstr "Signature pour l'attestation de présence"

#: immersionlyceens/apps/core/models.py:3274
msgid "Js"
msgstr "Js"

#: immersionlyceens/apps/core/models.py:3275
msgid "Css"
msgstr "Css"

#: immersionlyceens/apps/core/models.py:3276
msgid "Image"
msgstr "Image"

#: immersionlyceens/apps/core/models.py:3277
msgid "Favicon"
msgstr "Favicon"

#: immersionlyceens/apps/core/models.py:3280
msgid "File type"
msgstr "Type de fichier"

#: immersionlyceens/apps/core/models.py:3308
#, python-format
msgid "file : %(name)s (%(type)s)"
msgstr "fichier : %(name)s (%(type)s)"

#: immersionlyceens/apps/core/models.py:3315
msgid "Custom theme file"
msgstr "Fichier de personnalisation du thème"

#: immersionlyceens/apps/core/models.py:3316
msgid "Custom theme files"
msgstr "Fichiers de personnalisation du thème"

#: immersionlyceens/apps/core/models.py:3324
msgid "Question"
msgstr "Question"

#: immersionlyceens/apps/core/models.py:3325
msgid "Answer"
msgstr "Réponse"

#: immersionlyceens/apps/core/models.py:3335
msgid "Faq entry"
msgstr "Entrée FAQ"

#: immersionlyceens/apps/core/models.py:3336
msgid "Faq entries"
msgstr "Entrées FAQ"

#: immersionlyceens/apps/core/models.py:3343
msgid "Structure Manager"
msgstr "Référent Structure"

#: immersionlyceens/apps/core/models.py:3359
msgid "Django command name"
msgstr "Nom de la tâche"

#: immersionlyceens/apps/core/models.py:3362
msgid "Execution Date"
msgstr "Date d'exécution"

#: immersionlyceens/apps/core/models.py:3363
msgid "Execution time"
msgstr "Heure d'exécution"

#: immersionlyceens/apps/core/models.py:3364
msgid "Frequency (in hours)"
msgstr "Fréquence (en heures)"

#: immersionlyceens/apps/core/models.py:3365
msgid "Monday"
msgstr "Lundi"

#: immersionlyceens/apps/core/models.py:3366
msgid "Tuesday"
msgstr "Mardi"

#: immersionlyceens/apps/core/models.py:3367
msgid "Wednesday"
msgstr "Mercredi"

#: immersionlyceens/apps/core/models.py:3368
msgid "Thursday"
msgstr "Jeudi"

#: immersionlyceens/apps/core/models.py:3369
msgid "Friday"
msgstr "Vendredi"

#: immersionlyceens/apps/core/models.py:3370
msgid "Saturday"
msgstr "Samedi"

#: immersionlyceens/apps/core/models.py:3377
msgid "Scheduled task"
msgstr "Tâche planifiée"

#: immersionlyceens/apps/core/models.py:3378
msgid "Scheduled tasks"
msgstr "Tâches planifiées"

#: immersionlyceens/apps/core/models.py:3385
msgid "Task"
msgstr "Tâche"

#: immersionlyceens/apps/core/models.py:3389
msgid "Success"
msgstr "Succès"

#: immersionlyceens/apps/core/models.py:3390
msgid "Message"
msgstr "Message"

#: immersionlyceens/apps/core/models.py:3393
msgid "Scheduled task log"
msgstr "Journal des tâches planifiées"

#: immersionlyceens/apps/core/models.py:3394
msgid "Scheduled task logs"
msgstr "Journaux des tâches planifiées"

#: immersionlyceens/apps/core/models.py:3402
msgid "Action"
msgstr "Action"

#: immersionlyceens/apps/core/models.py:3403
msgid "IP"
msgstr "IP"

#: immersionlyceens/apps/core/models.py:3404
msgid "Username"
msgstr "Utilisateur"

#: immersionlyceens/apps/core/models.py:3406
msgid "Hijacked user"
msgstr "Comptes liés"

#: immersionlyceens/apps/core/models.py:3414
#: immersionlyceens/apps/core/models.py:3415
msgid "History"
msgstr "Historique"

#: immersionlyceens/apps/core/models.py:3425
#: immersionlyceens/apps/immersion/models.py:71
#: immersionlyceens/apps/immersion/models.py:311
#: immersionlyceens/templates/charts/global_domains_charts.html:92
#: immersionlyceens/templates/core/highschool_students.html:58
#: immersionlyceens/templates/core/highschool_students.html:72
#: immersionlyceens/templates/core/hs_record_manager.html:49
#: immersionlyceens/templates/core/student_validation.html:85
#: immersionlyceens/templates/core/student_validation.html:122
#: immersionlyceens/templates/core/student_validation.html:159
#: immersionlyceens/templates/core/student_validation.html:196
#: immersionlyceens/templates/immersion/hs_record.html:97
#: immersionlyceens/templates/immersion/student_record.html:94
#: immersionlyceens/templates/modals/modal_register_students_list.html:37
#: immersionlyceens/templates/modals/modal_view_slot_immersions.html:32
msgid "Level"
msgstr "Niveau"

#: immersionlyceens/apps/core/models.py:3436
msgid "MefStat - High school level"
msgstr "MefStat - Niveau d'étude lycée"

#: immersionlyceens/apps/core/models.py:3437
msgid "MefStat - High school levels"
msgstr "MefStat - Niveaux d'études lycée"

#: immersionlyceens/apps/core/models.py:3446
msgid "User logged in"
msgstr "Authentification réussie"

#: immersionlyceens/apps/core/models.py:3456
msgid "User logged out"
msgstr "Déconnexion"

#: immersionlyceens/apps/core/models.py:3481
msgid "User login failed"
msgstr "Erreur d'authentification"

#: immersionlyceens/apps/core/models.py:3496
msgid "Hijack start"
msgstr "Changement de compte"

#: immersionlyceens/apps/core/models.py:3512
msgid "Hijack end"
msgstr "Fin du changement de compte"

#: immersionlyceens/apps/core/serializers.py:84
msgid "A user with this email address already exists"
msgstr "Un utilisateur avec cette adresse de courriel existe déjà"

#: immersionlyceens/apps/core/serializers.py:93
#, python-format
msgid "Establishment '%s' has an account plugin, the email is mandatory"
msgstr ""
"L'établissement '%s' a un greffon de gestion des comptes, Le courriel est "
"obligatoire"

#: immersionlyceens/apps/core/serializers.py:106
#, python-format
msgid "Speaker email '%(mail)s' not found in establishment '%(code)s'"
msgstr ""
"Le courriel de l'intervenant '%(mail)s' n'a pas été trouvé dans "
"l'établissement '%(code)s'"

#: immersionlyceens/apps/core/serializers.py:128
#, python-format
msgid "These field are mandatory : %s"
msgstr "Ces champs sont obligatoires : %s"

#: immersionlyceens/apps/core/serializers.py:131
msgid "Either an establishment or a high school is mandatory"
msgstr "Un établissement ou un lycée est obligatoire"

#: immersionlyceens/apps/core/serializers.py:228
msgid "A Structure object with the same establishment and label already exists"
msgstr "Une structure de même nom existe déjà dans cet établissement"

#: immersionlyceens/apps/core/serializers.py:255
msgid "A Building object with the same campus and label already exists"
msgstr "Un bâtiment de même nom existe déjà pour ce campus"

#: immersionlyceens/apps/core/serializers.py:338
msgid "A high school object with the same label and city already exists"
msgstr "Un lycée de même nom existe déjà dans cette ville"

#: immersionlyceens/apps/core/serializers.py:345
msgid "You have to add at least one UAI code when using student federation"
msgstr ""
"Vous devez ajouter au moins un UAI si la fédération Educonnect est utilisée"

#: immersionlyceens/apps/core/serializers.py:353
#, python-format
msgid "UAI code %s not found"
msgstr "Code UAI %s non trouvé"

#: immersionlyceens/apps/core/serializers.py:385
#, python-format
msgid "'%s' : please provide a structure or a high school"
msgstr "'%s' : veuillez d'abord sélectionner une structure ou un lycée"

#: immersionlyceens/apps/core/serializers.py:390
#, python-format
msgid ""
"'%s' : high school and structures can't be set together. Please choose one."
msgstr ""
"'%s' : vous ne pouvez sélectionner à la fois un lycée ET une structure. "
"Veuillez choisir entre les deux."

#: immersionlyceens/apps/core/serializers.py:395
#, python-format
msgid "'%s' : please provide at least one training subdomain"
msgstr "'%s' : veuillez spécifier au moins un sous-domaine de formation"

#: immersionlyceens/apps/core/serializers.py:414
#, python-format
msgid ""
"A training with the label '%s' already exists within the same establishment "
"or highschool"
msgstr ""
"Une formation avec le libellé '%s' existe déjà dans cet établissement ou ce "
"lycée"

#: immersionlyceens/apps/core/serializers.py:554
msgid "A published course requires at least one speaker"
msgstr "Veuillez ajouter au moins un intervenant."

#: immersionlyceens/apps/core/serializers.py:560
msgid "Please provide a structure or a high school"
msgstr "Veuillez d'abord sélectionner une structure ou un lycée"

#: immersionlyceens/apps/core/serializers.py:565
msgid "High school and structures can't be set together. Please choose one."
msgstr ""
"Vous ne pouvez sélectionner à la fois un lycée ET une structure. Veuillez "
"choisir entre les deux."

#: immersionlyceens/apps/core/serializers.py:588
msgid ""
"A Course object with the same structure/highschool, training and label "
"already exists"
msgstr ""
"Un cours avec la même structure ou le même lycée, la même formation et le "
"même libellé existe déjà"

#: immersionlyceens/apps/core/serializers.py:717
msgid "A slot requires at least a 'course' or an 'event' object"
msgstr "Un créneau nécessite un cours ou un évènement"

#: immersionlyceens/apps/core/serializers.py:728
msgid ""
"At least one of 'allow_individual_registrations' or "
"'allow_group_registrations' must be set"
msgstr ""
"Au moins un des deux attributs 'allow_individual_registrations' ou "
"'allow_group_registrations' doit avoir la valeur 'True'"

#: immersionlyceens/apps/core/serializers.py:748
#, python-format
msgid "Field '%s' is required for a new published slot"
msgstr "Le champ '%s' est obligatoire pour créer un créneau publié"

#: immersionlyceens/apps/core/serializers.py:754
msgid "end_time can't be set before or equal to start_time"
msgstr ""
"L'heure de fin 'end_time' ne peut pas se situer avant l'heure de début "
"'start_time'"

#: immersionlyceens/apps/core/serializers.py:758
msgid "The course_type field is required when creating a new course slot"
msgstr ""
"Le champ 'type de cours' (course_type) est obligatoire pour créer un créneau "
"de cours"

#: immersionlyceens/apps/core/serializers.py:763
msgid ""
"The campus field is required when creating a new slot for a structure course"
msgstr ""
"Le champ 'campus' est obligatoire lors de la création d'un créneau pour une "
"structure"

#: immersionlyceens/apps/core/serializers.py:767
msgid ""
"The building field is required when creating a new slot for a structure "
"course"
msgstr ""
"Le champ 'building' (bâtiment) est obligatoire lors de la création d'un "
"créneau pour une structure"

#: immersionlyceens/apps/core/serializers.py:772
msgid ""
"The campus field is forbidden when creating a new slot for a high school "
"course"
msgstr ""
"Le champ 'campus' n'est pas autorisé lors de la création d'un créneau "
"rattaché à un lycée"

#: immersionlyceens/apps/core/serializers.py:776
msgid ""
"The building field is forbidden when creating a new slot for a high school "
"course"
msgstr ""
"Le champ 'building' (bâtiment) n'est pas autorisé lors de la création d'un "
"créneau rattaché à un lycée"

#: immersionlyceens/apps/core/serializers.py:784
#, python-format
msgid "Speaker '%(speaker)s' is not linked to course '%(course)s'"
msgstr "L'intervenant '%(speaker)s' n'est pas rattaché au cours '%(course)s'"

#: immersionlyceens/apps/core/utils.py:143
msgid "Error : a valid establishment or high school must be selected"
msgstr "Erreur : un établissement ou un lycée doit être sélectionné"

#: immersionlyceens/apps/core/utils.py:147
msgid "Error : a valid training must be selected"
msgstr "Erreur : une formation valide doit être sélectionnée"

#: immersionlyceens/apps/core/utils.py:494
msgid "Future slot"
msgstr "Créneau à venir"

#: immersionlyceens/apps/core/utils.py:495
msgid "University year is over"
msgstr "Année universitaire terminée"

#: immersionlyceens/apps/core/utils.py:496
msgid "To enter"
msgstr "A saisir"

#: immersionlyceens/apps/core/utils.py:712
msgid "Training not found"
msgstr "Formation non trouvée"

#: immersionlyceens/apps/core/utils.py:715
msgid "You are not allowed to set quota for this high school"
msgstr "Vous n'êtes pas autorisé(e) à paramétrer le quota pour ce lycée"

#: immersionlyceens/apps/core/utils.py:719
msgid "You are not allowed to set quota for this training"
msgstr "Vous n'êtes pas autorisé(e) à paramétrer le quota pour cette formation"

#: immersionlyceens/apps/core/utils.py:725
msgid "Bad quota value (positive integer required)"
msgstr "La valeur du quota doit être un entier positif supérieur à 0"

#: immersionlyceens/apps/core/views.py:96
msgid "Please add an active University Year first."
msgstr "Veuillez d'abord créer une année universitaire active."

#: immersionlyceens/apps/core/views.py:135
#: immersionlyceens/apps/core/views.py:1221
#: immersionlyceens/apps/core/views.py:2192
msgid "This slot belongs to another structure"
msgstr "Ce créneau appartient à une autre structure"

#: immersionlyceens/apps/core/views.py:208
#: immersionlyceens/apps/core/views.py:254
msgid ""
"Courses cannot be created, updated or deleted because the active university "
"year has not begun yet (or is already over)."
msgstr ""
"Les cours ne peuvent être ni créés, ni modifiés, ni supprimés car l'année "
"universitaire n'a pas encore commencé (ou déjà terminée)."

#: immersionlyceens/apps/core/views.py:322
msgid "At least one speaker is required"
msgstr "Au moins un intervenant obligatoire"

#: immersionlyceens/apps/core/views.py:394
msgid "Course successfully updated"
msgstr "Cours modifié avec succès"

#: immersionlyceens/apps/core/views.py:396
msgid "Course successfully saved"
msgstr "Cours enregistré avec succès"

#: immersionlyceens/apps/core/views.py:547
msgid "Speaker not found"
msgstr "Intervenant non trouvé"

#: immersionlyceens/apps/core/views.py:567
msgid "Speaker successfully updated."
msgstr "Intervenant modifié avec succès"

#: immersionlyceens/apps/core/views.py:569
msgid "Warning : the username is now the new speaker's email address"
msgstr ""
"Attention : l'identifiant est maintenant le nouveau courriel de l'intervenant"

#: immersionlyceens/apps/core/views.py:571
msgid "Speaker successfully created."
msgstr "Intervenant créé avec succès"

#: immersionlyceens/apps/core/views.py:631
msgid "Your account is not bound to any high school"
msgstr "Votre compte n'est lié à aucun lycée"

#: immersionlyceens/apps/core/views.py:644
msgid "This high school id does not exist"
msgstr "Ce lycée n'existe pas"

#: immersionlyceens/apps/core/views.py:676
msgid "This student is not in your high school"
msgstr "Ce lycéen n'est pas dans votre lycée"

#: immersionlyceens/apps/core/views.py:684
msgid "High school student record modified"
msgstr "Fiche lycéen modifié"

#: immersionlyceens/apps/core/views.py:695
msgid "High school student user modified"
msgstr "Compte lycéen modifié"

#: immersionlyceens/apps/core/views.py:700
msgid "High school student user modification failure"
msgstr "Erreur de modification de compte lycéen"

#: immersionlyceens/apps/core/views.py:702
msgid "High school student record modification failure"
msgstr "Erreur de modification de fiche lycéen"

#: immersionlyceens/apps/core/views.py:907
#, python-format
msgid "Training %s created."
msgstr "Formation %s créée."

#: immersionlyceens/apps/core/views.py:911
msgid "Training not created."
msgstr "Formation non créée."

#: immersionlyceens/apps/core/views.py:931
#, python-format
msgid "Training \"%s\" updated."
msgstr "Formation \"%s\" mise à jour."

#: immersionlyceens/apps/core/views.py:935
#, python-format
msgid "Training \"%s\" not updated."
msgstr "Formation \"%s\" non mise à jour."

#: immersionlyceens/apps/core/views.py:1205
msgid "Course slot not created."
msgstr "Créneau de cours non créé."

#: immersionlyceens/apps/core/views.py:1223
#: immersionlyceens/apps/core/views.py:2194
msgid "Slot not found"
msgstr "Créneau non trouvé"

#: immersionlyceens/apps/core/views.py:1314
#, python-format
msgid "Course slot \"%s\" updated."
msgstr "Créneau de cours \"%s\" mis à jour."

#: immersionlyceens/apps/core/views.py:1351
#: immersionlyceens/apps/core/views.py:2310
#, python-format
msgid "Notifications have been sent (%s)"
msgstr "Notifications envoyées (%s)"

#: immersionlyceens/apps/core/views.py:1356
#: immersionlyceens/apps/core/views.py:2315
msgid "{} error(s) occurred :"
msgstr "{} erreur(s) :"

#: immersionlyceens/apps/core/views.py:1363
#, python-format
msgid "Course slot \"%s\" not updated."
msgstr "Échec de la mise jour du créneau de cours \"%s\"."

#: immersionlyceens/apps/core/views.py:1540
#: immersionlyceens/apps/core/views.py:1547
#, python-format
msgid "Published slot '%s' has missing required fields : not updated"
msgstr "Champs non remplis pour le créneau publié '%s' : pas de mise à jour"

#: immersionlyceens/apps/core/views.py:1570
msgid ""
"Some slots individual registrations have not been disabled because "
"immersions already exist"
msgstr ""
"Les créneaux individuels n'ont pas été désactivés sur certains créneaux car "
"des personnes sont déjà inscrites."

#: immersionlyceens/apps/core/views.py:1580
msgid ""
"Some slots group registrations have not been disabled because group "
"immersions already exist"
msgstr ""
"Les créneaux de groupes n'ont pas été désactivés sur certains créneaux car "
"des groupes sont déjà inscrits."

#: immersionlyceens/apps/core/views.py:1589
msgid ""
"Some slots group mode have not been updated because they have already more "
"than one registered groups"
msgstr ""
"Le mode de gestion des groupes n'a pas été mis à jour sur certains créneaux "
"car plusieurs groupes sont déjà inscrits."

#: immersionlyceens/apps/core/views.py:1599
msgid ""
"Some slots group places have not been updated because they already have more "
"registered people"
msgstr ""
"Les places réservées aux groupes n'ont pas été mises à jour sur certains "
"créneaux car le nombre de personnes inscrites est supérieur."

#: immersionlyceens/apps/core/views.py:1609
msgid ""
"Some slots individual places have not been updated because they already have "
"more registered people"
msgstr ""
"Les places individuelles n'ont pas été mises à jour sur certains créneaux "
"car le nombre de personnes inscrites est supérieur."

#: immersionlyceens/apps/core/views.py:1832
#, python-format
msgid "Off offer event \"%s\" created."
msgstr "Évènement hors offre \"%s\" créé."

#: immersionlyceens/apps/core/views.py:1844
msgid "Off offer event not created."
msgstr "Évènement hors offre non créé."

#: immersionlyceens/apps/core/views.py:1916
#, python-format
msgid "Off offer event \"%s\" updated."
msgstr "Évènement hors offre \"%s\" mis à jour."

#: immersionlyceens/apps/core/views.py:1930
#, python-format
msgid "Off offer event \"%s\" not updated."
msgstr "Échec de la mise à jour de l'évènement hors offre \"%s\""

#: immersionlyceens/apps/core/views.py:2170
#, python-format
msgid "Event slot \"%s\" created."
msgstr "Créneau d'évènement \"%s\" créé."

#: immersionlyceens/apps/core/views.py:2177
msgid "Event slot not created."
msgstr "Créneau d'évènement non créé."

#: immersionlyceens/apps/core/views.py:2275
#, python-format
msgid "Event slot \"%s\" updated."
msgstr "Créneau d'évènement \"%s\" mis à jour."

#: immersionlyceens/apps/core/views.py:2322
#, python-format
msgid "Event slot \"%s\" not updated."
msgstr "Échec de la mise jour du créneau d'évènement \"%s\"."

#: immersionlyceens/apps/immersion/forms.py:36
#: immersionlyceens/templates/immersion/login.html:22
msgid "Login"
msgstr "Identifiant"

#: immersionlyceens/apps/immersion/forms.py:39
#: immersionlyceens/templates/immersion/change_password.html:29
#: immersionlyceens/templates/immersion/login.html:29
#: immersionlyceens/templates/immersion/registration.html:124
#: immersionlyceens/templates/immersion/reset_password.html:19
msgid "Password"
msgstr "Mot de passe"

#: immersionlyceens/apps/immersion/forms.py:66
#: immersionlyceens/templates/immersion/registration.html:107
msgid "Your high school"
msgstr "Votre lycée"

#: immersionlyceens/apps/immersion/forms.py:73
msgid "profile"
msgstr "Profil"

#: immersionlyceens/apps/immersion/forms.py:104
msgid "This high school uses EduConnect, please use it to authenticate."
msgstr ""
"Ce lycée utilise EduConnect, veuillez passer par la fédération pour vous "
"identifier"

#: immersionlyceens/apps/immersion/forms.py:108
#: immersionlyceens/apps/immersion/forms.py:109
#: immersionlyceens/apps/immersion/forms.py:291
msgid "Emails do not match"
msgstr "Les courriels ne correspondent pas"

#: immersionlyceens/apps/immersion/forms.py:113
#: immersionlyceens/apps/immersion/forms.py:301
msgid "An account already exists with this email address"
msgstr "Un compte est déjà enregistré avec ce courriel"

#: immersionlyceens/apps/immersion/forms.py:119
msgid "Error : duplicated account detected"
msgstr "Erreur : un compte avec cet identifiant existe déjà"

#: immersionlyceens/apps/immersion/forms.py:140
#: immersionlyceens/apps/immersion/forms.py:185
#: immersionlyceens/apps/immersion/forms.py:213
msgid "Warning : changing the email will require an account reactivation"
msgstr ""
"Avertissement : un changement de courriel demandera une nouvelle activation "
"du compte"

#: immersionlyceens/apps/immersion/forms.py:151
#: immersionlyceens/apps/immersion/forms.py:240
msgid "Error : an account already exists with this email address"
msgstr "Erreur : un compte est déjà enregistré avec ce courriel"

#: immersionlyceens/apps/immersion/forms.py:396
msgid "Please renew this attestation"
msgstr "Veuillez renouveler ce justificatif"

#: immersionlyceens/apps/immersion/forms.py:444
#, python-format
msgid "File is too large (max: %s)"
msgstr "Le fichier est trop gros (max: %s)"

#: immersionlyceens/apps/immersion/forms.py:460
msgid "The validity date can't be set in the past"
msgstr "La date de validité doit être dans le futur"

#: immersionlyceens/apps/immersion/forms.py:472
msgid "The validity date is required if the attestation is provided"
msgstr "La date de validité est requise si le justificatif a été fourni"

#: immersionlyceens/apps/immersion/forms.py:484
msgid "You are not allowed to send a new file yet"
msgstr "Vous n'êtes pas encore autorisé(e) à envoyer un nouveau fichier"

#: immersionlyceens/apps/immersion/forms.py:597
msgid "Please choose a level"
msgstr "Veuillez sélectionner un niveau"

#: immersionlyceens/apps/immersion/forms.py:605
msgid "Please choose your origin bachelor type"
msgstr "Veuillez sélectionner votre type de baccalauréat d'origine"

#: immersionlyceens/apps/immersion/forms.py:609
msgid "Please choose a bachelor type"
msgstr "Veuillez sélectionner le type de votre baccalauréat"

#: immersionlyceens/apps/immersion/forms.py:622
msgid "Please choose one or more bachelor teachings"
msgstr "Veuillez choisir un ou plusieurs enseignements de spécialité"

#: immersionlyceens/apps/immersion/forms.py:630
msgid "Please choose a mention for your technological bachelor"
msgstr "Veuillez choisir la mention de votre baccalauréat technologique"

#: immersionlyceens/apps/immersion/forms.py:636
msgid "Please enter a mention for your professional bachelor"
msgstr "Veuillez choisir la mention de votre baccalauréat professionnel"

#: immersionlyceens/apps/immersion/models.py:40
#: immersionlyceens/apps/immersion/models.py:390
#: immersionlyceens/templates/core/duplicated_accounts.html:191
#: immersionlyceens/templates/immersion/hs_record.html:351
msgid "To complete"
msgstr "À compléter"

#: immersionlyceens/apps/immersion/models.py:41
#: immersionlyceens/apps/immersion/models.py:391
#: immersionlyceens/templates/core/duplicated_accounts.html:192
msgid "To validate"
msgstr "À valider"

#: immersionlyceens/apps/immersion/models.py:42
#: immersionlyceens/apps/immersion/models.py:392
#: immersionlyceens/templates/core/duplicated_accounts.html:193
#: immersionlyceens/templates/core/hs_record_manager.html:73
#: immersionlyceens/templates/immersion/visitor_record.html:242
msgid "Validated"
msgstr "Validé"

#: immersionlyceens/apps/immersion/models.py:43
#: immersionlyceens/apps/immersion/models.py:393
#: immersionlyceens/templates/core/duplicated_accounts.html:194
#: immersionlyceens/templates/core/hs_record_manager.html:76
#: immersionlyceens/templates/immersion/hs_record.html:363
#: immersionlyceens/templates/immersion/visitor_record.html:245
msgid "Rejected"
msgstr "Rejeté"

#: immersionlyceens/apps/immersion/models.py:44
#: immersionlyceens/apps/immersion/models.py:394
#: immersionlyceens/templates/core/duplicated_accounts.html:195
msgid "To revalidate"
msgstr "À revalider"

#: immersionlyceens/apps/immersion/models.py:45
msgid "Initialization (to complete)"
msgstr "Initialisation (à compléter)"

#: immersionlyceens/apps/immersion/models.py:66
#: immersionlyceens/apps/immersion/models.py:306
#: immersionlyceens/apps/immersion/models.py:408
#: immersionlyceens/templates/core/duplicated_accounts.html:42
#: immersionlyceens/templates/core/highschool_students.html:56
#: immersionlyceens/templates/core/highschool_students.html:68
#: immersionlyceens/templates/core/hs_record_manager.html:44
#: immersionlyceens/templates/core/student_validation.html:84
#: immersionlyceens/templates/core/student_validation.html:121
#: immersionlyceens/templates/core/student_validation.html:158
#: immersionlyceens/templates/core/student_validation.html:195
#: immersionlyceens/templates/core/visitor_validation.html:66
#: immersionlyceens/templates/core/visitor_validation.html:95
#: immersionlyceens/templates/core/visitor_validation.html:124
#: immersionlyceens/templates/core/visitor_validation.html:153
#: immersionlyceens/templates/immersion/hs_record.html:72
#: immersionlyceens/templates/immersion/student_record.html:63
#: immersionlyceens/templates/immersion/visitor_record.html:64
msgid "Birth date"
msgstr "Date de naissance"

#: immersionlyceens/apps/immersion/models.py:78
#: immersionlyceens/templates/core/hs_record_manager.html:54
#: immersionlyceens/templates/core/student_validation.html:86
#: immersionlyceens/templates/core/student_validation.html:123
#: immersionlyceens/templates/core/student_validation.html:160
#: immersionlyceens/templates/core/student_validation.html:197
#: immersionlyceens/templates/immersion/hs_record.html:104
#: immersionlyceens/templates/modals/modal_register_students_list.html:38
msgid "Class name"
msgstr "Classe"

#: immersionlyceens/apps/immersion/models.py:92
#: immersionlyceens/templates/immersion/hs_record.html:120
msgid "General bachelor teachings"
msgstr "Enseignements de spécialité"

#: immersionlyceens/apps/immersion/models.py:99
msgid "Technological bachelor mention"
msgstr "Série du baccalauréat technologique"

#: immersionlyceens/apps/immersion/models.py:107
#: immersionlyceens/templates/immersion/hs_record.html:140
msgid "Professional bachelor mention"
msgstr "Mention du baccalauréat professionnel"

#: immersionlyceens/apps/immersion/models.py:120
#: immersionlyceens/templates/immersion/hs_record.html:157
#: immersionlyceens/templates/immersion/student_record.html:101
msgid "Origin bachelor type"
msgstr "Type de baccalauréat d'origine"

#: immersionlyceens/apps/immersion/models.py:128
#: immersionlyceens/apps/immersion/models.py:337
#: immersionlyceens/templates/immersion/hs_record.html:164
#: immersionlyceens/templates/immersion/student_record.html:107
msgid "Current diploma"
msgstr "Diplôme actuel"

#: immersionlyceens/apps/immersion/models.py:136
msgid "Allow students from my school to see my registrations"
msgstr "Inscription aux immersions visibles pour les autres lycéens"

#: immersionlyceens/apps/immersion/models.py:139
msgid "Allow students from my school to see my email address"
msgstr "Courriel visible pour les autres lycéens"

#: immersionlyceens/apps/immersion/models.py:142
msgid "Allow my high school to view my immersions and attendance certificates"
msgstr ""
"Autoriser le lycée à voir les immersions et les attestations de présence"

#: immersionlyceens/apps/immersion/models.py:146
#: immersionlyceens/apps/immersion/models.py:416
#: immersionlyceens/templates/admin/core/modals/modal_annual_purge.html:5
#: immersionlyceens/templates/core/hs_record_manager.html:66
#: immersionlyceens/templates/immersion/visitor_record.html:233
msgid "Validation"
msgstr "Validation"

#: immersionlyceens/apps/immersion/models.py:148
msgid "Duplicates list"
msgstr "Liste des doublons"

#: immersionlyceens/apps/immersion/models.py:149
msgid "Solved duplicates list"
msgstr "Liste des doublons résolus"

#: immersionlyceens/apps/immersion/models.py:151
#: immersionlyceens/apps/immersion/models.py:341
#: immersionlyceens/apps/immersion/models.py:419
#: immersionlyceens/apps/immersion/models.py:534
#: immersionlyceens/templates/core/student_validation.html:87
#: immersionlyceens/templates/core/student_validation.html:124
#: immersionlyceens/templates/core/visitor_validation.html:67
#: immersionlyceens/templates/core/visitor_validation.html:96
msgid "Creation date"
msgstr "Date de création"

#: immersionlyceens/apps/immersion/models.py:152
#: immersionlyceens/apps/immersion/models.py:342
#: immersionlyceens/apps/immersion/models.py:420
msgid "Modification date"
msgstr "Date de modification"

#: immersionlyceens/apps/immersion/models.py:153
#: immersionlyceens/apps/immersion/models.py:421
#: immersionlyceens/templates/core/hs_record_manager.html:84
#: immersionlyceens/templates/core/student_validation.html:161
#: immersionlyceens/templates/core/visitor_validation.html:125
msgid "Validation date"
msgstr "Date de validation"

#: immersionlyceens/apps/immersion/models.py:154
#: immersionlyceens/apps/immersion/models.py:422
msgid "Rejected date"
msgstr "Date de rejet"

#: immersionlyceens/apps/immersion/models.py:158
#: immersionlyceens/apps/immersion/models.py:346
#, python-brace-format
msgid "Record for {self.student.first_name} {self.student.last_name}"
msgstr "Fiche de {self.student.first_name} {self.student.last_name}"

#: immersionlyceens/apps/immersion/models.py:287
#: immersionlyceens/templates/core/hs_record_manager.html:15
#: immersionlyceens/templates/immersion/hs_record.html:24
#: immersionlyceens/templates/immersion/hs_record.html:28
msgid "High school student record"
msgstr "Fiche lycéen"

#: immersionlyceens/apps/immersion/models.py:288
msgid "High school student records"
msgstr "Fiches lycéens"

#: immersionlyceens/apps/immersion/models.py:305
msgid "Home institution code"
msgstr "Code de l'établissement d'origine"

#: immersionlyceens/apps/immersion/models.py:320
#: immersionlyceens/templates/immersion/student_record.html:80
msgid "Home institution"
msgstr "Établissement d'origine"

#: immersionlyceens/apps/immersion/models.py:348
#, python-brace-format
msgid "Record for student id {self.student_id}"
msgstr "Fiche pour l'id étudiant {self.student_id}"

#: immersionlyceens/apps/immersion/models.py:367
#: immersionlyceens/templates/immersion/student_record.html:16
#: immersionlyceens/templates/immersion/student_record.html:20
msgid "Student record"
msgstr "Fiche étudiant"

#: immersionlyceens/apps/immersion/models.py:368
msgid "Student records"
msgstr "Fiche étudiant"

#: immersionlyceens/apps/immersion/models.py:409
msgid "Motivation"
msgstr "Quelles sont vos motivations pour assister à des immersions ?"

#: immersionlyceens/apps/immersion/models.py:438
#, python-brace-format
msgid "Record for {self.visitor.first_name} {self.visitor.last_name}"
msgstr "Fiche de {self.visitor.first_name} {self.visitor.last_name}"

#: immersionlyceens/apps/immersion/models.py:441
#: immersionlyceens/templates/immersion/visitor_record.html:16
#: immersionlyceens/templates/immersion/visitor_record.html:20
#: immersionlyceens/templates/immersion/visitor_record.html:233
msgid "Visitor record"
msgstr "Fiche visiteur"

#: immersionlyceens/apps/immersion/models.py:442
msgid "Visitor records"
msgstr "Fiches visiteur"

#: immersionlyceens/apps/immersion/models.py:452
#: immersionlyceens/apps/immersion/models.py:476
#: immersionlyceens/apps/immersion/models.py:501
msgid "Allowed immersions"
msgstr "Immersions autorisées"

#: immersionlyceens/apps/immersion/models.py:459
msgid "High school student record / Period quota"
msgstr "Quota d'immersions par période"

#: immersionlyceens/apps/immersion/models.py:460
msgid "High school student record / Period quotas"
msgstr "Quotas d'immersions par période"

#: immersionlyceens/apps/immersion/models.py:483
msgid "Student record / Period quota"
msgstr "Quota d'immersions par période"

#: immersionlyceens/apps/immersion/models.py:484
msgid "Student record / Period quotas"
msgstr "Quotas d'immersions par période"

#: immersionlyceens/apps/immersion/models.py:508
msgid "Visitor record / Period quota"
msgstr "Quota d'immersions par période"

#: immersionlyceens/apps/immersion/models.py:509
msgid "Visitor record / Period quotas"
msgstr "Quotas d'immersions par période"

#: immersionlyceens/apps/immersion/models.py:548
#: immersionlyceens/templates/immersion/hs_record.html:214
msgid "Deposit date"
msgstr "Date de dépôt"

#: immersionlyceens/apps/immersion/models.py:549
msgid "Valid until"
msgstr "Valide jusqu'au"

#: immersionlyceens/apps/immersion/models.py:550
msgid "Archive status"
msgstr "Statut archive"

#: immersionlyceens/apps/immersion/models.py:554
msgid "For minors"
msgstr "Pour mineur(e)s"

#: immersionlyceens/apps/immersion/models.py:557
msgid "Renewal warning email sent"
msgstr "Courriel de renouvellement envoyé"

#: immersionlyceens/apps/immersion/models.py:582
msgid "High school student record / Attestation document"
msgstr "Fiche lycéen(ne) / Justificatif"

#: immersionlyceens/apps/immersion/models.py:583
msgid "High school student record / Attestation documents"
msgstr "Fiche lycéen(ne) / Justificatifs"

#: immersionlyceens/apps/immersion/models.py:600
msgid "Visitor record / Attestation document"
msgstr "Fiche visiteur / Justificatif"

#: immersionlyceens/apps/immersion/models.py:601
msgid "Visitor record / Attestation documents"
msgstr "Fiche visiteur / Justificatifs"

#: immersionlyceens/apps/immersion/views.py:141
msgid ""
"Sorry, the university year has not begun (or already over), you can't login "
"yet."
msgstr ""
"Désolé, l'année universitaire n'a pas encore commencé (ou déjà terminée), "
"vous ne pouvez pas vous connecter pour le moment."

#: immersionlyceens/apps/immersion/views.py:158
#: immersionlyceens/apps/immersion/views.py:754
msgid "Please use the Agent Federation to authenticate"
msgstr "Veuillez utiliser la fédération d'identité agent pour vous connecter"

#: immersionlyceens/apps/immersion/views.py:162
#: immersionlyceens/apps/immersion/views.py:756
msgid "Please use EduConnect to authenticate"
msgstr "Veuillez utiliser EDUCONNECT pour vous connecter"

#: immersionlyceens/apps/immersion/views.py:174
msgid "Your account hasn't been enabled yet."
msgstr "Votre compte n'est pas encore activé"

#: immersionlyceens/apps/immersion/views.py:179
msgid "Authentication error"
msgstr "Erreur d'identification"

#: immersionlyceens/apps/immersion/views.py:219
#: immersionlyceens/apps/immersion/views.py:347
#: immersionlyceens/apps/immersion/views.py:648
msgid "Sorry, you can't register right now."
msgstr "Désolé, vous ne pouvez pas vous inscrire maintenant."

#: immersionlyceens/apps/immersion/views.py:229
msgid "EduConnect"
msgstr "EduConnect"

#: immersionlyceens/apps/immersion/views.py:232
#: immersionlyceens/apps/immersion/views.py:235
msgid "the agent federation"
msgstr "la fédération d'identité pour les agents"

#: immersionlyceens/apps/immersion/views.py:288
msgid "Incomplete data for account creation"
msgstr "Données incomplètes pour la création du compte"

#: immersionlyceens/apps/immersion/views.py:383
msgid ""
"Sorry, your high school level does not allow you to register or connect to "
"this platform."
msgstr ""
"Désolé, le niveau d'études transmis par EduConnect n'est pas autorisé par la "
"plateforme."

#: immersionlyceens/apps/immersion/views.py:417
msgid ""
"Missing attributes, account not created.<br>Your institution may not be "
"aware of the Immersion service.<br>Please use the 'contact' link at the "
"bottom of this page, specifying your institution."
msgstr ""
"Attributs manquants, votre compte n'a pas pu être créé.<br>Votre "
"établissement n'a peut-être pas configuré l'accès à ce service Immersion."
"<br>Merci d'utiliser le lien 'Contact' en bas de page, en précisant cette "
"erreur et le nom de votre établissement."

#: immersionlyceens/apps/immersion/views.py:427
msgid "Students deactivated"
msgstr "Étudiants désactivés"

#: immersionlyceens/apps/immersion/views.py:449
#: immersionlyceens/apps/immersion/views.py:695
msgid "Group error"
msgstr "Erreur d'attribution de groupe"

#: immersionlyceens/apps/immersion/views.py:472
#: immersionlyceens/apps/immersion/views.py:475
#: immersionlyceens/apps/immersion/views.py:616
#: immersionlyceens/apps/immersion/views.py:622
#: immersionlyceens/apps/immersion/views.py:701
#: immersionlyceens/apps/immersion/views.py:705
#: immersionlyceens/apps/immersion/views.py:764
#: immersionlyceens/apps/immersion/views.py:913
#: immersionlyceens/apps/immersion/views.py:971
#: immersionlyceens/apps/immersion/views.py:1132
#: immersionlyceens/apps/immersion/views.py:1562
#: immersionlyceens/apps/immersion/views.py:1571
#: immersionlyceens/apps/immersion/views.py:1980
#: immersionlyceens/apps/immersion/views.py:1992
msgid "Cannot send email. The administrators have been notified."
msgstr ""
"Erreur lors de l'envoi du courriel. Les administrateurs ont été notifiés."

#: immersionlyceens/apps/immersion/views.py:478
#: immersionlyceens/apps/immersion/views.py:707
#: immersionlyceens/templates/immersion/complete.html:18
msgid "Account created. Please check your emails for the activation procedure."
msgstr ""
"Compte créé. Veuillez consulter vos courriels pour la procédure d'activation"

#: immersionlyceens/apps/immersion/views.py:483
#: immersionlyceens/apps/immersion/views.py:555
msgid ""
"Your account is almost ready, please enter you email address for the "
"activation procedure"
msgstr ""
"Votre compte est presque prêt, merci d'entrer votre courriel pour la suite "
"de la procédure d'activation"

#: immersionlyceens/apps/immersion/views.py:504
msgid ""
"Your account must be first created by a master establishment manager or an "
"operator."
msgstr ""
"Votre compte doit être créé au préalable par un référent établissement "
"maître ou un référent technique."

#: immersionlyceens/apps/immersion/views.py:506
msgid "The attributes sent by Shibboleth show you may not be a student."
msgstr ""
"Les attributs envoyés par Shibboleth indiquent que vous n'êtes pas "
"étudiant(e)."

#: immersionlyceens/apps/immersion/views.py:509
msgid ""
"<br>If you think this is a mistake, please use the 'contact' link at the "
"<br>bottom of this page, specifying your institution."
msgstr ""
"<br>Si vous pensez qu'il s'agit d'une erreur, veuillez utiliser le lien "
"'contact'<br>en bas de cette page, en précisant votre établissement."

#: immersionlyceens/apps/immersion/views.py:519
msgid ""
"You can't access this application with the agent federation, please use your "
"local credentials."
msgstr ""
"Vous ne pouvez pas accéder à l'application via la fédération agents, "
"veuillez utiliser les identifiants propres à Immersup."

#: immersionlyceens/apps/immersion/views.py:543
msgid "Unable to find a matching user in database"
msgstr "Utilisateur introuvable"

#: immersionlyceens/apps/immersion/views.py:752
msgid "Please use your establishment credentials."
msgstr "Merci de vous connecter avec vos identifiants Établissement"

#: immersionlyceens/apps/immersion/views.py:762
#: immersionlyceens/apps/immersion/views.py:770
msgid "An email has been sent with the procedure to set a new password."
msgstr "Un courriel contenant la procédure a été envoyé à cette adresse."

#: immersionlyceens/apps/immersion/views.py:772
#: immersionlyceens/apps/immersion/views.py:811
msgid "Error : please contact the establishment referent"
msgstr "Erreur : merci de contacter le référent établissement"

#: immersionlyceens/apps/immersion/views.py:786
#: immersionlyceens/apps/immersion/views.py:808
msgid "Password recovery : invalid data"
msgstr "Réinitialisation du mot de passe : clé invalide"

#: immersionlyceens/apps/immersion/views.py:797
msgid "Password successfully updated."
msgstr "Mot de passe mis à jour."

#: immersionlyceens/apps/immersion/views.py:844
msgid "Password successfully updated"
msgstr "Mot de passe mis à jour avec succès."

#: immersionlyceens/apps/immersion/views.py:871
msgid "Your account is now enabled. Thanks !"
msgstr "Votre compte est désormais activé. Merci !"

#: immersionlyceens/apps/immersion/views.py:877
msgid "Invalid activation data"
msgstr "Données d'activation invalides"

#: immersionlyceens/apps/immersion/views.py:880
#: immersionlyceens/apps/immersion/views.py:1011
msgid "Something went wrong"
msgstr "Erreur"

#: immersionlyceens/apps/immersion/views.py:904
#: immersionlyceens/apps/immersion/views.py:916
msgid "The activation message has been resent."
msgstr "Le courriel d'activation a été renvoyé"

#: immersionlyceens/apps/immersion/views.py:907
msgid "This account has already been activated, please login."
msgstr "Ce compte a déjà été activé, veuillez vous connecter."

#: immersionlyceens/apps/immersion/views.py:940
msgid "No account found with this email address"
msgstr "Aucun compte n'a été trouvé avec cette adresse"

#: immersionlyceens/apps/immersion/views.py:944
msgid "This account is not a speaker-only one, it can't be linked"
msgstr "Ce compte n'est pas uniquement 'Intervenant', il ne peut pas être lié"

#: immersionlyceens/apps/immersion/views.py:946
msgid "These accounts are already linked"
msgstr "Ces comptes sont déjà liés"

#: immersionlyceens/apps/immersion/views.py:974
msgid "The link message has been sent to this email address"
msgstr "Le message de confirmation a été envoyé à cette adresse"

#: immersionlyceens/apps/immersion/views.py:977
msgid "This account has not been validated (yet)"
msgstr "Ce compte n'a pas encore été (ou n'est plus) activé"

#: immersionlyceens/apps/immersion/views.py:1005
msgid "Your accounts have been linked"
msgstr "Vos comptes ont été liés"

#: immersionlyceens/apps/immersion/views.py:1008
msgid "Invalid link data"
msgstr "Données de liaison invalides"

#: immersionlyceens/apps/immersion/views.py:1063
#: immersionlyceens/apps/immersion/views.py:1107
#: immersionlyceens/apps/immersion/views.py:1484
#: immersionlyceens/apps/immersion/views.py:1546
msgid "Invalid student id"
msgstr "#id invalide"

#: immersionlyceens/apps/immersion/views.py:1137
#: immersionlyceens/apps/immersion/views.py:1986
msgid ""
"You have updated your email address.<br>Warning : the new email is also the "
"new login.<br>A new activation email has been sent."
msgstr ""
"Vous avez modifié le courriel.<br>Attention : cette nouvelle adresse sera "
"aussi le nouvel identifiant. <br>Une nouvelle procédure d'activation a a été "
"envoyée."

#: immersionlyceens/apps/immersion/views.py:1143
#: immersionlyceens/apps/immersion/views.py:1567
msgid ""
"You have updated your email address.<br>A new activation email has been sent."
msgstr ""
"Vous avez modifié le courriel.<br>Une nouvelle procédure d'activation a été "
"envoyée."

#: immersionlyceens/apps/immersion/views.py:1162
#: immersionlyceens/apps/immersion/views.py:1581
msgid "Record successfully saved."
msgstr "Fiche enregistrée avec succès"

#: immersionlyceens/apps/immersion/views.py:1170
#: immersionlyceens/apps/immersion/views.py:2043
msgid ""
"You have updated your record, it needs to be re-examined for validation."
msgstr ""
"Vous avez modifié votre dossier, votre fiche doit être à nouveau validée."

#: immersionlyceens/apps/immersion/views.py:1182
msgid ""
"A record already exists with this identity, please contact the establishment "
"referent."
msgstr ""
"Une fiche existe déjà à ce nom, merci de contacter le référent établissement."

#: immersionlyceens/apps/immersion/views.py:1186
msgid "A record already exists with this identity, look at duplicate records."
msgstr ""
"Une fiche existe déjà à ce nom, merci de consulter la liste des doublons."

#: immersionlyceens/apps/immersion/views.py:1216
#: immersionlyceens/apps/immersion/views.py:1612
#: immersionlyceens/apps/immersion/views.py:2069
msgid "You have errors in Immersion periods section"
msgstr "Erreurs dans la secion 'Quota d'immersions'"

#: immersionlyceens/apps/immersion/views.py:1271
#: immersionlyceens/apps/immersion/views.py:2124
msgid "Please check the optional documents to send below."
msgstr "Veuillez verifier les documents facultatifs à joindre ci-dessous."

#: immersionlyceens/apps/immersion/views.py:1306
#: immersionlyceens/apps/immersion/views.py:2158
msgid "You have errors in Attestations section"
msgstr "Erreurs ou informations manquantes dans la section 'Justificatifs'"

#: immersionlyceens/apps/immersion/views.py:1343
#: immersionlyceens/apps/immersion/views.py:2189
msgid "Please fill all the required attestation documents below."
msgstr ""
"Veuillez joindre tous les documents requis dans la section 'Justificatifs'"

#: immersionlyceens/apps/immersion/views.py:1348
msgid "Your record is awaiting validation from your high-school referent."
msgstr "Votre fiche est en attente de validation par le référent du lycée."

#: immersionlyceens/apps/immersion/views.py:1352
msgid "Your record is awaiting validation by the establishment referent."
msgstr ""
"Votre fiche est en attente de validation par le référent établissement."

#: immersionlyceens/apps/immersion/views.py:1395
#: immersionlyceens/apps/immersion/views.py:1938
#, python-format
msgid "Your record status : %s"
msgstr "Statut de votre fiche : %s"

#: immersionlyceens/apps/immersion/views.py:1397
#: immersionlyceens/apps/immersion/views.py:1940
#, python-format
msgid "Current record status : %s"
msgstr "Statut de la fiche : %s"

#: immersionlyceens/apps/immersion/views.py:1870
msgid "Invalid visitor record id"
msgstr "Id de visiteur invalide"

#: immersionlyceens/apps/user/admin.py:47
msgid "High school agreement"
msgstr "Lycées conventionnés"

#: immersionlyceens/apps/user/admin.py:547
msgid "Linked users"
msgstr "Comptes liés"

#: immersionlyceens/apps/user/apps.py:6
msgid "Users"
msgstr "Utilisateurs"

#: immersionlyceens/apps/user/models.py:13
msgid "High school students"
msgstr "Lycéens"

#: immersionlyceens/apps/user/models.py:21
#: immersionlyceens/templates/core/duplicated_accounts.html:41
#: immersionlyceens/templates/core/students_presence.html:200
#: immersionlyceens/templates/modals/modal_register_students_list.html:21
#: immersionlyceens/templates/modals/modal_view_slot_immersions.html:607
msgid "Students"
msgstr "Étudiants"

#: immersionlyceens/apps/user/models.py:36
#: immersionlyceens/templates/admin/core/modals/modal_mail_template_preview.html:20
msgid "Speaker"
msgstr "Intervenant"

#: immersionlyceens/apps/user/models.py:44
msgid "Operator"
msgstr "Référent technique"

#: immersionlyceens/apps/user/models.py:45
msgid "Operators"
msgstr "Référents technique"

#: immersionlyceens/apps/user/models.py:52
msgid "Establishment manager"
msgstr "Référent Établissement"

#: immersionlyceens/apps/user/models.py:53
msgid "Establishment managers"
msgstr "Référents Établissement"

#: immersionlyceens/apps/user/models.py:60
msgid "Master establishment manager"
msgstr "Référent Établissement maître"

#: immersionlyceens/apps/user/models.py:61
msgid "Master establishment managers"
msgstr "Référents Établissement maître"

#: immersionlyceens/apps/user/models.py:68
#: immersionlyceens/templates/admin/core/modals/modal_mail_template_preview.html:21
msgid "High school manager"
msgstr "Référent Lycée"

#: immersionlyceens/apps/user/models.py:69
msgid "High school managers"
msgstr "Référents Lycée"

#: immersionlyceens/apps/user/models.py:76
#: immersionlyceens/templates/admin/core/modals/modal_mail_template_preview.html:22
msgid "Structure manager"
msgstr "Référent Structure"

#: immersionlyceens/apps/user/models.py:77
msgid "Structure managers"
msgstr "Référents Structure"

#: immersionlyceens/apps/user/models.py:84
msgid "Legal department staff"
msgstr "Service juridique"

#: immersionlyceens/apps/user/models.py:85
msgid "Legal department staffs"
msgstr "Services juridique"

#: immersionlyceens/apps/user/models.py:101
msgid "Structure consultant"
msgstr "Consultant Structure"

#: immersionlyceens/apps/user/models.py:102
msgid "Structure consultants"
msgstr "Consultants Structure"

#: immersionlyceens/libs/api/accounts/ldap.py:33
#, python-format
msgid "Please check establishment LDAP plugin settings : %s"
msgstr ""
"Merci de vérifier les paramètres de l'extension LDAP (admin/établissement) : "
"%s"

#: immersionlyceens/libs/api/accounts/ldap.py:123
msgid "Not an Establishment object"
msgstr "L'objet n'est pas de type 'Établissement'"

#: immersionlyceens/libs/api/accounts/ldap.py:126
msgid "Establishment is not configured with LDAP plugin"
msgstr "L'établissement n'est pas configuré avec le l'extension LDAP"

#: immersionlyceens/libs/api/accounts/ldap.py:133
msgid "LDAP plugin settings are empty"
msgstr "Les paramètres de l'extension LDAP sont vides"

#: immersionlyceens/libs/api/accounts/ldap.py:135
#, python-format
msgid "LDAP plugin setting '%s' not found"
msgstr "Le paramètre '%s' de l'extension LDAP n'a pas été trouvé"

#: immersionlyceens/libs/mails/variables_parser.py:96
#: immersionlyceens/libs/mails/variables_parser.py:683
msgid "not set"
msgstr "non définie"

#: immersionlyceens/libs/mails/variables_parser.py:135
msgid "Event N°1"
msgstr "Évènement N°1"

#: immersionlyceens/libs/mails/variables_parser.py:171
msgid "My event"
msgstr "Mon évènement"

#: immersionlyceens/libs/mails/variables_parser.py:172
msgid "My event description"
msgstr "Description de mon évènement"

#: immersionlyceens/libs/mails/variables_parser.py:336
msgid "Unknown home institution"
msgstr "Établissement d'origine inconnu"

#: immersionlyceens/libs/mails/variables_parser.py:359
#, python-format
msgid "Group : %s students, %s guides - %s"
msgstr "Groupe : %s étudiants, %s accompagnateurs - %s"

#: immersionlyceens/libs/mails/variables_parser.py:366
#, python-format
msgid "Contact(s) : %s"
msgstr "Contact(s) : %s"

#: immersionlyceens/libs/mails/variables_parser.py:429
msgctxt "slot data"
msgid "None"
msgstr "Aucune"

#: immersionlyceens/libs/mails/variables_parser.py:477
msgid "unknown"
msgstr "inconnu"

#: immersionlyceens/libs/mails/variables_parser.py:539
#: immersionlyceens/templates/core/common_hs_slots_list.html:187
#: immersionlyceens/templates/core/common_slots_list.html:203
msgid "None"
msgstr "Aucun"

#: immersionlyceens/libs/mails/variables_parser.py:592
msgid "room"
msgstr "salle"

#: immersionlyceens/libs/mails/variables_parser.py:594
msgid "remote slot"
msgstr "créneau à distance"

#: immersionlyceens/libs/mails/variables_parser.py:599
msgid "event"
msgstr "évènement"

#: immersionlyceens/libs/mails/variables_parser.py:608
#: immersionlyceens/templates/core/common_slot.html:94
#: immersionlyceens/templates/core/course.html:56
#: immersionlyceens/templates/core/off_offer_event.html:62
msgid "high school"
msgstr "Lycée"

#: immersionlyceens/libs/mails/variables_parser.py:633
#: immersionlyceens/libs/mails/variables_parser.py:640
msgid "Link improperly configured"
msgstr "Lien non renseigné"

#: immersionlyceens/libs/validators.py:15
#, python-format
msgid "Error : %(exception)s"
msgstr "Erreur : %(exception)s"

#: immersionlyceens/settings/base.py:396
msgid "ImmerSup Admin Page"
msgstr "ImmerSup - Interface d'administration"

#: immersionlyceens/settings/base.py:397
msgid "Welcome to ImmerSup administration page"
msgstr "Bienvenue sur la page d'administration de l'application ImmerSup"

#: immersionlyceens/templates/404.html:3 immersionlyceens/templates/404.html:10
msgid "Page not found"
msgstr "Page non trouvée"

#: immersionlyceens/templates/404.html:11
msgid ""
"The page you are looking for might have been removed, had its name changed "
"or is temporarily unavailable."
msgstr ""
"La page que vous recherchez a peut-être été supprimée, son nom modifié ou "
"est temporairement indisponible."

#: immersionlyceens/templates/500.html:3 immersionlyceens/templates/500.html:10
msgid "Error"
msgstr "Erreur"

#: immersionlyceens/templates/500.html:10
msgid "something is broken on the server"
msgstr "une erreur est survenue sur le serveur"

#: immersionlyceens/templates/500.html:11
msgid "Don't worry it's not you, it's our fault!"
msgstr "Pas d'inquiétude, vous n'y êtes pour rien, c'est de notre faute !"

#: immersionlyceens/templates/accompanying.html:4
#: immersionlyceens/templates/accompanying.html:13
#: immersionlyceens/templates/accompanying.html:24
#: immersionlyceens/templates/fragments/main_menu.html:60
#: immersionlyceens/templates/home.html:54
msgid "Accompanying"
msgstr "Accompagnement"

#: immersionlyceens/templates/accompanying.html:14
msgid "Useful documents"
msgstr "Documents utiles"

#: immersionlyceens/templates/accompanying.html:23
#: immersionlyceens/templates/cohort_offer.html:30
#: immersionlyceens/templates/core/charter.html:36
#: immersionlyceens/templates/core/structure.html:21
#: immersionlyceens/templates/core/structures_notifications.html:25
#: immersionlyceens/templates/establishments_under_agreement.html:27
#: immersionlyceens/templates/faq.html:22
#: immersionlyceens/templates/fragments/main_menu.html:26
#: immersionlyceens/templates/fragments/main_menu.html:28
#: immersionlyceens/templates/highschools.html:30
#: immersionlyceens/templates/immersion/my_registrations.html:39
#: immersionlyceens/templates/offer.html:24
#: immersionlyceens/templates/offer_off_offer_events.html:32
#: immersionlyceens/templates/procedure.html:22
#: immersionlyceens/templates/search_slots.html:37
msgid "Home"
msgstr "Accueil"

#: immersionlyceens/templates/accompanying.html:56
msgid "Title of file"
msgstr "Titre du fichier"

#: immersionlyceens/templates/accompanying.html:76
msgid "No documents available"
msgstr "Aucun document disponible"

#: immersionlyceens/templates/admin/auth/user/add_form.html:6
msgid ""
"First, enter an email and some user's informations. Then, you’ll be able to "
"edit more options."
msgstr ""
"Saisissez tout d'abord un courriel et quelques informations sur "
"l'utilisateur. Vous pourrez ensuite modifier plus d’options."

#: immersionlyceens/templates/admin/auth/user/add_form.html:8
msgid "Enter an email."
msgstr "Saisissez un courriel."

#: immersionlyceens/templates/admin/core/accompanyingdocument/delete_confirmation.html:3
msgid "Warning the document will be removed from public interface"
msgstr "Attention ce document va être supprimé de la partie publique"

#: immersionlyceens/templates/admin/core/accompanyingdocument/delete_selected_confirmation.html:3
msgid "Warning document(s) will be removed from public interface"
msgstr ""
"Attention les documents sélectionnés vont être supprimés de la partie "
"publique"

#: immersionlyceens/templates/admin/core/holiday/change_list.html:11
msgid "Import holidays"
msgstr "Import des jours fériés"

#: immersionlyceens/templates/admin/core/modals/modal_annual_purge.html:4
#: immersionlyceens/templates/admin/core/modals/modal_annual_purge.html:15
msgid "I want to launch the annual purge"
msgstr "Je veux lancer la purge annuelle"

#: immersionlyceens/templates/admin/core/modals/modal_annual_purge.html:5
#: immersionlyceens/templates/admin/core/universityyear/change_list.html:19
msgid "Annual purge"
msgstr "Purge annuelle"

#: immersionlyceens/templates/admin/core/modals/modal_annual_purge.html:9
msgid ""
"This action delete all registrations, all high school student accounts, all "
"students accounts, all visitors accounts, all slots and all events."
msgstr ""
"Cette action supprimera toutes les inscriptions, tous les comptes lycéens, "
"étudiants, visiteurs, tous les créneaux de cours et d'évènements."

#: immersionlyceens/templates/admin/core/modals/modal_annual_purge.html:13
msgid ""
"To launch the annual purge, you must write this sentence on this field: "
msgstr ""
"Pour lancer la purge annuelle, vous devez réécrire la phrase suivante: "

#: immersionlyceens/templates/admin/core/modals/modal_annual_purge.html:21
msgid "Launch annual purge"
msgstr "Lancer la purge annuelle"

#: immersionlyceens/templates/admin/core/modals/modal_information_text_docs.html:4
msgid "Available documents for this content"
msgstr "Documents disponibles pour ce contenu"

#: immersionlyceens/templates/admin/core/modals/modal_information_text_docs.html:8
msgid "Document name"
msgstr "Nom du document"

#: immersionlyceens/templates/admin/core/modals/modal_information_text_docs.html:9
msgid "Document url"
msgstr "Url du document"

#: immersionlyceens/templates/admin/core/modals/modal_mail_template_preview.html:4
msgid "Mail template preview"
msgstr "Prévisualisation du modèle de message"

#: immersionlyceens/templates/admin/core/modals/modal_mail_template_preview.html:8
#: immersionlyceens/templates/modals/modal_myimmersions_slot_details.html:40
#: immersionlyceens/templates/modals/modal_search_slots_details.html:40
#: immersionlyceens/templates/search_slots.html:77
msgid "Slot type"
msgstr "Type de créneau"

#: immersionlyceens/templates/admin/core/modals/modal_mail_template_preview.html:15
msgid "User type"
msgstr "Type d'utilisateur"

#: immersionlyceens/templates/admin/core/modals/modal_mail_template_preview.html:26
#: immersionlyceens/templates/highschools.html:182
#: immersionlyceens/templates/highschools.html:257
msgid "Local account"
msgstr "Compte local"

#: immersionlyceens/templates/admin/core/modals/modal_mail_template_preview.html:48
msgid "The ACTIVATE_COHORT setting is enabled"
msgstr "Le paramètre ACTIVATE_COHORT est activé"

#: immersionlyceens/templates/admin/core/modals/modal_mail_template_preview.html:50
msgid "Warning : the ACTIVATE_COHORT setting is disabled"
msgstr "Attention : le paramètre ACTIVATE_COHORT est désactivé"

#: immersionlyceens/templates/admin/core/modals/modal_mail_template_preview.html:55
msgid "High school uses EduConnect"
msgstr "Le Lycée utilise EduConnect"

#: immersionlyceens/templates/admin/core/modals/modal_mail_template_preview.html:62
msgid "The ACTIVATE_EDUCONNECT setting is enabled"
msgstr "Le paramètre ACTIVATE_EDUCONNECT est activé"

#: immersionlyceens/templates/admin/core/modals/modal_mail_template_preview.html:64
msgid "Warning : the ACTIVATE_EDUCONNECT setting is disabled"
msgstr "Attention : le paramètre ACTIVATE_EDUCONNECT est désactivé"

#: immersionlyceens/templates/admin/core/modals/modal_template_vars.html:2
msgid "Available vars for this message"
msgstr "Variables disponibles pour ce message"

#: immersionlyceens/templates/charter_not_signed.html:17
msgid "Charter has not been signed (yet)"
msgstr "La charte de votre établissement/lycée n'a pas encore été signée"

#: immersionlyceens/templates/charter_not_signed.html:19
msgid "Your establishment is awaiting its charter to be signed by a referent"
msgstr "Un référent doit signer la charte de votre établissement/lycée"

#: immersionlyceens/templates/charts/global_domains_charts.html:27
msgid "Highschools statistics - registrations to my trainings, by domain"
msgstr "Statistiques lycéennes - inscriptions à mes formations, par domaine"

#: immersionlyceens/templates/charts/global_domains_charts.html:29
msgid ""
"Highschools statistics - my high school students registrations, by domain"
msgstr "Statistiques lycéennes - inscriptions de mes lycéens, par domaine"

#: immersionlyceens/templates/charts/global_domains_charts.html:33
msgid "Hosts statistics - registrations by domain"
msgstr "Statistiques d'accueil - inscriptions par domaine"

#: immersionlyceens/templates/charts/global_domains_charts.html:35
msgid "Populations statistics - registrations by domain"
msgstr "Statistiques d'accueil - inscriptions par population et par domaine"

#: immersionlyceens/templates/charts/global_domains_charts.html:56
#: immersionlyceens/templates/charts/registrations_charts.html:91
msgid "Students level / categories"
msgstr "Niveau des étudiants / catégories"

#: immersionlyceens/templates/charts/global_domains_charts.html:58
#: immersionlyceens/templates/charts/global_domains_charts.html:121
#: immersionlyceens/templates/charts/global_trainings_charts.html:196
#: immersionlyceens/templates/charts/registrations_charts.html:93
#: immersionlyceens/templates/core/common_hs_slots_list.html:167
#: immersionlyceens/templates/core/common_slots_list.html:183
#: immersionlyceens/templates/core/courses_list.html:274
#: immersionlyceens/templates/core/duplicated_accounts.html:117
#: immersionlyceens/templates/core/highschool_students.html:127
#: immersionlyceens/templates/core/my_courses.html:72
#: immersionlyceens/templates/core/my_events.html:71
#: immersionlyceens/templates/core/my_high_school_speakers.html:87
#: immersionlyceens/templates/core/off_offer_events_list.html:322
#: immersionlyceens/templates/core/student_validation.html:264
#: immersionlyceens/templates/core/student_validation.html:402
#: immersionlyceens/templates/core/student_validation.html:502
#: immersionlyceens/templates/core/student_validation.html:601
#: immersionlyceens/templates/core/student_validation.html:687
#: immersionlyceens/templates/core/students_presence.html:140
#: immersionlyceens/templates/core/training/list.html:403
#: immersionlyceens/templates/core/visitor_validation.html:249
#: immersionlyceens/templates/core/visitor_validation.html:330
#: immersionlyceens/templates/core/visitor_validation.html:412
#: immersionlyceens/templates/core/visitor_validation.html:480
#: immersionlyceens/templates/establishments_under_agreement.html:91
#: immersionlyceens/templates/highschools.html:141
#: immersionlyceens/templates/highschools.html:216
#: immersionlyceens/templates/immersion/my_registrations.html:182
#: immersionlyceens/templates/immersion/my_registrations.html:533
#: immersionlyceens/templates/immersion/my_registrations.html:833
#: immersionlyceens/templates/modals/modal_alerts.html:147
#: immersionlyceens/templates/modals/modal_global_charts_filters.html:20
#: immersionlyceens/templates/modals/modal_global_charts_filters.html:73
#: immersionlyceens/templates/modals/modal_student_details.html:73
#: immersionlyceens/templates/search_slots.html:273
msgid "All"
msgstr "Tous"

#: immersionlyceens/templates/charts/global_domains_charts.html:78
#: immersionlyceens/templates/charts/registrations_charts.html:115
msgid "Manage filters"
msgstr "Configurer les filtres"

#: immersionlyceens/templates/charts/global_domains_charts.html:80
msgid "Select host institutions"
msgstr "Sélectionner les établissements d'accueil"

#: immersionlyceens/templates/charts/global_domains_charts.html:82
msgid "Select institutions of origin"
msgstr "Sélectionner les établissements d'origine"

#: immersionlyceens/templates/charts/global_domains_charts.html:89
msgid "Institutions"
msgstr "Établissements"

#: immersionlyceens/templates/charts/global_domains_charts.html:114
msgid "Display all"
msgstr "Tous"

#: immersionlyceens/templates/charts/global_trainings_charts.html:17
msgid "Trainings statistics"
msgstr "Statistiques par formation"

#: immersionlyceens/templates/charts/global_trainings_charts.html:23
msgid "Structure statistics - registrations by trainings in my structure(s)"
msgstr "Statistiques - inscriptions par formation dans ma (mes) structure(s)"

#: immersionlyceens/templates/charts/global_trainings_charts.html:25
msgid "Establishment statistics - registrations to my trainings"
msgstr "Statistiques établissement - inscriptions à mes formations"

#: immersionlyceens/templates/charts/global_trainings_charts.html:28
msgid "Highschools statistics - registrations to my trainings"
msgstr "Statistiques lycéennes - inscriptions à mes formations"

#: immersionlyceens/templates/charts/global_trainings_charts.html:30
msgid ""
"Highschools statistics - my high school students registrations by trainings"
msgstr "Statistiques lycéennes - inscriptions de mes lycéens, par formation"

#: immersionlyceens/templates/charts/global_trainings_charts.html:33
msgid "Statistics - registrations by trainings"
msgstr "Statistiques - inscriptions par formation"

#: immersionlyceens/templates/charts/global_trainings_charts.html:63
#: immersionlyceens/templates/charts/registrations_charts.html:62
#: immersionlyceens/templates/core/common_hs_slots_list.html:75
#: immersionlyceens/templates/core/common_slots_list.html:87
#: immersionlyceens/templates/core/courses_list.html:79
#: immersionlyceens/templates/core/off_offer_events_list.html:78
#: immersionlyceens/templates/core/training/list.html:84
msgid "Select a structure"
msgstr "Sélectionnez une structure"

#: immersionlyceens/templates/charts/global_trainings_charts.html:75
msgid "Filter by pupils from this high school"
msgstr "Filtrer par élèves de ce lycée"

#: immersionlyceens/templates/charts/global_trainings_charts.html:89
msgid "Display trainings with no student"
msgstr "Afficher les formations sans aucune inscription"

#: immersionlyceens/templates/charts/global_trainings_charts.html:94
msgid "Toggle counts columns"
msgstr "Afficher/masquer les colonnes 'Nb étudiants'"

#: immersionlyceens/templates/charts/global_trainings_charts.html:100
msgid "Students (and post-bachelor levels)"
msgstr "Étudiants (et niveaux post-bac)"

#: immersionlyceens/templates/charts/global_trainings_charts.html:103
#: immersionlyceens/templates/charts/global_trainings_charts.html:115
msgid "Show all"
msgstr "Tout afficher"

#: immersionlyceens/templates/charts/global_trainings_charts.html:103
#: immersionlyceens/templates/charts/global_trainings_charts.html:115
msgid "Hide all"
msgstr "Tout masquer"

#: immersionlyceens/templates/charts/global_trainings_charts.html:106
msgid "Toggle registrations columns"
msgstr "Afficher/masquer les colonnes 'Inscriptions'"

#: immersionlyceens/templates/charts/global_trainings_charts.html:112
msgid "Students registrations (and post-bachelor levels)"
msgstr "Inscriptions étudiants (et niveaux post-bac)"

#: immersionlyceens/templates/charts/global_trainings_charts.html:113
msgid "Visitors registrations"
msgstr "Inscriptions visiteurs"

#: immersionlyceens/templates/charts/registrations_charts.html:26
msgid ""
"Structure statistics - registrations and participations in my structure(s)"
msgstr ""
"Statistiques - inscriptions et participations dans ma (mes) structure(s)"

#: immersionlyceens/templates/charts/registrations_charts.html:28
msgid "Trainings registrations and participations statistics"
msgstr "Statistiques d'inscriptions et de participations par formation"

#: immersionlyceens/templates/charts/registrations_charts.html:30
msgid ""
"Establishment statistics - registrations and participations to my trainings"
msgstr ""
"Statistiques établissement - inscriptions et participations à mes formations"

#: immersionlyceens/templates/charts/registrations_charts.html:33
msgid ""
"Highschools statistics - registrations and participations to my trainings"
msgstr "Lycées - inscriptions et participations à mes formations"

#: immersionlyceens/templates/charts/registrations_charts.html:35
msgid ""
"Highschools statistics - my high school students registrations and "
"participations"
msgstr "Statistiques lycéennes - inscriptions et participations de mes lycéens"

#: immersionlyceens/templates/charts/registrations_charts.html:38
msgid "Populations registrations and participations statistics"
msgstr "Statistiques d'inscriptions et de participations par populations"

#: immersionlyceens/templates/charts/registrations_charts.html:54
msgid ""
"Structure statistics - registrations and participations in my structure(s) "
"courses"
msgstr ""
"Statistiques - inscriptions et participations dans les formations de ma "
"(mes) structure(s)"

#: immersionlyceens/templates/charts/registrations_charts.html:56
msgid "Global statistics (all institutions)"
msgstr "Statistiques globales (tous les établissements)"

#: immersionlyceens/templates/charts/registrations_charts.html:76
msgid "Filter by pupils from"
msgstr "Filtrer par élèves de"

#: immersionlyceens/templates/charts/registrations_charts.html:79
msgid "All high schools and establishments"
msgstr "Tous les lycées et établissements"

#: immersionlyceens/templates/charts/registrations_charts.html:80
msgid "High schools only"
msgstr "Lycées uniquement"

#: immersionlyceens/templates/charts/registrations_charts.html:111
msgid "Filter by courses of establishments, structures or high schools"
msgstr "Filtrer par formations d'établissements, structures ou lycées"

#: immersionlyceens/templates/charts/registrations_charts.html:113
msgid "By institutions/structures statistics"
msgstr "Statistiques par établissements / lycées"

#: immersionlyceens/templates/charts/registrations_charts.html:119
msgid "Registered users count"
msgstr "Inscrits sur la plateforme"

#: immersionlyceens/templates/charts/registrations_charts.html:122
msgid "Registered to at least one immersion"
msgstr "Inscrits à au moins une immersion"

#: immersionlyceens/templates/charts/registrations_charts.html:127
msgid "Set the filters to build charts"
msgstr "Configurez les filtres pour générer les graphiques"

#: immersionlyceens/templates/charts/slots_charts.html:26
msgid "Slots charts for all establishments"
msgstr "Statistiques : créneaux pour tous les établissements"

#: immersionlyceens/templates/charts/slots_charts.html:28
msgid "Slots charts of my establishment"
msgstr "Statistiques : créneaux de mon établissement"

#: immersionlyceens/templates/charts/slots_charts.html:40
msgid "Include structures with no slot"
msgstr "Inclure les structures sans créneau"

#: immersionlyceens/templates/charts/slots_charts.html:45
msgid "Filter by establishment"
msgstr "Filtrer sur cet établissement"

#: immersionlyceens/templates/cohort_offer.html:4
#: immersionlyceens/templates/cohort_offer.html:33
#: immersionlyceens/templates/cohort_offer.html:288
#: immersionlyceens/templates/cohort_offer.html:289
#: immersionlyceens/templates/cohort_offer_subdomains.html:50
#: immersionlyceens/templates/cohort_offer_subdomains.html:241
#: immersionlyceens/templates/cohort_offer_subdomains.html:242
#: immersionlyceens/templates/fragments/main_menu.html:54
#: immersionlyceens/templates/search_slots.html:109
#: immersionlyceens/templates/search_slots.html:114
#: immersionlyceens/templates/search_slots.html:472
#: immersionlyceens/templates/search_slots.html:531
msgid "Cohort immersions"
msgstr "Immersions en cohorte"

#: immersionlyceens/templates/cohort_offer.html:17
#: immersionlyceens/templates/offer.html:14
msgid "The courses"
msgstr "Les cours"

#: immersionlyceens/templates/cohort_offer.html:19
#: immersionlyceens/templates/offer.html:15
msgid "by domain and subdomain"
msgstr "par domaine et sous-domaine"

#: immersionlyceens/templates/cohort_offer.html:55
#: immersionlyceens/templates/fragments/main_menu.html:93
#: immersionlyceens/templates/search_slots.html:82
msgid "Events"
msgstr "Évènements"

#: immersionlyceens/templates/cohort_offer.html:62
#: immersionlyceens/templates/offer.html:44
msgid "available slots divided in subdomains (see below)"
msgstr ""
"créneaux disponibles répartis en sous-domaines / cours (voir ci-dessous)"

#: immersionlyceens/templates/cohort_offer.html:62
#: immersionlyceens/templates/offer.html:44
msgid "available slots"
msgstr "créneaux disponibles"

#: immersionlyceens/templates/cohort_offer.html:80
#: immersionlyceens/templates/offer.html:65
msgid "slot(s) available"
msgstr "Créneau(x) disponible(s)"

#: immersionlyceens/templates/cohort_offer.html:82
#: immersionlyceens/templates/cohort_offer_subdomains.html:90
#: immersionlyceens/templates/offer.html:67
#: immersionlyceens/templates/offer_subdomains.html:89
msgid "No slots available"
msgstr "Aucun créneau disponible"

#: immersionlyceens/templates/cohort_offer.html:94
msgid "No cohort immersions available"
msgstr "Aucune immersion en cohorte disponible"

#: immersionlyceens/templates/cohort_offer.html:106
#: immersionlyceens/templates/offer_off_offer_events.html:52
msgid "available events (see below)"
msgstr "évènements disponibles (voir ci-dessous)"

#: immersionlyceens/templates/cohort_offer.html:106
#: immersionlyceens/templates/offer_off_offer_events.html:52
msgid "available events"
msgstr "évènements disponibles"

#: immersionlyceens/templates/cohort_offer.html:164
#: immersionlyceens/templates/cohort_offer_subdomains.html:120
#: immersionlyceens/templates/core/my_courses_slots.html:44
#: immersionlyceens/templates/core/my_events_slots.html:43
#: immersionlyceens/templates/modals/modal_public_slots.html:21
#: immersionlyceens/templates/offer_off_offer_events.html:110
#: immersionlyceens/templates/offer_subdomains.html:119
msgid "Schedules"
msgstr "Horaires"

#: immersionlyceens/templates/cohort_offer.html:168
#: immersionlyceens/templates/immersion/fragments/my_immersions.html:23
#: immersionlyceens/templates/immersion/fragments/my_immersions.html:70
#: immersionlyceens/templates/immersion/fragments/my_immersions.html:117
#: immersionlyceens/templates/immersion/my_registrations.html:275
#: immersionlyceens/templates/immersion/my_registrations.html:603
#: immersionlyceens/templates/immersion/my_registrations.html:921
#: immersionlyceens/templates/modals/modal_global_charts_filters.html:32
#: immersionlyceens/templates/modals/modal_public_slots.html:19
#: immersionlyceens/templates/modals/modal_student_details.html:20
#: immersionlyceens/templates/offer_off_offer_events.html:115
#: immersionlyceens/templates/search_slots.html:378
msgid "Type"
msgstr "Type"

#: immersionlyceens/templates/cohort_offer.html:173
#: immersionlyceens/templates/cohort_offer_subdomains.html:315
#: immersionlyceens/templates/core/common_slot.html:148
#: immersionlyceens/templates/core/course_slot_mass_update.html:122
#: immersionlyceens/templates/core/courses_slots_list.html:79
#: immersionlyceens/templates/core/hs_cohorts_courses.html:43
#: immersionlyceens/templates/core/hs_cohorts_events.html:27
#: immersionlyceens/templates/core/hs_cohorts_registrations.html:46
#: immersionlyceens/templates/core/off_offer_events_slots_list.html:58
#: immersionlyceens/templates/core/students_presence.html:63
#: immersionlyceens/templates/immersion/fragments/my_events.html:21
#: immersionlyceens/templates/immersion/fragments/my_events.html:62
#: immersionlyceens/templates/immersion/fragments/my_events.html:103
#: immersionlyceens/templates/immersion/fragments/my_immersions.html:25
#: immersionlyceens/templates/immersion/fragments/my_immersions.html:72
#: immersionlyceens/templates/immersion/fragments/my_immersions.html:119
#: immersionlyceens/templates/immersion/my_registrations.html:322
#: immersionlyceens/templates/immersion/my_registrations.html:650
#: immersionlyceens/templates/immersion/my_registrations.html:969
#: immersionlyceens/templates/modals/modal_myimmersions_slot_details.html:82
#: immersionlyceens/templates/modals/modal_search_slots_details.html:76
#: immersionlyceens/templates/offer_off_offer_events.html:121
#: immersionlyceens/templates/offer_subdomains.html:261
#: immersionlyceens/templates/search_slots.html:447
msgid "Meeting place"
msgstr "Lieu de rencontre"

#: immersionlyceens/templates/cohort_offer.html:176
#: immersionlyceens/templates/cohort_offer.html:177
#: immersionlyceens/templates/core/common_hs_slots_list.html:168
#: immersionlyceens/templates/core/common_slots_list.html:184
#: immersionlyceens/templates/offer_off_offer_events.html:125
#: immersionlyceens/templates/offer_off_offer_events.html:126
msgid "Remote event"
msgstr "Distanciel"

#: immersionlyceens/templates/cohort_offer.html:181
#: immersionlyceens/templates/cohort_offer.html:182
#: immersionlyceens/templates/cohort_offer_subdomains.html:123
#: immersionlyceens/templates/cohort_offer_subdomains.html:124
#: immersionlyceens/templates/offer_off_offer_events.html:131
#: immersionlyceens/templates/offer_off_offer_events.html:132
#: immersionlyceens/templates/offer_subdomains.html:122
#: immersionlyceens/templates/offer_subdomains.html:123
msgid "Speaker(s)"
msgstr "Intervenant(s)"

#: immersionlyceens/templates/cohort_offer.html:189
#: immersionlyceens/templates/cohort_offer_subdomains.html:131
#: immersionlyceens/templates/offer_off_offer_events.html:139
#: immersionlyceens/templates/offer_subdomains.html:130
msgid "Data not available"
msgstr "Non renseigné"

#: immersionlyceens/templates/cohort_offer.html:196
#: immersionlyceens/templates/cohort_offer.html:197
#: immersionlyceens/templates/cohort_offer.html:268
#: immersionlyceens/templates/cohort_offer_subdomains.html:137
#: immersionlyceens/templates/cohort_offer_subdomains.html:138
#: immersionlyceens/templates/cohort_offer_subdomains.html:206
#: immersionlyceens/templates/core/hs_cohorts_courses.html:47
#: immersionlyceens/templates/core/hs_cohorts_events.html:31
#: immersionlyceens/templates/core/hs_cohorts_registrations.html:50
#: immersionlyceens/templates/modals/modal_myimmersions_slot_details.html:100
#: immersionlyceens/templates/modals/modal_register_students_list.html:41
#: immersionlyceens/templates/modals/modal_search_slots_details.html:94
#: immersionlyceens/templates/offer_off_offer_events.html:146
#: immersionlyceens/templates/offer_off_offer_events.html:147
#: immersionlyceens/templates/offer_off_offer_events.html:218
#: immersionlyceens/templates/offer_subdomains.html:136
#: immersionlyceens/templates/offer_subdomains.html:137
#: immersionlyceens/templates/offer_subdomains.html:205
msgid "Restrictions"
msgstr "Restrictions"

#: immersionlyceens/templates/cohort_offer.html:206
#: immersionlyceens/templates/cohort_offer_subdomains.html:148
#: immersionlyceens/templates/offer_off_offer_events.html:157
#: immersionlyceens/templates/offer_subdomains.html:147
msgid "Allowed highschools"
msgstr "Lycées autorisés"

#: immersionlyceens/templates/cohort_offer.html:218
#: immersionlyceens/templates/cohort_offer_subdomains.html:156
#: immersionlyceens/templates/offer_off_offer_events.html:167
#: immersionlyceens/templates/offer_subdomains.html:155
msgid "Allowed highschool levels"
msgstr "Niveaux lycéens autorisés"

#: immersionlyceens/templates/cohort_offer.html:269
#: immersionlyceens/templates/cohort_offer_subdomains.html:207
#: immersionlyceens/templates/immersion/my_registrations.html:471
#: immersionlyceens/templates/immersion/my_registrations.html:775
#: immersionlyceens/templates/immersion/my_registrations.html:1113
#: immersionlyceens/templates/offer_off_offer_events.html:219
#: immersionlyceens/templates/offer_subdomains.html:206
#: immersionlyceens/templates/search_slots.html:622
msgid "Slot open to all"
msgstr "Créneau ouvert à tous"

#: immersionlyceens/templates/cohort_offer.html:274
#: immersionlyceens/templates/cohort_offer.html:275
#: immersionlyceens/templates/cohort_offer_subdomains.html:212
#: immersionlyceens/templates/cohort_offer_subdomains.html:213
#: immersionlyceens/templates/immersion/my_registrations.html:390
#: immersionlyceens/templates/immersion/my_registrations.html:711
#: immersionlyceens/templates/immersion/my_registrations.html:1043
#: immersionlyceens/templates/search_slots.html:109
#: immersionlyceens/templates/search_slots.html:111
#: immersionlyceens/templates/search_slots.html:463
#: immersionlyceens/templates/search_slots.html:528
msgid "Individual immersions"
msgstr "Immersions individuelles"

#: immersionlyceens/templates/cohort_offer.html:278
#: immersionlyceens/templates/cohort_offer_subdomains.html:223
#: immersionlyceens/templates/offer_off_offer_events.html:234
#: immersionlyceens/templates/offer_subdomains.html:219
msgid "Opening soon"
msgstr "Ouverture prochaine"

#: immersionlyceens/templates/cohort_offer.html:280
#: immersionlyceens/templates/cohort_offer_subdomains.html:226
#: immersionlyceens/templates/modals/modal_myimmersions_slot_details.html:106
#: immersionlyceens/templates/modals/modal_search_slots_details.html:100
#: immersionlyceens/templates/offer_off_offer_events.html:237
#: immersionlyceens/templates/offer_subdomains.html:222
#: immersionlyceens/templates/search_slots.html:458
msgid "Available places"
msgstr "Places restantes"

#: immersionlyceens/templates/cohort_offer.html:282
#: immersionlyceens/templates/cohort_offer.html:294
#: immersionlyceens/templates/cohort_offer.html:328
#: immersionlyceens/templates/cohort_offer_subdomains.html:235
#: immersionlyceens/templates/cohort_offer_subdomains.html:247
#: immersionlyceens/templates/cohort_offer_subdomains.html:281
#: immersionlyceens/templates/immersion/my_registrations.html:1010
#: immersionlyceens/templates/modals/modal_register_group.html:149
#: immersionlyceens/templates/modals/modal_register_group.html:156
#: immersionlyceens/templates/offer_off_offer_events.html:246
#: immersionlyceens/templates/offer_subdomains.html:232
msgid "Full"
msgstr "Complet"

#: immersionlyceens/templates/cohort_offer.html:297
#: immersionlyceens/templates/cohort_offer_subdomains.html:250
#, python-format
msgid "Only one group of %(total_groups_places)s persons max"
msgstr "Un seul groupe de %(total_groups_places)s personnes max"

#: immersionlyceens/templates/cohort_offer.html:303
#: immersionlyceens/templates/cohort_offer.html:320
#: immersionlyceens/templates/cohort_offer_subdomains.html:256
#: immersionlyceens/templates/cohort_offer_subdomains.html:273
#: immersionlyceens/templates/modals/modal_register_group.html:7
msgid "Register a group"
msgstr "Inscrire un groupe"

#: immersionlyceens/templates/cohort_offer.html:306
#: immersionlyceens/templates/cohort_offer.html:323
#: immersionlyceens/templates/cohort_offer_subdomains.html:259
#: immersionlyceens/templates/cohort_offer_subdomains.html:276
#: immersionlyceens/templates/core/common_hs_slots_list.html:196
msgid "Registration from"
msgstr "Inscription à partir du"

#: immersionlyceens/templates/cohort_offer.html:314
#: immersionlyceens/templates/cohort_offer_subdomains.html:267
#, python-format
msgid ""
"group(s) of <span "
"id=\"group_registrations_counter_%(pk)s\">%(total_groups)s</span> persons max"
msgstr ""
"groupe(s) de <span "
"id=\"group_registrations_counter_%(pk)s\">%(total_groups)s</span> personnes "
"max"

#: immersionlyceens/templates/cohort_offer.html:328
#: immersionlyceens/templates/cohort_offer_subdomains.html:281
#: immersionlyceens/templates/modals/modal_register_group.html:156
msgid "group(s) registered"
msgstr "groupe(s) inscrit(s)"

#: immersionlyceens/templates/cohort_offer.html:357
#: immersionlyceens/templates/cohort_offer_subdomains.html:310
#: immersionlyceens/templates/immersion/my_registrations.html:1078
#: immersionlyceens/templates/offer_off_offer_events.html:273
#: immersionlyceens/templates/offer_subdomains.html:256
#: immersionlyceens/templates/search_slots.html:590
msgid "Show map url"
msgstr "Voir l'adresse de la carte"

#: immersionlyceens/templates/cohort_offer.html:392
#: immersionlyceens/templates/offer_off_offer_events.html:304
msgid "No off offer event available"
msgstr "Pas d'offre d'évènements hors offre disponible"

#: immersionlyceens/templates/cohort_offer.html:402
#: immersionlyceens/templates/cohort_offer_subdomains.html:351
#: immersionlyceens/templates/core/common_hs_slots_list.html:179
#: immersionlyceens/templates/core/common_slots_list.html:194
msgid "Register this group"
msgstr "Inscrire ce groupe"

#: immersionlyceens/templates/cohort_offer_subdomains.html:24
#: immersionlyceens/templates/offer.html:25
#: immersionlyceens/templates/offer_subdomains.html:24
#: immersionlyceens/templates/offer_subdomains.html:49
msgid "Courses offer"
msgstr "Offre de cours"

#: immersionlyceens/templates/cohort_offer_subdomains.html:40
#: immersionlyceens/templates/offer_subdomains.html:39
msgid "Close all"
msgstr "Tout réduire"

#: immersionlyceens/templates/cohort_offer_subdomains.html:49
#: immersionlyceens/templates/home.html:4
#: immersionlyceens/templates/offer_subdomains.html:48
msgid "Homepage"
msgstr "Accueil"

#: immersionlyceens/templates/cohort_offer_subdomains.html:76
#: immersionlyceens/templates/cohort_offer_subdomains.html:95
#: immersionlyceens/templates/immersion/my_registrations.html:750
#: immersionlyceens/templates/immersion/my_registrations.html:1081
#: immersionlyceens/templates/offer_subdomains.html:75
#: immersionlyceens/templates/offer_subdomains.html:94
#: immersionlyceens/templates/search_slots.html:593
msgid "Click here for more informations"
msgstr "Cliquez ici pour plus d'informations"

#: immersionlyceens/templates/cohort_offer_subdomains.html:100
#: immersionlyceens/templates/offer_subdomains.html:99
msgid "Notify me when a place is available"
msgstr "M'avertir quand une place est disponible"

#: immersionlyceens/templates/cohort_offer_subdomains.html:104
#: immersionlyceens/templates/offer_subdomains.html:103
msgid "Availability alert set"
msgstr "Alerte enregistrée"

#: immersionlyceens/templates/cohort_offer_subdomains.html:215
#: immersionlyceens/templates/offer_off_offer_events.html:224
#: immersionlyceens/templates/offer_subdomains.html:211
msgid "Cancelled registration"
msgstr "Inscription annulée"

#: immersionlyceens/templates/cohort_offer_subdomains.html:218
#: immersionlyceens/templates/immersion/my_registrations.html:1006
#: immersionlyceens/templates/immersion/my_registrations.html:1104
#: immersionlyceens/templates/offer_off_offer_events.html:227
#: immersionlyceens/templates/offer_subdomains.html:213
msgid "Register again"
msgstr "Se réinscrire"

#: immersionlyceens/templates/cohort_offer_subdomains.html:221
#: immersionlyceens/templates/offer_off_offer_events.html:232
#: immersionlyceens/templates/offer_subdomains.html:217
#: immersionlyceens/templates/search_slots.html:658
msgid "Already registered"
msgstr "Déjà inscrit(e)"

#: immersionlyceens/templates/cohort_offer_subdomains.html:230
#: immersionlyceens/templates/offer_off_offer_events.html:241
#: immersionlyceens/templates/offer_subdomains.html:226
#: immersionlyceens/templates/search_slots.html:654
msgid "Register"
msgstr "S'inscrire"

#: immersionlyceens/templates/cohort_offer_subdomains.html:300
#: immersionlyceens/templates/immersion/fragments/my_immersions.html:21
#: immersionlyceens/templates/immersion/fragments/my_immersions.html:68
#: immersionlyceens/templates/immersion/fragments/my_immersions.html:115
#: immersionlyceens/templates/offer_subdomains.html:246
msgid "Organizing structure"
msgstr "Structure organisatrice"

#: immersionlyceens/templates/cohort_offer_subdomains.html:340
#: immersionlyceens/templates/offer_subdomains.html:286
msgid "No training available for the selected domain"
msgstr "Pas de formation pour le domaine sélectionné"

#: immersionlyceens/templates/cohort_offer_subdomains.html:341
#: immersionlyceens/templates/offer_subdomains.html:287
msgid "Click here to return to offer selection"
msgstr "Cliquez ici pour revenir sur la selection de l'offre"

#: immersionlyceens/templates/core/charter.html:9
#: immersionlyceens/templates/core/charter.html:37
msgid "Charter"
msgstr "Charte"

#: immersionlyceens/templates/core/charter.html:21
msgid ""
"Convention form for the NORIA partnership agreement and the reception system "
"for high school students"
msgstr ""
"Formulaire d’adhésion à la convention de partenariat cadre NORIA et au "
"dispositif d’accueil des lycéens et lycéennes"

#: immersionlyceens/templates/core/charter.html:23
msgid ""
"Please read carefully and sign the registration charter for the establishment"
msgstr ""
"Merci de lire attentivement et signer la charte d'inscription pour "
"l'établissement"

#: immersionlyceens/templates/core/charter.html:26
msgid "as of"
msgstr "en date du"

#: immersionlyceens/templates/core/charter.html:55
msgid "Accept and sign the charter"
msgstr "Accepter et signer la charte"

#: immersionlyceens/templates/core/common_hs_slots_list.html:48
#: immersionlyceens/templates/core/common_slots_list.html:54
#: immersionlyceens/templates/core/courses_list.html:44
#: immersionlyceens/templates/core/off_offer_events_list.html:43
#: immersionlyceens/templates/core/training/list.html:49
msgid "Select a high school"
msgstr "Sélectionnez un lycée"

#: immersionlyceens/templates/core/common_hs_slots_list.html:59
#: immersionlyceens/templates/core/common_slot.html:92
#: immersionlyceens/templates/core/common_slots_list.html:67
#: immersionlyceens/templates/core/course.html:54
#: immersionlyceens/templates/core/courses_list.html:57
#: immersionlyceens/templates/core/off_offer_event.html:60
#: immersionlyceens/templates/core/off_offer_events_list.html:56
#: immersionlyceens/templates/core/training/list.html:64
msgid "or"
msgstr "ou"

#: immersionlyceens/templates/core/common_hs_slots_list.html:62
#: immersionlyceens/templates/core/common_slots_list.html:70
#: immersionlyceens/templates/core/courses_list.html:62
#: immersionlyceens/templates/core/off_offer_events_list.html:61
#: immersionlyceens/templates/core/training/list.html:69
msgid "Select an establishment"
msgstr "Sélectionnez un établissement"

#: immersionlyceens/templates/core/common_hs_slots_list.html:160
#: immersionlyceens/templates/core/common_slots_list.html:176
#: immersionlyceens/templates/core/courses_list.html:133
#: immersionlyceens/templates/core/off_offer_events_list.html:131
#: immersionlyceens/templates/core/training/list.html:137
msgid "Duplicate"
msgstr "Dupliquer"

#: immersionlyceens/templates/core/common_hs_slots_list.html:161
#: immersionlyceens/templates/core/common_slots_list.html:177
#: immersionlyceens/templates/core/courses_list.html:319
#: immersionlyceens/templates/core/hs_record_manager.html:91
#: immersionlyceens/templates/core/my_high_school.html:229
#: immersionlyceens/templates/core/off_offer_events_list.html:366
#: immersionlyceens/templates/core/slot__controls.html:7
msgid "Modify"
msgstr "Modifier"

#: immersionlyceens/templates/core/common_hs_slots_list.html:162
#: immersionlyceens/templates/core/common_slots_list.html:178
#: immersionlyceens/templates/core/courses_list.html:134
#: immersionlyceens/templates/core/my_high_school_speakers.html:125
#: immersionlyceens/templates/core/off_offer_events_list.html:132
#: immersionlyceens/templates/core/training/list.html:138
#: immersionlyceens/templates/core/training/list.html:327
msgid "Delete"
msgstr "Supprimer"

#: immersionlyceens/templates/core/common_hs_slots_list.html:163
#: immersionlyceens/templates/core/common_slots_list.html:179
msgid "Enter attendances"
msgstr "Saisir des émargements"

#: immersionlyceens/templates/core/common_hs_slots_list.html:164
#: immersionlyceens/templates/core/common_slots_list.html:180
msgid "View registered students"
msgstr "Consulter la liste des inscrits"

#: immersionlyceens/templates/core/common_hs_slots_list.html:170
#: immersionlyceens/templates/core/common_slots_list.html:186
#: immersionlyceens/templates/immersion/my_registrations.html:108
#: immersionlyceens/templates/search_slots.html:177
msgid "Levels"
msgstr "Niveaux"

#: immersionlyceens/templates/core/common_hs_slots_list.html:172
#: immersionlyceens/templates/core/common_slots_list.html:188
#: immersionlyceens/templates/immersion/my_registrations.html:110
#: immersionlyceens/templates/search_slots.html:179
msgid "Allowed mentions"
msgstr "Mentions autorisées"

#: immersionlyceens/templates/core/common_hs_slots_list.html:173
#: immersionlyceens/templates/core/common_slots_list.html:189
#: immersionlyceens/templates/immersion/my_registrations.html:111
#: immersionlyceens/templates/search_slots.html:180
msgid "Allowed teachings"
msgstr "Spécialités autorisées"

#: immersionlyceens/templates/core/common_hs_slots_list.html:174
#: immersionlyceens/templates/core/common_slots_list.html:190
msgid "Places"
msgstr "Nombre de places"

#: immersionlyceens/templates/core/common_hs_slots_list.html:175
#: immersionlyceens/templates/core/common_slots_list.html:191
msgid "Individual registrations"
msgstr "Immersions individuelles"

#: immersionlyceens/templates/core/common_hs_slots_list.html:176
#: immersionlyceens/templates/core/common_slots_list.html:192
msgid "Group registrations"
msgstr "Immersions en cohortes"

#: immersionlyceens/templates/core/common_hs_slots_list.html:178
#: immersionlyceens/templates/core/common_slots_list.html:193
msgid "Update group registration"
msgstr "Modifier l'inscription du groupe"

#: immersionlyceens/templates/core/common_hs_slots_list.html:180
#: immersionlyceens/templates/core/common_slots_list.html:196
msgid "Mode"
msgstr "Mode"

#: immersionlyceens/templates/core/common_hs_slots_list.html:183
#: immersionlyceens/templates/core/common_slots_list.html:199
msgid "full"
msgstr "complet"

#: immersionlyceens/templates/core/common_hs_slots_list.html:184
#: immersionlyceens/templates/core/common_slots_list.html:200
msgid "Public group"
msgstr "Groupe public"

#: immersionlyceens/templates/core/common_hs_slots_list.html:185
#: immersionlyceens/templates/core/common_slots_list.html:201
msgid "Private group"
msgstr "Groupe privé"

#: immersionlyceens/templates/core/common_hs_slots_list.html:188
#: immersionlyceens/templates/core/common_slots_list.html:204
msgid "Indiv. only"
msgstr "Indiv. seules"

#: immersionlyceens/templates/core/common_hs_slots_list.html:189
#: immersionlyceens/templates/core/common_slots_list.html:205
msgid "Group only"
msgstr "Groupes seuls"

#: immersionlyceens/templates/core/common_hs_slots_list.html:190
#: immersionlyceens/templates/core/common_slots_list.html:206
msgid "Indiv + Group"
msgstr "Indiv. et Groupes"

#: immersionlyceens/templates/core/common_slot.html:27
#: immersionlyceens/templates/core/course.html:142
#: immersionlyceens/templates/core/course_slot_mass_update.html:30
#: immersionlyceens/templates/core/course_slot_mass_update.html:616
#: immersionlyceens/templates/core/off_offer_event.html:149
#: immersionlyceens/templates/core/slot__controls.html:5
#: immersionlyceens/templates/core/training/training.html:103
#: immersionlyceens/templates/core/training/training.html:108
#: immersionlyceens/templates/immersion/my_registrations.html:353
#: immersionlyceens/templates/immersion/my_registrations.html:460
msgid "Cancel"
msgstr "Annuler"

#: immersionlyceens/templates/core/common_slot.html:31
msgid "Do you really want to cancel this modification?"
msgstr "Voulez-vous vraiment annuler la modification ?"

#: immersionlyceens/templates/core/common_slot.html:33
msgid "Do you really want to cancel this duplication?"
msgstr "Voulez-vous vraiment annuler la duplication ?"

#: immersionlyceens/templates/core/common_slot.html:36
msgid "Do you really want to cancel this creation?"
msgstr "Voulez-vous vraiment annuler la création ?"

#: immersionlyceens/templates/core/common_slot.html:41
msgid "Date error"
msgstr "Date incorrecte"

#: immersionlyceens/templates/core/common_slot.html:43
msgid "You can't select an end date anterior to the current slot date"
msgstr "Vous ne pouvez pas sélectionner une date antérieure à celle du créneau"

#: immersionlyceens/templates/core/common_slot.html:54
#: immersionlyceens/templates/core/course.html:33
#: immersionlyceens/templates/core/course_slot_mass_update.html:43
#: immersionlyceens/templates/core/off_offer_event.html:36
msgid "Fields with a <i class=\"fa fas fa-asterisk\"></i> are mandatory"
msgstr ""
"Les champs marqués d'un <i class=\"fa fas fa-asterisk\"></i> sont "
"obligatoires"

#: immersionlyceens/templates/core/common_slot.html:163
msgid "URL"
msgstr "URL"

#: immersionlyceens/templates/core/common_slot.html:238
#: immersionlyceens/templates/core/course_slot_mass_update.html:191
msgid "Registration limit (in hours)"
msgstr "Délai limite pour l'inscription (en heures)"

#: immersionlyceens/templates/core/common_slot.html:249
#: immersionlyceens/templates/core/common_slot.html:266
msgid "Limit"
msgstr "Limite"

#: immersionlyceens/templates/core/common_slot.html:255
#: immersionlyceens/templates/core/course_slot_mass_update.html:213
msgid "Cancellation limit (in hours)"
msgstr "Délai limite pour l'annulation (en heures)"

#: immersionlyceens/templates/core/common_slot.html:385
#: immersionlyceens/templates/core/common_slot.html:430
#: immersionlyceens/templates/core/common_slot.html:472
#: immersionlyceens/templates/core/course_slot_mass_update.html:416
#: immersionlyceens/templates/core/course_slot_mass_update.html:468
#: immersionlyceens/templates/core/course_slot_mass_update.html:518
msgid "Keep 'Ctrl' or 'Command' key pressed to select multiple items"
msgstr ""
"Maintenez la touche 'Ctrl' ou 'Command' appuyée pour sélectionner plusieurs "
"valeurs"

#: immersionlyceens/templates/core/common_slot.html:467
#: immersionlyceens/templates/core/course_slot_mass_update.html:513
msgid "Use bachelor type restrictions"
msgstr "Restreindre à des types de bac"

#: immersionlyceens/templates/core/common_slot.html:538
#: immersionlyceens/templates/core/course_slot_mass_update.html:609
msgid "Notify registrants of these changes?"
msgstr "Notifier les inscrits de ces modifications ?"

#: immersionlyceens/templates/core/common_slot.html:642
msgid "Please fill the above fields first"
msgstr "Veuillez d'abord compléter les champs précédents"

#: immersionlyceens/templates/core/common_slot.html:752
msgid "(no speaker)"
msgstr "(aucun intervenant)"

#: immersionlyceens/templates/core/common_slot.html:759
msgid "No course available"
msgstr "Aucun cours disponible"

#: immersionlyceens/templates/core/common_slot.html:792
msgid "No campus available"
msgstr "Aucun campus disponible"

#: immersionlyceens/templates/core/common_slot.html:825
#: immersionlyceens/templates/core/course_slot_mass_update.html:678
msgid "No building available"
msgstr "Aucun bâtiment disponible"

#: immersionlyceens/templates/core/common_slot.html:916
msgid "No available period for this date"
msgstr "Aucune période disponible pour cette date"

#: immersionlyceens/templates/core/common_slot.html:1907
msgid "Confirm"
msgstr "Confirmer"

#: immersionlyceens/templates/core/common_slot.html:1926
msgid "Ok"
msgstr "Ok"

#: immersionlyceens/templates/core/common_slots_list.html:517
msgid "The slot has been successfully deleted"
msgstr "Le créneau a été supprimé avec succès"

#: immersionlyceens/templates/core/course.html:10
#: immersionlyceens/templates/core/course.html:23
msgid "Duplicate a course"
msgstr "Dupliquer un cours"

#: immersionlyceens/templates/core/course.html:12
#: immersionlyceens/templates/core/course.html:25
msgid "Update a course"
msgstr "Modifier un cours"

#: immersionlyceens/templates/core/course.html:14
#: immersionlyceens/templates/core/courses_list.html:36
#: immersionlyceens/templates/fragments/main_menu.html:78
msgid "New course"
msgstr "Nouveau cours"

#: immersionlyceens/templates/core/course.html:27
msgid "Create a new course"
msgstr "Créer un cours"

#: immersionlyceens/templates/core/course.html:94
msgid "Course label"
msgstr "Libellé de cours"

#: immersionlyceens/templates/core/course.html:128
#: immersionlyceens/templates/core/off_offer_event.html:136
#: immersionlyceens/templates/fragments/user_selector.html:26
#: immersionlyceens/templates/immersion/registration.html:260
msgid "Search"
msgstr "Rechercher"

#: immersionlyceens/templates/core/course.html:129
#: immersionlyceens/templates/core/off_offer_event.html:137
msgid "Lastname ..."
msgstr "Nom usuel ..."

#: immersionlyceens/templates/core/course.html:131
#: immersionlyceens/templates/core/off_offer_event.html:139
msgid "Add"
msgstr "Ajouter"

#: immersionlyceens/templates/core/course.html:143
#: immersionlyceens/templates/core/course_slot_mass_update.html:617
#: immersionlyceens/templates/core/off_offer_event.html:150
#: immersionlyceens/templates/core/slot__controls.html:13
#: immersionlyceens/templates/core/structures_notifications.html:52
#: immersionlyceens/templates/core/training/training.html:104
#: immersionlyceens/templates/core/training/training.html:109
msgid "Save"
msgstr "Enregistrer"

#: immersionlyceens/templates/core/course.html:144
#: immersionlyceens/templates/core/off_offer_event.html:151
#: immersionlyceens/templates/core/slot__controls.html:15
#: immersionlyceens/templates/core/training/training.html:105
msgid "Save and duplicate"
msgstr "Enregistrer et dupliquer"

#: immersionlyceens/templates/core/course.html:145
#: immersionlyceens/templates/core/off_offer_event.html:152
#: immersionlyceens/templates/core/training/training.html:106
msgid "Save and add new"
msgstr "Enregistrer et ajouter un nouveau"

#: immersionlyceens/templates/core/course.html:369
#: immersionlyceens/templates/core/off_offer_event.html:342
msgid "Select a person"
msgstr "Sélectionnez une personne"

#: immersionlyceens/templates/core/course_slot.html:9
#: immersionlyceens/templates/core/course_slot.html:43
msgid "Duplicate a course slot"
msgstr "Dupliquer un créneau de cours"

#: immersionlyceens/templates/core/course_slot.html:11
#: immersionlyceens/templates/core/course_slot.html:45
msgid "Update a course slot"
msgstr "Modifier un créneau de cours"

#: immersionlyceens/templates/core/course_slot.html:13
#: immersionlyceens/templates/core/course_slot.html:47
msgid "Add a new course slot"
msgstr "Ajouter un nouveau créneau de cours"

#: immersionlyceens/templates/core/course_slot.html:19
msgid "Confirm course slot creation"
msgstr "Confirmer la création du créneau de cours"

#: immersionlyceens/templates/core/course_slot.html:21
msgid ""
"This date is inside a vacation or a holiday. Do you really want to create a "
"course slot with this date ?"
msgstr ""
"Cette date se situe pendant une période de vacances et/ou est un jour férié. "
"Êtes-vous sûr(e) de vouloir utiliser cette date pour ce créneau de cours ?"

#: immersionlyceens/templates/core/course_slot.html:27
#: immersionlyceens/templates/core/course_slot_mass_update.html:24
msgid "Confirm course publication"
msgstr "Confirmer la publication du cours"

#: immersionlyceens/templates/core/course_slot.html:29
#: immersionlyceens/templates/core/course_slot_mass_update.html:26
msgid ""
"This course is unpublished. By creating this slot the associated course will "
"be published. Do you want to continue?"
msgstr ""
"Ce cours n'est pas publié. En publiant ce créneau, le cours associé sera "
"publié. Voulez-vous continuer ?"

#: immersionlyceens/templates/core/course_slot.html:35
msgid "Select slots date within selected period"
msgstr "Sélectionner les dates au sein de la période sélectionnée"

#: immersionlyceens/templates/core/course_slot.html:101
msgid "Repeat slot weekly until"
msgstr "Répéter le créneau chaque semaine jusqu'au"

#: immersionlyceens/templates/core/course_slot.html:107
msgid "Dates selection"
msgstr "Sélection des dates"

#: immersionlyceens/templates/core/course_slot_mass_update.html:32
msgid "Do you really want to cancel this update ?"
msgstr "Voulez-vous vraiment annuler cette mise à jour ?"

#: immersionlyceens/templates/core/course_slot_mass_update.html:38
msgid "Slots mass update"
msgstr "Modification de masse"

#: immersionlyceens/templates/core/course_slot_mass_update.html:58
#: immersionlyceens/templates/core/course_slot_mass_update.html:81
#: immersionlyceens/templates/core/course_slot_mass_update.html:105
#: immersionlyceens/templates/core/course_slot_mass_update.html:129
#: immersionlyceens/templates/core/course_slot_mass_update.html:153
#: immersionlyceens/templates/core/course_slot_mass_update.html:176
#: immersionlyceens/templates/core/course_slot_mass_update.html:198
#: immersionlyceens/templates/core/course_slot_mass_update.html:220
#: immersionlyceens/templates/core/course_slot_mass_update.html:248
#: immersionlyceens/templates/core/course_slot_mass_update.html:277
#: immersionlyceens/templates/core/course_slot_mass_update.html:300
#: immersionlyceens/templates/core/course_slot_mass_update.html:323
#: immersionlyceens/templates/core/course_slot_mass_update.html:346
#: immersionlyceens/templates/core/course_slot_mass_update.html:372
#: immersionlyceens/templates/core/course_slot_mass_update.html:396
#: immersionlyceens/templates/core/course_slot_mass_update.html:421
#: immersionlyceens/templates/core/course_slot_mass_update.html:473
#: immersionlyceens/templates/core/course_slot_mass_update.html:523
#: immersionlyceens/templates/core/course_slot_mass_update.html:568
#: immersionlyceens/templates/core/course_slot_mass_update.html:594
msgid "Keep each value"
msgstr "Conserver chaque valeur"

#: immersionlyceens/templates/core/course_slot_mass_update.html:60
#: immersionlyceens/templates/core/course_slot_mass_update.html:83
#: immersionlyceens/templates/core/course_slot_mass_update.html:107
#: immersionlyceens/templates/core/course_slot_mass_update.html:131
#: immersionlyceens/templates/core/course_slot_mass_update.html:155
#: immersionlyceens/templates/core/course_slot_mass_update.html:178
#: immersionlyceens/templates/core/course_slot_mass_update.html:200
#: immersionlyceens/templates/core/course_slot_mass_update.html:222
#: immersionlyceens/templates/core/course_slot_mass_update.html:251
#: immersionlyceens/templates/core/course_slot_mass_update.html:279
#: immersionlyceens/templates/core/course_slot_mass_update.html:302
#: immersionlyceens/templates/core/course_slot_mass_update.html:325
#: immersionlyceens/templates/core/course_slot_mass_update.html:348
#: immersionlyceens/templates/core/course_slot_mass_update.html:374
#: immersionlyceens/templates/core/course_slot_mass_update.html:398
#: immersionlyceens/templates/core/course_slot_mass_update.html:423
#: immersionlyceens/templates/core/course_slot_mass_update.html:475
#: immersionlyceens/templates/core/course_slot_mass_update.html:525
#: immersionlyceens/templates/core/course_slot_mass_update.html:570
#: immersionlyceens/templates/core/course_slot_mass_update.html:596
msgid "Update all"
msgstr "Modifier les créneaux"

#: immersionlyceens/templates/core/course_slot_mass_update.html:243
msgid "Unavailable (different courses)"
msgstr "Non modifiable (cours différents)"

#: immersionlyceens/templates/core/course_slot_mass_update.html:268
#: immersionlyceens/templates/core/course_slot_mass_update.html:363
msgid "Can't be mass disabled (immersions exist)"
msgstr "Ne peut être désactivé (des immersions existent)"

#: immersionlyceens/templates/core/courses_list.html:17
#: immersionlyceens/templates/core/courses_list.html:30
#: immersionlyceens/templates/fragments/main_menu.html:76
msgid "Courses list"
msgstr "Liste des cours"

#: immersionlyceens/templates/core/courses_list.html:23
#: immersionlyceens/templates/core/off_offer_events_list.html:22
#: immersionlyceens/templates/core/training/list.html:26
#: immersionlyceens/templates/modals/modal_alerts.html:4
msgid "Please confirm"
msgstr "Veuillez confirmer"

#: immersionlyceens/templates/core/courses_list.html:25
msgid "Do you really want to delete this course ?"
msgstr "Voulez-vous vraiment supprimer ce cours ?"

#: immersionlyceens/templates/core/courses_list.html:96
#: immersionlyceens/templates/core/courses_slots_list.html:73
#: immersionlyceens/templates/core/off_offer_events_list.html:96
#: immersionlyceens/templates/core/off_offer_events_slots_list.html:52
#: immersionlyceens/templates/core/training/list.html:104
msgid "Control"
msgstr "Contrôle"

#: immersionlyceens/templates/core/courses_list.html:99
#: immersionlyceens/templates/core/my_courses.html:40
msgctxt "courses"
msgid "Managed by"
msgstr "Gérés par"

#: immersionlyceens/templates/core/courses_list.html:102
#: immersionlyceens/templates/core/my_courses.html:44
#: immersionlyceens/templates/core/my_events.html:44
#: immersionlyceens/templates/core/off_offer_events_list.html:102
msgid "Published slots"
msgstr "Créneaux publiés"

#: immersionlyceens/templates/core/courses_list.html:103
#: immersionlyceens/templates/core/my_courses.html:45
#: immersionlyceens/templates/core/my_courses_slots.html:47
#: immersionlyceens/templates/core/my_events.html:45
#: immersionlyceens/templates/core/my_events_slots.html:46
#: immersionlyceens/templates/modals/modal_public_slots.html:25
msgid "Registered students"
msgstr "Nb inscrits"

#: immersionlyceens/templates/core/courses_list.html:104
msgid "Alerts"
msgstr "Nb alertes"

#: immersionlyceens/templates/core/courses_list.html:301
msgid "View slots for this course"
msgstr "Voir les créneaux de ce cours"

#: immersionlyceens/templates/core/courses_list.html:309
msgid "Add a slot for this course"
msgstr "Créer un créneau pour ce cours"

#: immersionlyceens/templates/core/courses_slots_list.html:7
#: immersionlyceens/templates/core/courses_slots_list.html:23
#: immersionlyceens/templates/core/hs_cohorts_courses.html:7
msgid "Course slots"
msgstr "Créneaux de cours"

#: immersionlyceens/templates/core/courses_slots_list.html:14
#: immersionlyceens/templates/core/off_offer_events_slots_list.html:14
msgid "Confirm slot deletion"
msgstr "Confirmer la suppression du créneau"

#: immersionlyceens/templates/core/courses_slots_list.html:16
msgid "Do you really want to delete this slot ?"
msgstr "Voulez-vous vraiment supprimer ce créneau ?"

#: immersionlyceens/templates/core/courses_slots_list.html:31
msgid "Add a slot"
msgstr "Ajouter un créneau"

#: immersionlyceens/templates/core/courses_slots_list.html:31
#: immersionlyceens/templates/fragments/main_menu.html:82
msgid "New slot"
msgstr "Nouveau créneau"

#: immersionlyceens/templates/core/courses_slots_list.html:33
msgid "Mass update"
msgstr "Modification en masse"

#: immersionlyceens/templates/core/courses_slots_list.html:45
#: immersionlyceens/templates/core/my_courses_slots.html:22
#: immersionlyceens/templates/core/my_events_slots.html:22
#: immersionlyceens/templates/core/off_offer_events_slots_list.html:40
msgid "Include past slots with attendances"
msgstr "Inclure les créneaux passés avec émargements"

#: immersionlyceens/templates/core/courses_slots_list.html:48
#: immersionlyceens/templates/core/my_courses.html:31
#: immersionlyceens/templates/core/my_courses_slots.html:25
#: immersionlyceens/templates/core/my_events.html:31
#: immersionlyceens/templates/core/my_events_slots.html:25
#: immersionlyceens/templates/core/off_offer_events_slots_list.html:43
msgid "Reset filters"
msgstr "Réinitialiser les filtres"

#: immersionlyceens/templates/core/courses_slots_list.html:57
#: immersionlyceens/templates/core/hs_cohorts_courses.html:22
#: immersionlyceens/templates/core/hs_cohorts_registrations.html:25
msgid "Select a training"
msgstr "Sélectionnez une formation"

#: immersionlyceens/templates/core/courses_slots_list.html:75
#: immersionlyceens/templates/core/hs_cohorts_courses.html:39
#: immersionlyceens/templates/core/hs_cohorts_events.html:23
#: immersionlyceens/templates/core/hs_cohorts_registrations.html:42
#: immersionlyceens/templates/core/off_offer_events_slots_list.html:54
msgctxt "slots"
msgid "Managed By"
msgstr "Gérés par"

#: immersionlyceens/templates/core/courses_slots_list.html:76
#: immersionlyceens/templates/core/hs_cohorts_courses.html:40
msgid "Training label"
msgstr "Formation"

#: immersionlyceens/templates/core/courses_slots_list.html:81
#: immersionlyceens/templates/core/hs_cohorts_courses.html:45
#: immersionlyceens/templates/core/hs_cohorts_events.html:29
#: immersionlyceens/templates/core/hs_cohorts_registrations.html:48
#: immersionlyceens/templates/core/off_offer_events_slots_list.html:60
msgid "Registrants"
msgstr "Inscrits"

#: immersionlyceens/templates/core/courses_slots_list.html:82
#: immersionlyceens/templates/core/hs_cohorts_courses.html:46
#: immersionlyceens/templates/core/hs_cohorts_events.html:30
#: immersionlyceens/templates/core/hs_cohorts_registrations.html:49
#: immersionlyceens/templates/core/off_offer_events_slots_list.html:61
msgid "Info."
msgstr "Info."

#: immersionlyceens/templates/core/courses_slots_list.html:83
#: immersionlyceens/templates/core/my_courses_slots.html:50
#: immersionlyceens/templates/core/my_events_slots.html:49
#: immersionlyceens/templates/core/off_offer_events_slots_list.html:62
msgid "Restr."
msgstr "Restr."

#: immersionlyceens/templates/core/duplicated_accounts.html:21
#: immersionlyceens/templates/core/duplicated_accounts.html:25
msgid "Duplicated accounts"
msgstr "Comptes dupliqués"

#: immersionlyceens/templates/core/duplicated_accounts.html:34
msgid "Accounts detected as duplicates"
msgstr "Doublons potentiels"

#: immersionlyceens/templates/core/duplicated_accounts.html:43
msgid "High School"
msgstr "Lycée"

#: immersionlyceens/templates/core/duplicated_accounts.html:45
msgid "Record status"
msgstr "Statut de la fiche"

#: immersionlyceens/templates/core/duplicated_accounts.html:69
msgid "Keep all entries"
msgstr "Tout conserver"

#: immersionlyceens/templates/core/highschool_students.html:22
#: immersionlyceens/templates/core/highschool_students.html:34
msgid "All registered students"
msgstr "Tous les inscrits"

#: immersionlyceens/templates/core/highschool_students.html:24
#: immersionlyceens/templates/core/highschool_students.html:36
#: immersionlyceens/templates/core/student_validation.html:21
#: immersionlyceens/templates/core/student_validation.html:27
#: immersionlyceens/templates/core/student_validation.html:33
#: immersionlyceens/templates/core/student_validation.html:41
#: immersionlyceens/templates/core/visitor_validation.html:27
#: immersionlyceens/templates/core/visitor_validation.html:33
msgid "Student profiles"
msgstr "Profils lycéens"

#: immersionlyceens/templates/core/highschool_students.html:45
msgid "Display only students with no record"
msgstr "Voir uniquement les étudiants/lycéens sans fiche"

#: immersionlyceens/templates/core/highschool_students.html:54
#: immersionlyceens/templates/core/highschool_students.html:65
msgid "Profile type"
msgstr "Type de profil"

#: immersionlyceens/templates/core/highschool_students.html:55
#: immersionlyceens/templates/core/highschool_students.html:67
#: immersionlyceens/templates/core/student_validation.html:83
#: immersionlyceens/templates/core/student_validation.html:120
#: immersionlyceens/templates/core/student_validation.html:157
#: immersionlyceens/templates/core/student_validation.html:194
#: immersionlyceens/templates/core/visitor_validation.html:65
#: immersionlyceens/templates/core/visitor_validation.html:94
#: immersionlyceens/templates/core/visitor_validation.html:123
#: immersionlyceens/templates/core/visitor_validation.html:152
#: immersionlyceens/templates/establishments_under_agreement.html:53
#: immersionlyceens/templates/export/pdf/attendance_students_list.html:41
#: immersionlyceens/templates/highschools.html:60
#: immersionlyceens/templates/highschools.html:97
#: immersionlyceens/templates/modals/modal_other_students.html:19
msgid "Name"
msgstr "Nom"

#: immersionlyceens/templates/core/highschool_students.html:57
#: immersionlyceens/templates/core/highschool_students.html:70
msgid "Institution"
msgstr "Etablissement"

#: immersionlyceens/templates/core/highschool_students.html:59
#: immersionlyceens/templates/core/highschool_students.html:73
msgid "Class"
msgstr "Classe"

#: immersionlyceens/templates/core/highschool_students.html:60
#: immersionlyceens/templates/core/highschool_students.html:74
msgid "Bachelor/diploma"
msgstr "Baccalauréat/Diplôme"

#: immersionlyceens/templates/core/highschool_students.html:62
#: immersionlyceens/templates/core/highschool_students.html:78
msgid "Registrations ≥ 1"
msgstr "Inscriptions ≥ 1"

#: immersionlyceens/templates/core/highschool_students.html:233
msgid "View student immersions"
msgstr "Voir les inscriptions"

#: immersionlyceens/templates/core/highschool_students.html:238
msgid "Not allowed by the student"
msgstr "Non autorisé par l'étudiant(e)"

#: immersionlyceens/templates/core/hs_cohorts_courses.html:15
msgid "Cohorts courses slots"
msgstr "Créneaux de cours en groupes"

#: immersionlyceens/templates/core/hs_cohorts_events.html:7
#: immersionlyceens/templates/core/hs_cohorts_events.html:15
msgid "Cohorts events slots"
msgstr "Créneaux d'évènements en groupes"

#: immersionlyceens/templates/core/hs_cohorts_registrations.html:7
msgid "High school cohorts registrations"
msgstr "Lycée : inscriptions de groupes"

#: immersionlyceens/templates/core/hs_cohorts_registrations.html:18
msgid "My cohorts registrations (courses and events)"
msgstr "Mes inscriptions de groupes (cours et évènements)"

#: immersionlyceens/templates/core/hs_cohorts_registrations.html:43
msgid "Training/type"
msgstr "Formation/Évènement"

#: immersionlyceens/templates/core/hs_record_manager.html:23
msgid "Highschool student"
msgstr "Lycéen"

#: immersionlyceens/templates/core/hs_record_manager.html:31
#: immersionlyceens/templates/core/my_high_school.html:184
#: immersionlyceens/templates/core/my_high_school_speakers.html:41
#: immersionlyceens/templates/core/speaker.html:39
#: immersionlyceens/templates/immersion/confirm_creation.html:30
#: immersionlyceens/templates/immersion/registration.html:57
#: immersionlyceens/templates/modals/modal_register_students_list.html:35
msgid "First name"
msgstr "Prénom"

#: immersionlyceens/templates/core/hs_record_manager.html:37
#: immersionlyceens/templates/core/my_high_school.html:185
#: immersionlyceens/templates/core/my_high_school_speakers.html:40
#: immersionlyceens/templates/core/speaker.html:28
#: immersionlyceens/templates/immersion/confirm_creation.html:24
#: immersionlyceens/templates/immersion/registration.html:41
#: immersionlyceens/templates/modals/modal_register_students_list.html:34
msgid "Last name"
msgstr "Nom"

#: immersionlyceens/templates/core/hs_record_manager.html:59
#: immersionlyceens/templates/immersion/hs_record.html:338
#: immersionlyceens/templates/immersion/visitor_record.html:224
msgid "Record creation date"
msgstr "Date de création"

#: immersionlyceens/templates/core/hs_record_manager.html:70
#: immersionlyceens/templates/immersion/hs_record.html:355
#: immersionlyceens/templates/immersion/visitor_record.html:239
msgid "Waiting validation"
msgstr "En attente de validation"

#: immersionlyceens/templates/core/hs_record_manager.html:92
#: immersionlyceens/templates/core/speaker.html:76
#: immersionlyceens/templates/immersion/confirm_creation.html:49
#: immersionlyceens/templates/immersion/email_form.html:60
#: immersionlyceens/templates/immersion/hs_record.html:392
#: immersionlyceens/templates/immersion/login.html:38
#: immersionlyceens/templates/immersion/nologin.html:35
#: immersionlyceens/templates/immersion/recovery.html:31
#: immersionlyceens/templates/immersion/registration.html:182
#: immersionlyceens/templates/immersion/resend_activation.html:31
#: immersionlyceens/templates/immersion/resend_activation.html:33
#: immersionlyceens/templates/immersion/student_record.html:175
#: immersionlyceens/templates/immersion/visitor_record.html:271
msgid "Back"
msgstr "Retour"

#: immersionlyceens/templates/core/my_courses.html:17
#: immersionlyceens/templates/core/my_courses.html:25
#: immersionlyceens/templates/fragments/main_menu.html:134
msgid "My courses"
msgstr "Mes cours"

#: immersionlyceens/templates/core/my_courses_slots.html:14
#: immersionlyceens/templates/core/my_courses_slots.html:33
msgid "My slots"
msgstr "Mes créneaux"

#: immersionlyceens/templates/core/my_courses_slots.html:41
#: immersionlyceens/templates/core/my_events_slots.html:41
msgctxt "slots"
msgid "Managed by"
msgstr "Gérés par"

#: immersionlyceens/templates/core/my_courses_slots.html:45
#: immersionlyceens/templates/core/my_events_slots.html:44
msgid "Location"
msgstr "Lieu"

#: immersionlyceens/templates/core/my_courses_slots.html:48
#: immersionlyceens/templates/core/my_events_slots.html:47
#: immersionlyceens/templates/immersion/my_registrations.html:665
#: immersionlyceens/templates/modals/modal_myimmersions_slot_details.html:136
#: immersionlyceens/templates/modals/modal_student_details.html:29
msgid "Attendance"
msgstr "Émargements"

#: immersionlyceens/templates/core/my_events.html:17
#: immersionlyceens/templates/core/my_events.html:25
#: immersionlyceens/templates/fragments/main_menu.html:136
msgid "My events"
msgstr "Mes évènements"

#: immersionlyceens/templates/core/my_events.html:40
#: immersionlyceens/templates/core/off_offer_events_list.html:98
msgctxt "events"
msgid "Managed by"
msgstr "Gérés par"

#: immersionlyceens/templates/core/my_events_slots.html:14
#: immersionlyceens/templates/core/my_events_slots.html:33
#: immersionlyceens/templates/fragments/main_menu.html:137
msgid "My events slots"
msgstr "Mes créneaux d'évènements"

#: immersionlyceens/templates/core/my_events_slots.html:42
#: immersionlyceens/templates/core/off_offer_event.html:100
msgid "Event label"
msgstr "Libellé"

#: immersionlyceens/templates/core/my_high_school.html:16
#: immersionlyceens/templates/core/my_high_school_speakers.html:25
#: immersionlyceens/templates/core/speaker.html:16
#: immersionlyceens/templates/fragments/main_menu.html:173
msgid "My high school"
msgstr "Mon lycée"

#: immersionlyceens/templates/core/my_high_school.html:19
msgid "High school modified"
msgstr "Lycée modifié"

#: immersionlyceens/templates/core/my_high_school.html:28
#: immersionlyceens/templates/fragments/main_menu.html:37
#: immersionlyceens/templates/procedure.html:12
#: immersionlyceens/templates/procedure.html:23
msgid "General information"
msgstr "Informations générales"

#: immersionlyceens/templates/core/my_high_school.html:159
msgid "Head teacher"
msgstr "Chef d'établissement"

#: immersionlyceens/templates/core/my_high_school.html:177
msgid "Highschool managers"
msgstr "Référents Lycée"

#: immersionlyceens/templates/core/my_high_school.html:207
#: immersionlyceens/templates/core/student_validation.html:438
#: immersionlyceens/templates/core/student_validation.html:537
#: immersionlyceens/templates/core/student_validation.html:636
#: immersionlyceens/templates/core/student_validation.html:722
msgid "With convention"
msgstr "Conventionné"

#: immersionlyceens/templates/core/my_high_school_speakers.html:32
#: immersionlyceens/templates/fragments/main_menu.html:175
msgid "My high school speakers"
msgstr "Les intervenants de mon lycée"

#: immersionlyceens/templates/core/my_high_school_speakers.html:33
msgid "New speaker"
msgstr "Nouvel intervenant"

#: immersionlyceens/templates/core/my_high_school_speakers.html:44
msgid "Has courses or events"
msgstr "A des cours/évènements"

#: immersionlyceens/templates/core/my_high_school_speakers.html:120
msgid "Edit"
msgstr "Modifier"

#: immersionlyceens/templates/core/off_offer_event.html:10
#: immersionlyceens/templates/core/off_offer_event.html:28
msgid "Duplicate an off offer event"
msgstr "Dupliquer ce évènement hors offre"

#: immersionlyceens/templates/core/off_offer_event.html:12
#: immersionlyceens/templates/core/off_offer_event.html:30
msgid "Update an off offer event"
msgstr "Modifier cet évènement hors offre"

#: immersionlyceens/templates/core/off_offer_event.html:14
#: immersionlyceens/templates/core/off_offer_events_list.html:35
#: immersionlyceens/templates/fragments/main_menu.html:98
msgid "New off offer event"
msgstr "Nouvel évènement hors offre"

#: immersionlyceens/templates/core/off_offer_event.html:32
msgid "Create a new off offer event"
msgstr "Créer un évènement hors offre"

#: immersionlyceens/templates/core/off_offer_event.html:112
msgid "Event description"
msgstr "Description de l'évènement"

#: immersionlyceens/templates/core/off_offer_event_slot.html:9
#: immersionlyceens/templates/core/off_offer_event_slot.html:35
msgid "Duplicate an event slot"
msgstr "Dupliquer un créneau d'évènement"

#: immersionlyceens/templates/core/off_offer_event_slot.html:11
#: immersionlyceens/templates/core/off_offer_event_slot.html:37
msgid "Update an event slot"
msgstr "Mettre à jour un créneau d'évènement"

#: immersionlyceens/templates/core/off_offer_event_slot.html:13
#: immersionlyceens/templates/core/off_offer_event_slot.html:39
msgid "Add a new event slot"
msgstr "Ajouter un créneau d'évènement"

#: immersionlyceens/templates/core/off_offer_event_slot.html:17
msgid "Confirm event slot creation"
msgstr "Confirmer la création du créneau d'évènement"

#: immersionlyceens/templates/core/off_offer_event_slot.html:19
msgid ""
"This date is inside a vacation or a holiday. Do you really want to create an "
"event slot with this date ?"
msgstr ""
"Cette date se situe pendant une période de vacances et/ou est un jour férié. "
"Êtes-vous sûr(e) de vouloir utiliser cette date pour ce créneau d'évènement ?"

#: immersionlyceens/templates/core/off_offer_event_slot.html:25
msgid "Confirm event publication"
msgstr "Confirmer la publication de l'évènement"

#: immersionlyceens/templates/core/off_offer_event_slot.html:27
msgid ""
"This event is unpublished. By creating this event slot, the associated event "
"will be published. Do you want to continue?"
msgstr ""
"Cet évènement n'est pas publié. En publiant ce créneau d'évènement, "
"l'évènement associé sera publié. Voulez-vous continuer ?"

#: immersionlyceens/templates/core/off_offer_events_list.html:16
#: immersionlyceens/templates/core/off_offer_events_list.html:29
#: immersionlyceens/templates/fragments/main_menu.html:96
msgid "Off offer events list"
msgstr "Liste des évènements hors offre"

#: immersionlyceens/templates/core/off_offer_events_list.html:24
msgid "Do you really want to delete this event ?"
msgstr "Voulez-vous vraiment supprimer cet évènement ?"

#: immersionlyceens/templates/core/off_offer_events_list.html:351
msgid "View slots for this event"
msgstr "Voir les créneaux de cet évènement"

#: immersionlyceens/templates/core/off_offer_events_list.html:358
msgid "Add a slot for this event"
msgstr "Créer un créneau pour cet évènement"

#: immersionlyceens/templates/core/off_offer_events_slots_list.html:7
#: immersionlyceens/templates/core/off_offer_events_slots_list.html:23
msgid "Event slots"
msgstr "Créneaux d'évènements"

#: immersionlyceens/templates/core/off_offer_events_slots_list.html:16
msgid "Do you really want to delete this event slot ?"
msgstr "Voulez-vous vraiment supprimer ce créneau d'évènement ?"

#: immersionlyceens/templates/core/off_offer_events_slots_list.html:30
msgid "Add an event slot"
msgstr "Ajouter un créneau d'évènement"

#: immersionlyceens/templates/core/off_offer_events_slots_list.html:30
msgid "New event slot"
msgstr "Nouveau créneau d'évènement"

#: immersionlyceens/templates/core/slot__controls.html:9
msgid "Modify and duplicate"
msgstr "Modifier et dupliquer"

#: immersionlyceens/templates/core/slot__controls.html:11
msgid "Modify and add"
msgstr "Modifier et ajouter"

#: immersionlyceens/templates/core/slot__controls.html:17
msgid "Save and add"
msgstr "Enregistrer et ajouter un nouveau"

#: immersionlyceens/templates/core/speaker.html:23
msgid "Speaker data"
msgstr "Données de l'intervenant"

#: immersionlyceens/templates/core/speaker.html:77
#: immersionlyceens/templates/immersion/change_password.html:41
#: immersionlyceens/templates/immersion/confirm_creation.html:48
#: immersionlyceens/templates/immersion/email_form.html:59
#: immersionlyceens/templates/immersion/hs_record.html:390
#: immersionlyceens/templates/immersion/registration.html:181
#: immersionlyceens/templates/immersion/reset_password.html:36
#: immersionlyceens/templates/immersion/student_record.html:174
#: immersionlyceens/templates/immersion/visitor_record.html:270
msgid "Submit"
msgstr "Valider"

#: immersionlyceens/templates/core/stats.html:9
#: immersionlyceens/templates/core/stats.html:17
msgid "Statistics and extractions"
msgstr "Statistiques et extractions"

#: immersionlyceens/templates/core/stats.html:22
msgid "Anonymous courses data"
msgstr "Données anonymisées des cours"

#: immersionlyceens/templates/core/stats.html:23
#: immersionlyceens/templates/core/stats.html:28
#: immersionlyceens/templates/core/stats.html:33
#: immersionlyceens/templates/core/stats.html:45
msgid "Extract data"
msgstr "Extraire les données"

#: immersionlyceens/templates/core/stats.html:27
msgid "Anonymous events data"
msgstr "Données anonymisées des évènements"

#: immersionlyceens/templates/core/stats.html:32
msgid "Anonymous registrations"
msgstr "Données anonymisées des inscriptions"

#: immersionlyceens/templates/core/stats.html:36
#: immersionlyceens/templates/core/stats.html:58
msgid "Structures data"
msgstr "Données des structures d'établissements"

#: immersionlyceens/templates/core/stats.html:37
#: immersionlyceens/templates/core/stats.html:50
#: immersionlyceens/templates/core/stats.html:59
msgid "Extract courses data"
msgstr "Extraire les données des cours"

#: immersionlyceens/templates/core/stats.html:39
#: immersionlyceens/templates/core/stats.html:52
#: immersionlyceens/templates/core/stats.html:61
msgid "Extract events data"
msgstr "Extraire les données des évènements"

#: immersionlyceens/templates/core/stats.html:44
msgid "High schools data"
msgstr "Données de mes lycéens"

#: immersionlyceens/templates/core/stats.html:49
msgid "High school immersions data"
msgstr "Données des immersions de mon lycée"

#: immersionlyceens/templates/core/stats.html:65
msgid "No data extractions available for your user right."
msgstr ""
"Aucune extraction de données n'est disponible avec vos droits utilisateur."

#: immersionlyceens/templates/core/structure.html:12
#: immersionlyceens/templates/core/structure.html:22
msgid "Structures settings"
msgstr "Paramètres des structures"

#: immersionlyceens/templates/core/structure.html:31
#: immersionlyceens/templates/core/structures_notifications.html:35
msgid "Settings for structures"
msgstr "Paramètres des structures"

#: immersionlyceens/templates/core/structure.html:33
msgid "Settings for structure"
msgstr "Paramètres de la structure"

#: immersionlyceens/templates/core/structures_notifications.html:5
#: immersionlyceens/templates/core/structures_notifications.html:16
#: immersionlyceens/templates/core/structures_notifications.html:26
msgid "Structures notifications settings"
msgstr "Paramètres des notifications par structures"

#: immersionlyceens/templates/core/structures_notifications.html:39
msgid ""
"Check structures if you want to receive the list of registrations for all "
"the slots of your structure(s) at the same time as the speakers."
msgstr ""
"Vous pouvez cocher la/les structure(s) afin de recevoir la liste des "
"inscrits à tous les créneaux de votre/vos structure(s) en même temps que les "
"enseignants."

#: immersionlyceens/templates/core/structures_notifications.html:42
msgid "Check all"
msgstr "Tout cocher"

#: immersionlyceens/templates/core/structures_notifications.html:54
msgid "No structures available for your user."
msgstr "Aucune structure n'est disponible avec vos droits utilisateur."

#: immersionlyceens/templates/core/student_validation.html:29
msgid "Do you really want to validate this high school student?"
msgstr "Voulez-vous vraiment valider ce•tte lycéen•ne ?"

#: immersionlyceens/templates/core/student_validation.html:35
msgid "Do you really want to reject this high school student?"
msgstr "Voulez-vous vraiment rejeter ce•tte lycéen•ne ?"

#: immersionlyceens/templates/core/student_validation.html:45
#: immersionlyceens/templates/core/student_validation.html:898
#: immersionlyceens/templates/core/student_validation.html:972
#: immersionlyceens/templates/core/visitor_validation.html:45
msgid "An error occurred. The validation or rejection failed."
msgstr "Erreur lors de la validation ou de rejet du lycéen"

#: immersionlyceens/templates/core/student_validation.html:48
msgid "Student validated"
msgstr "Lycéen validé"

#: immersionlyceens/templates/core/student_validation.html:51
msgid "Student rejected"
msgstr "Lycéen refusé"

#: immersionlyceens/templates/core/student_validation.html:59
msgid "Both"
msgstr "Indifférent"

#: immersionlyceens/templates/core/student_validation.html:60
msgctxt "highschool_filter"
msgid "With convention"
msgstr "Lycées conventionnés"

#: immersionlyceens/templates/core/student_validation.html:61
msgctxt "highschool_filter"
msgid "Without convention"
msgstr "Lycées non conventionnés"

#: immersionlyceens/templates/core/student_validation.html:74
msgid "Student profiles to revalidate"
msgstr "Profils lycéens à revalider"

#: immersionlyceens/templates/core/student_validation.html:111
msgid "Student profiles to validate"
msgstr "Profils lycéens à valider"

#: immersionlyceens/templates/core/student_validation.html:148
msgid "Validated student profiles"
msgstr "Profils lycéens validés"

#: immersionlyceens/templates/core/student_validation.html:185
msgid "Rejected student profiles"
msgstr "Profils lycéens rejetés"

#: immersionlyceens/templates/core/student_validation.html:198
#: immersionlyceens/templates/core/visitor_validation.html:154
msgid "Rejection date"
msgstr "Date de rejet"

#: immersionlyceens/templates/core/student_validation.html:438
#: immersionlyceens/templates/core/student_validation.html:537
#: immersionlyceens/templates/core/student_validation.html:636
#: immersionlyceens/templates/core/student_validation.html:722
msgid "Without convention"
msgstr "Non conventionné"

#: immersionlyceens/templates/core/student_validation.html:478
#: immersionlyceens/templates/core/student_validation.html:577
#: immersionlyceens/templates/core/visitor_validation.html:306
#: immersionlyceens/templates/core/visitor_validation.html:387
msgid "Some attestation dates are invalid"
msgstr "Dates de justificatifs absentes ou passées"

#: immersionlyceens/templates/core/student_validation.html:482
#: immersionlyceens/templates/core/visitor_validation.html:310
msgid "Renew validation"
msgstr "Revalider"

#: immersionlyceens/templates/core/student_validation.html:484
#: immersionlyceens/templates/core/student_validation.html:583
#: immersionlyceens/templates/core/student_validation.html:671
#: immersionlyceens/templates/core/visitor_validation.html:312
#: immersionlyceens/templates/core/visitor_validation.html:393
#: immersionlyceens/templates/core/visitor_validation.html:464
msgid "Reject"
msgstr "Rejeter"

#: immersionlyceens/templates/core/student_validation.html:581
#: immersionlyceens/templates/core/student_validation.html:757
#: immersionlyceens/templates/core/visitor_validation.html:391
#: immersionlyceens/templates/core/visitor_validation.html:532
msgid "Validate"
msgstr "Valider"

#: immersionlyceens/templates/core/students_presence.html:21
msgid "Students by date"
msgstr "Inscrits par date"

#: immersionlyceens/templates/core/students_presence.html:28
msgid "Students presence by dates"
msgstr "Voir les inscrits par date"

#: immersionlyceens/templates/core/students_presence.html:32
msgid "From"
msgstr "Du"

#: immersionlyceens/templates/core/students_presence.html:33
msgid "from"
msgstr "du"

#: immersionlyceens/templates/core/students_presence.html:34
msgid "To"
msgstr "Au"

#: immersionlyceens/templates/core/students_presence.html:35
msgid "until"
msgstr "au"

#: immersionlyceens/templates/core/students_presence.html:41
msgid "Apply"
msgstr "Appliquer"

#: immersionlyceens/templates/core/students_presence.html:54
#: immersionlyceens/templates/fragments/main_menu.html:277
#: immersionlyceens/templates/modals/modal_register_students_list.html:36
#: immersionlyceens/templates/modals/modal_view_slot_immersions.html:29
msgid "Profile"
msgstr "Profil"

#: immersionlyceens/templates/core/students_presence.html:55
msgid "Registered"
msgstr "Inscrit(s)"

#: immersionlyceens/templates/core/students_presence.html:57
msgid "Origin institution"
msgstr "Établissement d'origine"

#: immersionlyceens/templates/core/students_presence.html:58
msgid "Phone / Email"
msgstr "Tel. / Courriel"

#: immersionlyceens/templates/core/students_presence.html:64
#: immersionlyceens/templates/immersion/fragments/my_events.html:25
#: immersionlyceens/templates/immersion/fragments/my_events.html:66
#: immersionlyceens/templates/immersion/fragments/my_immersions.html:29
#: immersionlyceens/templates/immersion/fragments/my_immersions.html:76
#: immersionlyceens/templates/modals/modal_student_details.html:30
#: immersionlyceens/templates/modals/modal_view_slot_immersions.html:34
#: immersionlyceens/templates/modals/modal_view_slot_immersions.html:126
msgid "Date of registration"
msgstr "Date d'inscription"

#: immersionlyceens/templates/core/students_presence.html:104
msgid "'From' date must be before 'Until' date'"
msgstr "La date de début doit être antérieure à la date de fin"

#: immersionlyceens/templates/core/students_presence.html:105
msgid "'Until' date must be after 'From' date'"
msgstr "La date de fin doit être postérieure à la date de début"

#: immersionlyceens/templates/core/students_presence.html:200
#: immersionlyceens/templates/modals/modal_view_slot_immersions.html:608
msgid "Guides"
msgstr "Accompagnateurs"

#: immersionlyceens/templates/core/training/list.html:18
#: immersionlyceens/templates/core/training/list.html:34
msgid "Training list"
msgstr "Liste des formations"

#: immersionlyceens/templates/core/training/list.html:28
msgid "Do you really want to delete this training ?"
msgstr "Voulez-vous vraiment supprimer cette formation ?"

#: immersionlyceens/templates/core/training/list.html:41
#: immersionlyceens/templates/core/training/training.html:12
#: immersionlyceens/templates/fragments/main_menu.html:177
msgid "New training"
msgstr "Nouvelle formation"

#: immersionlyceens/templates/core/training/list.html:107
msgid "Subdomains"
msgstr "Sous domaine"

#: immersionlyceens/templates/core/training/list.html:108
msgid "active"
msgstr "En service"

#: immersionlyceens/templates/core/training/list.html:110
msgid "Allowed immersions count"
msgstr "Quota d'immersions"

#: immersionlyceens/templates/core/training/list.html:373
msgid "by default"
msgstr "par défaut"

#: immersionlyceens/templates/core/training/training.html:10
#: immersionlyceens/templates/core/training/training.html:21
msgid "Update a training"
msgstr "Mettre à jour une formation"

#: immersionlyceens/templates/core/training/training.html:23
msgid "Create a new training"
msgstr "Créer une formation"

#: immersionlyceens/templates/core/training/training.html:72
msgid "CRTL + click for multiple selection."
msgstr "CTRL + clic pour en sélectionner plusieurs."

#: immersionlyceens/templates/core/visitor_validation.html:21
#: immersionlyceens/templates/core/visitor_validation.html:41
msgid "Visitor profiles"
msgstr "Profils visiteurs"

#: immersionlyceens/templates/core/visitor_validation.html:29
msgid "Did you really want to validate this visitor?"
msgstr "Voulez-vous vraiment valider ce visiteur ?"

#: immersionlyceens/templates/core/visitor_validation.html:35
msgid "Did you really want to reject this visitor?"
msgstr "Voulez-vous vraiment rejeter ce visiteur ?"

#: immersionlyceens/templates/core/visitor_validation.html:48
msgid "Visitor validated"
msgstr "Visiteur validé"

#: immersionlyceens/templates/core/visitor_validation.html:51
msgid "Visitor rejected"
msgstr "Visiteur rejeté"

#: immersionlyceens/templates/core/visitor_validation.html:58
msgid "Visitor profiles to revalidate"
msgstr "Profils visiteurs à revalider"

#: immersionlyceens/templates/core/visitor_validation.html:87
msgid "Visitor profiles to validate"
msgstr "Profils visiteurs à valider"

#: immersionlyceens/templates/core/visitor_validation.html:116
msgid "Validated visitor profils"
msgstr "Profils visiteurs validés"

#: immersionlyceens/templates/core/visitor_validation.html:145
msgid "Rejected visitor profiles"
msgstr "Profils visiteurs rejetés"

#: immersionlyceens/templates/establishments_under_agreement.html:10
#: immersionlyceens/templates/establishments_under_agreement.html:18
#: immersionlyceens/templates/establishments_under_agreement.html:28
#: immersionlyceens/templates/fragments/main_menu.html:38
msgid "Host establishments"
msgstr "Établissements d'accueil"

#: immersionlyceens/templates/establishments_under_agreement.html:37
msgid "Training establishments under agreement"
msgstr "Établissements d'accueil conventionnés"

#: immersionlyceens/templates/establishments_under_agreement.html:42
msgid "Search Establishment"
msgstr "Rechercher un établissement"

#: immersionlyceens/templates/export/pdf/attendance_students_list.html:37
#: immersionlyceens/templates/modals/modal_view_slot_immersions.html:98
msgid "Attendance list"
msgstr "Liste d'émargement"

#: immersionlyceens/templates/export/pdf/attendance_students_list.html:60
msgid "No data"
msgstr "Pas de données"

#: immersionlyceens/templates/faq.html:4 immersionlyceens/templates/faq.html:12
#: immersionlyceens/templates/faq.html:23
#: immersionlyceens/templates/fragments/main_menu.html:65
msgid "FAQ"
msgstr "FAQ"

#: immersionlyceens/templates/faq.html:13
#: immersionlyceens/templates/faq.html:33
msgid "Frequently asked questions"
msgstr "Foire aux questions"

#: immersionlyceens/templates/faq.html:38
msgid ""
"We've put together some commonly asked questions to give you more "
"information."
msgstr ""
"Nous avons rassemblé les questions les plus fréquemment posées pour vous "
"donnez plus d'informations."

#: immersionlyceens/templates/faq.html:64
msgid "Can't find your answers?"
msgstr "Vous n'avez pas trouvé de réponses"

#: immersionlyceens/templates/faq.html:65
#: immersionlyceens/templates/fragments/main_footer.html:11
#: immersionlyceens/templates/modals/modal_contact_us.html:7
msgid "Contact us"
msgstr "Nous contacter"

#: immersionlyceens/templates/fragments/main_footer.html:13
#: immersionlyceens/templates/modals/modal_legal.html:10
msgid "Privacy & terms"
msgstr "Confidentialité & modalités"

#: immersionlyceens/templates/fragments/main_footer.html:15
#: immersionlyceens/templates/modals/modal_credits.html:7
msgid "Credits"
msgstr "Crédits"

#: immersionlyceens/templates/fragments/main_menu.html:34
#: immersionlyceens/templates/home.html:29
#: immersionlyceens/templates/procedure.html:4
msgid "Procedure"
msgstr "Procédure"

#: immersionlyceens/templates/fragments/main_menu.html:45
#: immersionlyceens/templates/home.html:41
#: immersionlyceens/templates/offer.html:4
msgid "Offer"
msgstr "Offre"

#: immersionlyceens/templates/fragments/main_menu.html:48
#: immersionlyceens/templates/search_slots.html:15
#: immersionlyceens/templates/search_slots.html:27
#: immersionlyceens/templates/search_slots.html:40
#: immersionlyceens/templates/search_slots.html:65
msgid "Search immersions slots"
msgstr "Recherche de créneaux d'immersion"

#: immersionlyceens/templates/fragments/main_menu.html:51
msgid "Off offer Events"
msgstr "Évènements hors offre"

#: immersionlyceens/templates/fragments/main_menu.html:80
msgid "Course slots list"
msgstr "Liste des créneaux de cours"

#: immersionlyceens/templates/fragments/main_menu.html:100
msgid "Off offer events slots list"
msgstr "Liste des créneaux d'évènements hors offre"

#: immersionlyceens/templates/fragments/main_menu.html:102
msgid "New off offer event slot"
msgstr "Nouveau créneau d'évènement hors offre"

#: immersionlyceens/templates/fragments/main_menu.html:117
msgid "Update structures settings"
msgstr "Paramètres de structures"

#: immersionlyceens/templates/fragments/main_menu.html:118
msgid "Update notifications settings"
msgstr "Paramètres des notifications par structures"

#: immersionlyceens/templates/fragments/main_menu.html:121
msgid "Set training quotas"
msgstr "Quotas par formation"

#: immersionlyceens/templates/fragments/main_menu.html:130
#: immersionlyceens/templates/fragments/main_menu.html:146
msgid "Consult"
msgstr "Consulter"

#: immersionlyceens/templates/fragments/main_menu.html:135
msgid "My courses slots"
msgstr "Mes créneaux de cours"

#: immersionlyceens/templates/fragments/main_menu.html:150
#: immersionlyceens/templates/fragments/main_menu.html:152
#: immersionlyceens/templates/fragments/main_menu.html:154
msgid "My record"
msgstr "Ma fiche"

#: immersionlyceens/templates/fragments/main_menu.html:156
msgid "My registrations"
msgstr "Mes inscriptions"

#: immersionlyceens/templates/fragments/main_menu.html:168
msgid "Registered users"
msgstr "Lycéens/Etudiants"

#: immersionlyceens/templates/fragments/main_menu.html:176
msgid "Trainings list"
msgstr "Liste des formations"

#: immersionlyceens/templates/fragments/main_menu.html:179
msgid "View all registrants"
msgstr "Voir tous les inscrits"

#: immersionlyceens/templates/fragments/main_menu.html:180
#: immersionlyceens/templates/fragments/main_menu.html:192
msgid "Validate student profiles"
msgstr "Valider les profils lycéens"

#: immersionlyceens/templates/fragments/main_menu.html:183
msgid "View all students"
msgstr "Voir tous les inscrits"

#: immersionlyceens/templates/fragments/main_menu.html:186
msgid "View students by date"
msgstr "Voir les inscrits par date"

#: immersionlyceens/templates/fragments/main_menu.html:190
msgid "View potential duplicates"
msgstr "Voir les doublons potentiels"

#: immersionlyceens/templates/fragments/main_menu.html:195
msgid "Validate visitor profiles"
msgstr "Valider les profils visiteurs"

#: immersionlyceens/templates/fragments/main_menu.html:204
msgid "Cohorts"
msgstr "Cohortes"

#: immersionlyceens/templates/fragments/main_menu.html:207
msgid "Courses opened to cohorts"
msgstr "Créneaux de cours ouverts aux groupes"

#: immersionlyceens/templates/fragments/main_menu.html:208
msgid "Events opened to cohorts"
msgstr "Créneaux d'évènements ouverts aux groupes"

#: immersionlyceens/templates/fragments/main_menu.html:209
msgid "View my cohorts registrations"
msgstr "Mes inscriptions de groupes"

#: immersionlyceens/templates/fragments/main_menu.html:222
msgid "High school - my high school students registrations/participations"
msgstr "Lycées - inscriptions et participations de mes lycéens"

#: immersionlyceens/templates/fragments/main_menu.html:223
msgid "High school - my high school students registrations, by domain"
msgstr "Lycées - inscriptions de mes lycéens, par domaine"

#: immersionlyceens/templates/fragments/main_menu.html:224
msgid "High school - my high school students registrations, by training"
msgstr "Lycées - inscriptions de mes lycéens, par formation"

#: immersionlyceens/templates/fragments/main_menu.html:226
msgid "High school - registrations and participations to my trainings"
msgstr "Lycées - inscriptions et participations à mes formations"

#: immersionlyceens/templates/fragments/main_menu.html:227
msgid "High school - registrations to my trainings, by domain"
msgstr "Lycées - inscriptions à mes formations, par domaine"

#: immersionlyceens/templates/fragments/main_menu.html:228
msgid "High school - registrations to my trainings"
msgstr "Lycées - inscriptions à mes formations"

#: immersionlyceens/templates/fragments/main_menu.html:232
msgid "Trainings registrations and participations"
msgstr "Inscriptions et participations par formations"

#: immersionlyceens/templates/fragments/main_menu.html:233
msgid "Population registrations and participations"
msgstr "Inscriptions et participations par populations"

#: immersionlyceens/templates/fragments/main_menu.html:234
msgid "Population registrations by domain"
msgstr "Inscriptions par populations et par domaine"

#: immersionlyceens/templates/fragments/main_menu.html:235
msgid "Trainings registrations by domain"
msgstr "Inscriptions par formation et par domaine"

#: immersionlyceens/templates/fragments/main_menu.html:236
msgid "All registrations by training"
msgstr "Toutes les inscriptions par formation"

#: immersionlyceens/templates/fragments/main_menu.html:237
msgid "Establishments slots charts"
msgstr "Créneaux de tous les établissements"

#: immersionlyceens/templates/fragments/main_menu.html:240
msgid "Establishment - registrations to my trainings"
msgstr "Etablissement - inscriptions à mes formations"

#: immersionlyceens/templates/fragments/main_menu.html:241
msgid "Establishment - registrations and participations to my trainings"
msgstr "Etablissement - inscriptions et participations à mes formations"

#: immersionlyceens/templates/fragments/main_menu.html:242
msgid "Establishment - registrations to my trainings, by domain"
msgstr "Etablissement - inscriptions à mes formations, par domaine"

#: immersionlyceens/templates/fragments/main_menu.html:243
#: immersionlyceens/templates/fragments/main_menu.html:248
msgid "My establishment slots"
msgstr "Créneaux de mon établissement"

#: immersionlyceens/templates/fragments/main_menu.html:246
msgid "Structure - registrations and participations"
msgstr "Structure - Inscriptions et participations"

#: immersionlyceens/templates/fragments/main_menu.html:247
msgid "Structure - registrations by training"
msgstr "Structure - inscriptions par formation"

#: immersionlyceens/templates/fragments/main_menu.html:256
msgid "Extractions"
msgstr "Extractions"

#: immersionlyceens/templates/fragments/main_menu.html:262
msgid "Administration"
msgstr "Administration"

#: immersionlyceens/templates/fragments/main_menu.html:278
msgid "Admin"
msgstr "Admin"

#: immersionlyceens/templates/fragments/main_menu.html:284
msgid "Change password"
msgstr "Changer le mot de passe"

#: immersionlyceens/templates/fragments/main_menu.html:291
#: immersionlyceens/templates/immersion/link_accounts.html:12
msgid "Link speakers accounts"
msgstr "Lier des comptes Intervenant"

#: immersionlyceens/templates/fragments/main_menu.html:302
#: immersionlyceens/templates/fragments/main_menu.html:307
msgid "Logout"
msgstr "Déconnexion"

#: immersionlyceens/templates/fragments/main_menu.html:313
msgid "Sign in"
msgstr "Connexion"

#: immersionlyceens/templates/fragments/main_menu.html:317
msgid "You are"
msgstr "Vous êtes"

#: immersionlyceens/templates/fragments/main_menu.html:319
#: immersionlyceens/templates/fragments/main_menu.html:321
msgid "Highschool member"
msgstr "Lycéen"

#: immersionlyceens/templates/fragments/main_menu.html:324
msgctxt "login"
msgid "Student"
msgstr "Étudiant"

#: immersionlyceens/templates/fragments/main_menu.html:327
msgctxt "login"
msgid "Visitor"
msgstr "Visiteur"

#: immersionlyceens/templates/fragments/main_menu.html:330
#: immersionlyceens/templates/fragments/main_menu.html:333
msgid "Highschool manager"
msgstr "Référent Lycée"

#: immersionlyceens/templates/fragments/main_menu.html:331
#: immersionlyceens/templates/fragments/main_menu.html:334
msgid "External speaker"
msgstr "Intervenant Lycée"

#: immersionlyceens/templates/fragments/main_menu.html:337
msgid "University member"
msgstr "Membre de l'université"

#: immersionlyceens/templates/fragments/main_menu.html:339
msgid "Member of "
msgstr "Membre de "

#: immersionlyceens/templates/fragments/main_share.html:16
msgid "Share"
msgstr "Partager"

#: immersionlyceens/templates/fragments/main_share.html:21
#: immersionlyceens/templates/fragments/main_share.html:24
#: immersionlyceens/templates/fragments/main_share.html:27
msgid "Share this page on"
msgstr "Partager cette page sur"

#: immersionlyceens/templates/fragments/main_share.html:21
#: immersionlyceens/templates/fragments/main_share.html:24
#: immersionlyceens/templates/fragments/main_share.html:27
msgid "Opening in a new window"
msgstr "Ouvrir dans une nouvelle fenêtre"

#: immersionlyceens/templates/fragments/main_share.html:22
#: immersionlyceens/templates/fragments/main_share.html:25
#: immersionlyceens/templates/fragments/main_share.html:28
msgid "Share on"
msgstr "Partager sur"

#: immersionlyceens/templates/fragments/user_selector.html:20
#: immersionlyceens/templates/immersion/registration.html:254
msgid "No results found"
msgstr "Aucun résultat trouvé"

#: immersionlyceens/templates/fragments/user_selector.html:23
#: immersionlyceens/templates/immersion/registration.html:257
msgid "Searching…"
msgstr "Recherche en cours…"

#: immersionlyceens/templates/highschools.html:42
msgid "Affiliated high schools"
msgstr "Lycées conventionnés"

#: immersionlyceens/templates/highschools.html:50
#: immersionlyceens/templates/highschools.html:87
msgid "Search Highschool"
msgstr "Rechercher un lycée"

#: immersionlyceens/templates/highschools.html:61
#: immersionlyceens/templates/highschools.html:98
msgid "Account creation"
msgstr "Création de compte lycéen"

#: immersionlyceens/templates/highschools.html:79
msgid "Not affiliated high schools"
msgstr "Lycées non conventionnés"

#: immersionlyceens/templates/highschools.html:179
#: immersionlyceens/templates/highschools.html:254
msgid "Use EduConnect"
msgstr "via EduConnect"

#: immersionlyceens/templates/hijack/notification.html:8
#, python-format
msgid "You are currently working on behalf of <em>%(user)s</em>."
msgstr "Vous endossez actuellement l'identité de <em>%(user)s</em>."

#: immersionlyceens/templates/hijack/notification.html:15
msgid "hide"
msgstr "masquer"

#: immersionlyceens/templates/hijack/notification.html:18
msgid "release"
msgstr "libérer"

#: immersionlyceens/templates/home.html:31
msgid "Details of the procedure"
msgstr "Détails de la procédure"

#: immersionlyceens/templates/home.html:43
msgid "Discover courses"
msgstr "Découvrir les cours"

#: immersionlyceens/templates/home.html:56
msgid "Need help ?"
msgstr "Besoin d'aide ?"

#: immersionlyceens/templates/home.html:68
msgid "Social"
msgstr "Social"

#: immersionlyceens/templates/home.html:70
msgid "Twitter feed"
msgstr "Fil Twitter"

#: immersionlyceens/templates/immersion/activation_needed.html:3
#: immersionlyceens/templates/immersion/activation_needed.html:10
msgid "Account activation needed"
msgstr "Votre compte n'est pas encore activé"

#: immersionlyceens/templates/immersion/activation_needed.html:18
msgid "Please check your emails for the activation procedure."
msgstr "Veuillez consulter vos courriels pour la procédure d'activation."

#: immersionlyceens/templates/immersion/activation_needed.html:23
#: immersionlyceens/templates/immersion/login.html:49
msgid "I have not received the activation email"
msgstr "Je n'ai pas reçu le courriel d'activation"

#: immersionlyceens/templates/immersion/activation_needed.html:26
#: immersionlyceens/templates/immersion/complete.html:23
msgid ""
"Important : please do not forget to log out of EduConnect by clicking on the "
"button below."
msgstr ""
"Important : n'oubliez pas de vous déconnecter d'EduConnect en cliquant sur "
"le bouton ci-dessous."

#: immersionlyceens/templates/immersion/activation_needed.html:34
#: immersionlyceens/templates/immersion/complete.html:31
#: immersionlyceens/templates/immersion/missing_hs.html:24
msgid "Logout from EduConnect"
msgstr "Me déconnecter d'EduConnect"

#: immersionlyceens/templates/immersion/change_password.html:10
#: immersionlyceens/templates/immersion/nologin.html:6
#: immersionlyceens/templates/immersion/reset_password.html:6
msgid "Welcome on Immersion Lycéens"
msgstr "Bienvenue sur la plateforme Immersion Lycéens"

#: immersionlyceens/templates/immersion/change_password.html:17
msgid "Password change"
msgstr "Changement de mot de passe"

#: immersionlyceens/templates/immersion/change_password.html:23
msgid "Old password"
msgstr "Ancien mot de passe"

#: immersionlyceens/templates/immersion/change_password.html:35
#: immersionlyceens/templates/immersion/registration.html:150
#: immersionlyceens/templates/immersion/reset_password.html:28
msgid "Password (confirmation)"
msgstr "Mot de passe (confirmation)"

#: immersionlyceens/templates/immersion/complete.html:3
#: immersionlyceens/templates/immersion/complete.html:10
msgid "Registration complete"
msgstr "Enregistrement terminé"

#: immersionlyceens/templates/immersion/confirm_creation.html:13
msgid "Immersion Lycéens - Account creation confirmation"
msgstr "Immersion Lycéens - Confirmation de création de compte"

#: immersionlyceens/templates/immersion/confirm_creation.html:20
msgid "Are you sure you want to create your account ?"
msgstr "Êtes-vous sûr(e) de vouloir créer votre compte ?"

#: immersionlyceens/templates/immersion/email_form.html:11
msgid "Registration - your email"
msgstr "Enregistrement - votre courriel"

#: immersionlyceens/templates/immersion/email_form.html:20
msgid ""
"All communications will take place by email, please provide a valid email "
"address."
msgstr ""
"Toutes les communications auront lieu par mail, merci de fournir un email "
"valide."

#: immersionlyceens/templates/immersion/email_form.html:42
#: immersionlyceens/templates/immersion/registration.html:89
msgid "Email (confirmation)"
msgstr "Courriel (confirmation)"

#: immersionlyceens/templates/immersion/fragments/my_events.html:9
msgid "Events to come"
msgstr "Évènements à venir"

#: immersionlyceens/templates/immersion/fragments/my_events.html:22
#: immersionlyceens/templates/immersion/fragments/my_events.html:63
#: immersionlyceens/templates/immersion/fragments/my_events.html:104
#: immersionlyceens/templates/immersion/fragments/my_immersions.html:26
#: immersionlyceens/templates/immersion/fragments/my_immersions.html:73
#: immersionlyceens/templates/immersion/fragments/my_immersions.html:120
#: immersionlyceens/templates/modals/modal_student_details.html:25
msgid "Date and time"
msgstr "Date et heure"

#: immersionlyceens/templates/immersion/fragments/my_events.html:24
#: immersionlyceens/templates/immersion/fragments/my_immersions.html:28
#: immersionlyceens/templates/modals/modal_student_details.html:27
msgid "Additional info"
msgstr "Infos complémentaires"

#: immersionlyceens/templates/immersion/fragments/my_events.html:50
msgid "Past events"
msgstr "Évènements passés"

#: immersionlyceens/templates/immersion/fragments/my_events.html:91
msgid "Cancelled events"
msgstr "Évènements annulés"

#: immersionlyceens/templates/immersion/fragments/my_events.html:107
#: immersionlyceens/templates/immersion/fragments/my_immersions.html:123
#: immersionlyceens/templates/modals/modal_student_details.html:31
msgid "Date of cancellation"
msgstr "Date d'annulation"

#: immersionlyceens/templates/immersion/fragments/my_immersions.html:9
msgid "Immersions to come"
msgstr "Immersions à venir"

#: immersionlyceens/templates/immersion/fragments/my_immersions.html:57
msgid "Past immersions"
msgstr "Immersions passées"

#: immersionlyceens/templates/immersion/fragments/my_immersions.html:104
msgid "Cancelled immersions"
msgstr "Immersions annulées"

#: immersionlyceens/templates/immersion/hs_record.html:45
#: immersionlyceens/templates/immersion/student_record.html:36
#: immersionlyceens/templates/immersion/visitor_record.html:36
msgid "Please fill this form to complete the personal record"
msgstr "Merci de remplir le formulaire suivant pour compléter la fiche"

#: immersionlyceens/templates/immersion/hs_record.html:50
#: immersionlyceens/templates/immersion/student_record.html:41
#: immersionlyceens/templates/immersion/visitor_record.html:42
#: immersionlyceens/templates/modals/modal_contact_us.html:30
#: immersionlyceens/templates/modals/modal_view_slot_immersions.html:27
msgid "Lastname"
msgstr "Nom usuel"

#: immersionlyceens/templates/immersion/hs_record.html:57
#: immersionlyceens/templates/immersion/student_record.html:48
#: immersionlyceens/templates/immersion/visitor_record.html:49
#: immersionlyceens/templates/modals/modal_contact_us.html:24
#: immersionlyceens/templates/modals/modal_view_slot_immersions.html:28
msgid "Firstname"
msgstr "Prénom"

#: immersionlyceens/templates/immersion/hs_record.html:85
#: immersionlyceens/templates/immersion/student_record.html:75
msgid "Level of studies"
msgstr "Niveau d'études"

#: immersionlyceens/templates/immersion/hs_record.html:90
msgid "High-School"
msgstr "Lycée"

#: immersionlyceens/templates/immersion/hs_record.html:173
msgid ""
"Allow my high school to view my immersions and attendance certificates ?"
msgstr ""
"Autoriser mon lycée à voir mes immersions et mes attestations de présence ?"

#: immersionlyceens/templates/immersion/hs_record.html:181
msgid "Make the current immersion registrations visible ?"
msgstr ""
"Rendre visible mes inscriptions aux immersions aux lycéens de mon lycée "
"(s'ils sont inscrits aux mêmes immersions)"

#: immersionlyceens/templates/immersion/hs_record.html:188
msgid "Make the email visible ?"
msgstr ""
"Rendre visible mon courriel aux lycéens de mon lycée (s'ils sont inscrits "
"aux mêmes immersions)"

#: immersionlyceens/templates/immersion/hs_record.html:196
#: immersionlyceens/templates/immersion/visitor_record.html:89
msgid "Attestations"
msgstr "Justificatifs"

#: immersionlyceens/templates/immersion/hs_record.html:221
#: immersionlyceens/templates/immersion/visitor_record.html:108
msgid "Validity date"
msgstr "Date de validité"

#: immersionlyceens/templates/immersion/hs_record.html:239
#: immersionlyceens/templates/immersion/visitor_record.html:126
msgid "Get document template"
msgstr "Télécharger le modèle"

#: immersionlyceens/templates/immersion/hs_record.html:245
#: immersionlyceens/templates/immersion/visitor_record.html:132
msgid "Archives"
msgstr "Archives"

#: immersionlyceens/templates/immersion/hs_record.html:269
msgid "Immersions periods and quotas"
msgstr "Périodes d'immersions et quotas"

#: immersionlyceens/templates/immersion/hs_record.html:285
#: immersionlyceens/templates/immersion/hs_record.html:301
#: immersionlyceens/templates/immersion/hs_record.html:323
#: immersionlyceens/templates/immersion/student_record.html:128
#: immersionlyceens/templates/immersion/student_record.html:144
#: immersionlyceens/templates/immersion/student_record.html:166
#: immersionlyceens/templates/immersion/visitor_record.html:172
#: immersionlyceens/templates/immersion/visitor_record.html:188
#: immersionlyceens/templates/immersion/visitor_record.html:210
msgid "allowed immersions"
msgstr "immersions autorisées"

#: immersionlyceens/templates/immersion/hs_record.html:332
#: immersionlyceens/templates/immersion/visitor_record.html:218
msgid "Status"
msgstr "Statuts"

#: immersionlyceens/templates/immersion/hs_record.html:346
msgid "File status"
msgstr "Statut de la fiche"

#: immersionlyceens/templates/immersion/hs_record.html:367
#: immersionlyceens/templates/immersion/visitor_record.html:248
msgid "Waiting revalidation"
msgstr "Revalidation en attente"

#: immersionlyceens/templates/immersion/hs_record.html:376
#: immersionlyceens/templates/immersion/visitor_record.html:260
msgid "Record validation date"
msgstr "Date de validation de la fiche"

#: immersionlyceens/templates/immersion/hs_record.html:390
msgid "Next"
msgstr "Suivant"

#: immersionlyceens/templates/immersion/hs_record.html:395
#: immersionlyceens/templates/immersion/student_record.html:177
#: immersionlyceens/templates/immersion/visitor_record.html:273
msgid "Delete this account"
msgstr "Supprimer ce compte"

#: immersionlyceens/templates/immersion/link_accounts.html:20
msgid ""
"Link two or more of your speakers accounts to view all your courses or "
"events in the same tables."
msgstr ""
"Lier vos comptes Intervenant pour voir tous vos cours ou évènements dans les "
"mêmes tables"

#: immersionlyceens/templates/immersion/link_accounts.html:24
msgid "These accounts are already linked : "
msgstr "Ces comptes sont déjà liés : "

#: immersionlyceens/templates/immersion/link_accounts.html:29
msgid "remove"
msgstr "Supprimer"

#: immersionlyceens/templates/immersion/link_accounts.html:40
msgid "Link your current account to the following one (email)"
msgstr "Lier votre compte à celui-ci (courriel)"

#: immersionlyceens/templates/immersion/link_accounts.html:47
#: immersionlyceens/templates/modals/modal_contact.html:34
#: immersionlyceens/templates/modals/modal_contact_us.html:70
msgid "Send"
msgstr "Envoyer"

#: immersionlyceens/templates/immersion/login.html:11
#: immersionlyceens/templates/immersion/login_choice.html:11
msgid "Authentication"
msgstr "Identification"

#: immersionlyceens/templates/immersion/login.html:37
msgid "Connection"
msgstr "Se connecter"

#: immersionlyceens/templates/immersion/login.html:39
msgid "Forgot your credentials ?"
msgstr "Mot de passe oublié ?"

#: immersionlyceens/templates/immersion/login.html:48
msgid "Not registered yet ?"
msgstr "Pas encore inscrit ?"

#: immersionlyceens/templates/immersion/login_choice.html:34
#, python-format
msgid ""
"Please go to Procedure / High schools to check if your high school uses "
"%(federation_name)s"
msgstr ""
"Pour savoir si votre lycée utilise %(federation_name)s, voir la page "
"Procédure / Lycée"

#: immersionlyceens/templates/immersion/login_choice.html:36
msgid "All public high schools and private high schools under contract"
msgstr "Tous les lycées publics et lycées privés sous contrat"

#: immersionlyceens/templates/immersion/login_choice.html:38
msgid "My high school uses"
msgstr "Mon lycée utilise"

#: immersionlyceens/templates/immersion/login_choice.html:42
msgid "On the next page, select \"Educonnect\" in the establishments list"
msgstr ""
"Sur la page suivante, il vous faudra choisir 'Educonnect' dans la liste des "
"établissements"

#: immersionlyceens/templates/immersion/login_choice.html:44
msgid ""
"On the next page, select \"Education Nationale - accès académies et "
"administration centrale\" in the establishments list"
msgstr ""
"Sur la page suivante, il vous faudra choisir 'Education Nationale - accès "
"académies et administration centrale' dans la liste des établissements"

#: immersionlyceens/templates/immersion/login_choice.html:50
msgid "My High school does not use"
msgstr "Mon lycée n'utilise pas"

#: immersionlyceens/templates/immersion/missing_hs.html:3
#: immersionlyceens/templates/immersion/missing_hs.html:10
msgid "EduConnect : high school not found"
msgstr "EduConnect : lycée non trouvé"

#: immersionlyceens/templates/immersion/missing_hs.html:18
msgid ""
"Your high school has not been found or is not configured to use EduConnect."
"<br>Please use the 'contact' link at the bottom of this page, specifying "
"your institution."
msgstr ""
" Votre lycée n'a pas été trouvé ou n'est pas configuré pour utiliser "
"EduConnect.<br>Merci d'utiliser le lien 'contact' en bas de page, en "
"précisant le nom et l'adresse de votre lycée."

#: immersionlyceens/templates/immersion/my_registrations.html:19
#: immersionlyceens/templates/immersion/my_registrations.html:30
#: immersionlyceens/templates/immersion/my_registrations.html:40
msgid "My immersions"
msgstr "Mes immersions"

#: immersionlyceens/templates/immersion/my_registrations.html:53
#, python-format
msgid ""
"You have <span id=\"alert_counter\">%(alerts_cnt)s</span> alert(s) "
"(%(sent_alerts_cnt)s already sent), click to view"
msgstr ""
"Vous avez <span id=\"alert_counter\">%(alerts_cnt)s</span> alerte(s) "
"(%(sent_alerts_cnt)s déjà envoyée(s)), cliquez pour les consulter"

#: immersionlyceens/templates/immersion/my_registrations.html:57
#: immersionlyceens/templates/modals/modal_alerts.html:119
msgid "You have no course alert"
msgstr "Vous n'avez enregistré aucune alerte"

#: immersionlyceens/templates/immersion/my_registrations.html:71
msgid "To come"
msgstr "À venir"

#: immersionlyceens/templates/immersion/my_registrations.html:74
msgid "Past"
msgstr "Passées"

#: immersionlyceens/templates/immersion/my_registrations.html:77
msgid "Cancelled"
msgstr "Annulées"

#: immersionlyceens/templates/immersion/my_registrations.html:331
#: immersionlyceens/templates/immersion/my_registrations.html:658
#: immersionlyceens/templates/immersion/my_registrations.html:977
#: immersionlyceens/templates/modals/modal_myimmersions_slot_details.html:112
msgid "Registered date"
msgstr "Date d'inscription"

#: immersionlyceens/templates/immersion/my_registrations.html:348
#: immersionlyceens/templates/immersion/my_registrations.html:455
msgid "Other registrants"
msgstr "Autres lycéens de mon lycée inscrits à ce créneau"

#: immersionlyceens/templates/immersion/my_registrations.html:357
#: immersionlyceens/templates/immersion/my_registrations.html:678
#: immersionlyceens/templates/immersion/my_registrations.html:1012
#: immersionlyceens/templates/search_slots.html:498
msgid "More details"
msgstr "Plus de détails"

#: immersionlyceens/templates/immersion/my_registrations.html:674
#: immersionlyceens/templates/immersion/my_registrations.html:715
#: immersionlyceens/templates/modals/modal_student_details.html:140
msgid "Attestation download"
msgstr "Télécharger l'attestation"

#: immersionlyceens/templates/immersion/nologin.html:14
msgid "University year dates"
msgstr "Dates clés de l'année universitaire"

#: immersionlyceens/templates/immersion/nologin.html:28
msgid "Registration start date"
msgstr "Date de début des inscriptions à la plateforme"

#: immersionlyceens/templates/immersion/recovery.html:11
#: immersionlyceens/templates/immersion/reset_password.html:13
msgid "Password reset"
msgstr "Réinitialisation du mot de passe"

#: immersionlyceens/templates/immersion/recovery.html:23
#: immersionlyceens/templates/immersion/resend_activation.html:22
msgid "My email address"
msgstr "Mon courriel"

#: immersionlyceens/templates/immersion/recovery.html:30
msgid "Send me instructions !"
msgstr "Envoyer les instructions"

#: immersionlyceens/templates/immersion/registration.html:20
msgid "Immersion Lycéens - New visitor account"
msgstr "Immersion Lycéens - Nouveau compte visiteur"

#: immersionlyceens/templates/immersion/registration.html:22
msgid "Immersion Lycéens - New high school student account"
msgstr "Immersion Lycéens - Nouveau compte lycéen"

#: immersionlyceens/templates/immersion/registration.html:30
msgid "Please fill this form to create your account"
msgstr "Veuillez compléter le formulaire suivant pour créer votre compte"

#: immersionlyceens/templates/immersion/resend_activation.html:10
msgid "Resend an activation email"
msgstr "Renvoyer le mail d'activation"

#: immersionlyceens/templates/immersion/resend_activation.html:29
msgid "Resend"
msgstr "Renvoyer"

#: immersionlyceens/templates/immersion/student_record.html:87
msgid "No match"
msgstr "Pas de correspondance"

#: immersionlyceens/templates/immersion/student_record.html:113
#: immersionlyceens/templates/immersion/visitor_record.html:156
msgid "Immersions periods"
msgstr "Périodes d'immersions"

#: immersionlyceens/templates/immersion/visitor_record.html:76
msgid "Motivations"
msgstr "Motivations"

#: immersionlyceens/templates/immersion/visitor_record.html:251
msgid "In the process of being created"
msgstr "En cours de création"

#: immersionlyceens/templates/modals/modal_alerts.html:6
msgid "Do you really want to cancel this alert ?"
msgstr "Voulez-vous vraiment annuler cette alerte ?"

#: immersionlyceens/templates/modals/modal_alerts.html:13
msgid "My courses alerts"
msgstr "Mes alertes"

#: immersionlyceens/templates/modals/modal_alerts.html:14
#: immersionlyceens/templates/modals/modal_cancel_immersion.html:8
#: immersionlyceens/templates/modals/modal_contact.html:7
#: immersionlyceens/templates/modals/modal_contact.html:35
#: immersionlyceens/templates/modals/modal_contact_us.html:8
#: immersionlyceens/templates/modals/modal_contact_us.html:71
#: immersionlyceens/templates/modals/modal_course_alert.html:8
#: immersionlyceens/templates/modals/modal_credits.html:8
#: immersionlyceens/templates/modals/modal_credits.html:37
#: immersionlyceens/templates/modals/modal_global_charts_filters.html:9
#: immersionlyceens/templates/modals/modal_legal.html:11
#: immersionlyceens/templates/modals/modal_legal.html:20
#: immersionlyceens/templates/modals/modal_myimmersions_slot_details.html:8
#: immersionlyceens/templates/modals/modal_myimmersions_slot_details.html:150
#: immersionlyceens/templates/modals/modal_nuke.html:8
#: immersionlyceens/templates/modals/modal_nuke_account.html:8
#: immersionlyceens/templates/modals/modal_nuke_speaker.html:8
#: immersionlyceens/templates/modals/modal_other_students.html:8
#: immersionlyceens/templates/modals/modal_other_students.html:35
#: immersionlyceens/templates/modals/modal_public_slots.html:8
#: immersionlyceens/templates/modals/modal_public_slots.html:49
#: immersionlyceens/templates/modals/modal_register_group.html:8
#: immersionlyceens/templates/modals/modal_register_group.html:84
#: immersionlyceens/templates/modals/modal_register_students_list.html:22
#: immersionlyceens/templates/modals/modal_register_students_list.html:64
#: immersionlyceens/templates/modals/modal_search_slots_details.html:8
#: immersionlyceens/templates/modals/modal_search_slots_details.html:114
#: immersionlyceens/templates/modals/modal_student_details.html:9
#: immersionlyceens/templates/modals/modal_view_slot_immersions.html:14
#: immersionlyceens/templates/modals/modal_view_slot_immersions.html:190
msgid "Close"
msgstr "Fermer"

#: immersionlyceens/templates/modals/modal_alerts.html:28
msgid "Domain(s)"
msgstr "Domaine(s)"

#: immersionlyceens/templates/modals/modal_alerts.html:29
msgid "Subdomain(s)"
msgstr "Sous domaine(s)"

#: immersionlyceens/templates/modals/modal_alerts.html:31
msgid "Notification sent"
msgstr "Notification envoyée"

#: immersionlyceens/templates/modals/modal_alerts.html:57
msgid "Cancel alert"
msgstr "Annuler l'alerte"

#: immersionlyceens/templates/modals/modal_cancel_immersion.html:7
msgid "Cancel a registration"
msgstr "Annuler une inscription"

#: immersionlyceens/templates/modals/modal_cancel_immersion.html:15
msgid "Please select a reason for this registration cancellation"
msgstr "Veuillez sélectionner le motif d'annulation"

#: immersionlyceens/templates/modals/modal_cancel_immersion.html:27
msgid "I confirm the cancellation"
msgstr "Je confirme l'annulation"

#: immersionlyceens/templates/modals/modal_contact.html:6
msgid "Send an email to registered students or group contacts"
msgstr "Envoi d'un courriel aux étudiants inscrits ou aux contacts des groupes"

#: immersionlyceens/templates/modals/modal_contact.html:26
msgid "Receive a copy of this email ?"
msgstr "Recevoir une copie de ce courriel ?"

#: immersionlyceens/templates/modals/modal_contact.html:68
#: immersionlyceens/templates/modals/modal_contact_us.html:114
msgid "Message successfully sent"
msgstr "Message envoyé avec succès"

#: immersionlyceens/templates/modals/modal_contact_us.html:52
msgid "My request"
msgstr "Ma demande"

#: immersionlyceens/templates/modals/modal_contact_us.html:61
msgid "Result in digits"
msgstr "Résultat en chiffre"

#: immersionlyceens/templates/modals/modal_contact_us.html:62
msgid "Invalid result"
msgstr "Résultat non valide "

#: immersionlyceens/templates/modals/modal_contact_us.html:131
msgid "zero"
msgstr "zéro"

#: immersionlyceens/templates/modals/modal_contact_us.html:132
msgid "one"
msgstr "un"

#: immersionlyceens/templates/modals/modal_contact_us.html:133
msgid "two"
msgstr "deux"

#: immersionlyceens/templates/modals/modal_contact_us.html:134
msgid "three"
msgstr "trois"

#: immersionlyceens/templates/modals/modal_contact_us.html:135
msgid "four"
msgstr "quatre"

#: immersionlyceens/templates/modals/modal_contact_us.html:136
msgid "five"
msgstr "cinq"

#: immersionlyceens/templates/modals/modal_contact_us.html:137
msgid "six"
msgstr "six"

#: immersionlyceens/templates/modals/modal_contact_us.html:138
msgid "seven"
msgstr "sept"

#: immersionlyceens/templates/modals/modal_contact_us.html:139
msgid "height"
msgstr "huit"

#: immersionlyceens/templates/modals/modal_contact_us.html:140
msgid "nine"
msgstr "neuf"

#: immersionlyceens/templates/modals/modal_contact_us.html:141
msgid "ten"
msgstr "dix"

#: immersionlyceens/templates/modals/modal_contact_us.html:146
msgid "What is the result of"
msgstr "Quel est le résultat de"

#: immersionlyceens/templates/modals/modal_contact_us.html:146
msgid "plus"
msgstr "plus"

#: immersionlyceens/templates/modals/modal_course_alert.html:7
msgid "Set an alert on a course"
msgstr "Créer une alerte pour ce cours"

#: immersionlyceens/templates/modals/modal_course_alert.html:17
msgid ""
"Please enter your email address to receive an email when a slot is "
"available :"
msgstr ""
"Veuillez entrer votre courriel pour recevoir une notification lorsqu'une "
"place se libère :"

#: immersionlyceens/templates/modals/modal_course_alert.html:19
msgid "Please confirm to receive an email when a slot is available :"
msgstr ""
"Merci de confirmer ci-dessous pour recevoir une notification lorsqu'une "
"place se libère :"

#: immersionlyceens/templates/modals/modal_course_alert.html:23
msgid "Your email address"
msgstr "Votre courriel"

#: immersionlyceens/templates/modals/modal_course_alert.html:27
msgid "Set alert"
msgstr "Créer l'alerte"

#: immersionlyceens/templates/modals/modal_global_charts_filters.html:8
msgid "Charts filters"
msgstr "Gestion des filtres"

#: immersionlyceens/templates/modals/modal_global_charts_filters.html:18
msgid "Students level"
msgstr "Niveau des étudiants"

#: immersionlyceens/templates/modals/modal_global_charts_filters.html:33
msgid "Establishment / High school"
msgstr "Etablissement / Lycée"

#: immersionlyceens/templates/modals/modal_global_charts_filters.html:51
msgid "Submit filters"
msgstr "Valider ces filtres"

#: immersionlyceens/templates/modals/modal_myimmersions_slot_details.html:142
msgid "Actions"
msgstr "Actions"

#: immersionlyceens/templates/modals/modal_nuke.html:7
#: immersionlyceens/templates/modals/modal_nuke_account.html:7
msgid "Account deletion"
msgstr "Suppression du compte"

#: immersionlyceens/templates/modals/modal_nuke.html:15
#: immersionlyceens/templates/modals/modal_nuke_account.html:15
msgid "Are you sure you want to completely delete this account ?"
msgstr "Êtes-vous sûr(e) de vouloir supprimer complètement ce compte ?"

#: immersionlyceens/templates/modals/modal_nuke.html:18
#: immersionlyceens/templates/modals/modal_nuke_account.html:18
#: immersionlyceens/templates/modals/modal_nuke_speaker.html:18
msgid ""
"Please note this action is irreversible and all data will be definitely lost"
msgstr ""
"Attention cette action est irréversible et toutes les données seront perdues."

#: immersionlyceens/templates/modals/modal_nuke.html:20
#, python-format
msgid ""
"The student (%(first_name)s %(last_name)s - %(birth_date)s) has these "
"current registrations :"
msgstr ""
"Ce compte (%(first_name)s %(last_name)s - %(birth_date)s) a des "
"inscriptions :"

#: immersionlyceens/templates/modals/modal_nuke.html:25
msgid "Past registrations"
msgstr "Nombre d'inscriptions passées"

#: immersionlyceens/templates/modals/modal_nuke.html:30
msgid "Future registrations"
msgstr "Nombre d'inscriptions futures"

#: immersionlyceens/templates/modals/modal_nuke.html:36
msgid "Send an email confirmation to the student"
msgstr "Envoi d'un mail de confirmation"

#: immersionlyceens/templates/modals/modal_nuke.html:43
#: immersionlyceens/templates/modals/modal_nuke_account.html:20
#: immersionlyceens/templates/modals/modal_nuke_speaker.html:20
msgid "I confirm the deletion"
msgstr "Je confirme la suppression"

#: immersionlyceens/templates/modals/modal_nuke_speaker.html:7
msgid "Speaker account deletion"
msgstr "Suppression de l'intervenant"

#: immersionlyceens/templates/modals/modal_nuke_speaker.html:15
msgid "Are you sure you want to completely delete this speaker account ?"
msgstr "Êtes-vous sûr(e) de vouloir supprimer le compte de cet intervenant ?"

#: immersionlyceens/templates/modals/modal_other_students.html:7
msgid "Other registrants from the same school"
msgstr "Autres inscrits du même lycée"

#: immersionlyceens/templates/modals/modal_other_students.html:7
msgid "Other registrants from the same school/establishment"
msgstr "Autres inscrits du même lycée/établissement"

#: immersionlyceens/templates/modals/modal_public_slots.html:26
msgid "Additional info."
msgstr "Infos complémentaires"

#: immersionlyceens/templates/modals/modal_register_group.html:25
#: immersionlyceens/templates/modals/modal_view_slot_immersions.html:120
msgid "Educational establishment"
msgstr "Établissement scolaire"

#: immersionlyceens/templates/modals/modal_register_group.html:41
msgid "Students count"
msgstr "Nombre d'élèves"

#: immersionlyceens/templates/modals/modal_register_group.html:49
msgid "Guides count"
msgstr "Nombre d'accompagnateurs"

#: immersionlyceens/templates/modals/modal_register_group.html:67
msgid "Contact emails"
msgstr "Courriels de contact"

#: immersionlyceens/templates/modals/modal_register_group.html:68
msgid "A list of emails separated by a comma"
msgstr "Une liste de courriels séparés par une virgule"

#: immersionlyceens/templates/modals/modal_register_group.html:83
msgid "Add this group"
msgstr "Inscrire ce groupe"

#: immersionlyceens/templates/modals/modal_register_students_list.html:3
msgid "Confirm registration"
msgstr "Confirmer l'inscription"

#: immersionlyceens/templates/modals/modal_register_students_list.html:5
msgid ""
"Selected student is off quota for this period, would you like to register "
"anyway ?"
msgstr ""
"L'étudiant(e) sélectionné(e) a déjà atteint le quota pour cette période, "
"voulez vous l'inscrire malgré tout ?"

#: immersionlyceens/templates/modals/modal_register_students_list.html:8
msgid ""
"Selected student is off training quota for this period, would you like to "
"register anyway ?"
msgstr ""
"L'étudiant(e) sélectionné(e) a atteint le quota par formation sur cette "
"période, voulez vous l'inscrire malgré tout ?"

#: immersionlyceens/templates/modals/modal_register_students_list.html:11
msgid ""
"Selected student doesn't match the slot restrictions, would you like to "
"register anyway ?"
msgstr ""
"L'étudiant(e) sélectionné(e) ne valide pas les restrictions du créneau, "
"voulez vous l'inscrire malgré tout ?"

#: immersionlyceens/templates/modals/modal_register_students_list.html:14
msgid ""
"The registration deadline for this slot has passed, would you like to "
"register anyway ?"
msgstr ""
"La date limite d'inscription pour ce créneau est passée, voulez vous "
"l'inscrire malgré tout ?"

#: immersionlyceens/templates/modals/modal_register_students_list.html:39
msgid "University"
msgstr "Université"

#: immersionlyceens/templates/modals/modal_register_students_list.html:167
msgid "Bachelor type restriction"
msgstr "Restriction sur le type de baccalauréat"

#: immersionlyceens/templates/modals/modal_register_students_list.html:174
msgid "Technological bachelor mentions restrictions"
msgstr "Restrictions sur les mentions du baccalauréat technologique"

#: immersionlyceens/templates/modals/modal_register_students_list.html:181
msgid "General bachelor teachings restrictions"
msgstr "Restrictions sur les spécialités du baccalauréat général"

#: immersionlyceens/templates/modals/modal_register_students_list.html:191
msgid "Establishment restrictions in effect"
msgstr "Restrictions sur les établissements en vigueur"

#: immersionlyceens/templates/modals/modal_register_students_list.html:227
msgid "Register person"
msgstr "Inscrire la personne"

#: immersionlyceens/templates/modals/modal_register_students_list.html:341
msgid "Registration successful"
msgstr "Inscription réussie"

#: immersionlyceens/templates/modals/modal_student_details.html:8
msgid "Student immersions"
msgstr "Immersions de l'étudiant"

#: immersionlyceens/templates/modals/modal_student_details.html:21
msgid "Managed by"
msgstr "Gérés par"

#: immersionlyceens/templates/modals/modal_student_details.html:22
msgid "Details"
msgstr "Détails"

#: immersionlyceens/templates/modals/modal_view_slot_immersions.html:12
msgid "Slot registrations"
msgstr "Lycéens et étudiants inscrits à ce créneau"

#: immersionlyceens/templates/modals/modal_view_slot_immersions.html:30
msgid "High-school / Home institution"
msgstr "Lycée / Établissement"

#: immersionlyceens/templates/modals/modal_view_slot_immersions.html:33
#: immersionlyceens/templates/modals/modal_view_slot_immersions.html:125
msgid "Attendances"
msgstr "Émargements"

#: immersionlyceens/templates/modals/modal_view_slot_immersions.html:40
#: immersionlyceens/templates/modals/modal_view_slot_immersions.html:132
msgid "Set all present"
msgstr "Marquer tous les inscrits 'présents'"

#: immersionlyceens/templates/modals/modal_view_slot_immersions.html:43
#: immersionlyceens/templates/modals/modal_view_slot_immersions.html:135
msgid "Set all not Present"
msgstr "Marquer tous les inscrits 'absents'"

#: immersionlyceens/templates/modals/modal_view_slot_immersions.html:86
#: immersionlyceens/templates/modals/modal_view_slot_immersions.html:177
msgid "Cancel registrations"
msgstr "Annuler des inscriptions"

#: immersionlyceens/templates/modals/modal_view_slot_immersions.html:87
#: immersionlyceens/templates/modals/modal_view_slot_immersions.html:178
msgid "Add registration"
msgstr "Ajouter inscription"

#: immersionlyceens/templates/modals/modal_view_slot_immersions.html:95
#: immersionlyceens/templates/modals/modal_view_slot_immersions.html:182
msgid "Contact"
msgstr "Contact"

#: immersionlyceens/templates/modals/modal_view_slot_immersions.html:108
msgid "Group slot registrations"
msgstr "Cohortes inscrites à ce créneau"

#: immersionlyceens/templates/modals/modal_view_slot_immersions.html:122
msgid "People"
msgstr "Effectifs"

#: immersionlyceens/templates/modals/modal_view_slot_immersions.html:460
#: immersionlyceens/templates/modals/modal_view_slot_immersions.html:639
msgid "NOT Present"
msgstr "Absent(e)"

#: immersionlyceens/templates/modals/modal_view_slot_immersions.html:498
#: immersionlyceens/templates/modals/modal_view_slot_immersions.html:500
msgid "No registered students"
msgstr "Pas d'étudiant(e)s inscrit(e)s"

#: immersionlyceens/templates/modals/modal_view_slot_immersions.html:504
msgid "Send an email to registered students"
msgstr "Envoi d'un mail de confirmation pour les étudiant(e)s inscrit(e)s"

#: immersionlyceens/templates/modals/modal_view_slot_immersions.html:506
msgid "Download attendance list"
msgstr "Télécharger la liste d'émargement"

#: immersionlyceens/templates/modals/modal_view_slot_immersions.html:514
msgid "student(s) present on "
msgstr "personne(s) présente(s) sur "

#: immersionlyceens/templates/modals/modal_view_slot_immersions.html:514
#: immersionlyceens/templates/modals/modal_view_slot_immersions.html:687
msgid "registered"
msgstr "inscrit(s)"

#: immersionlyceens/templates/modals/modal_view_slot_immersions.html:517
#: immersionlyceens/templates/modals/modal_view_slot_immersions.html:690
msgid "free places out of"
msgstr "place(s) libre(s) sur"

#: immersionlyceens/templates/modals/modal_view_slot_immersions.html:609
msgid "Total"
msgstr "Total"

#: immersionlyceens/templates/modals/modal_view_slot_immersions.html:675
msgid "No registered groups"
msgstr "Aucun groupe inscrit"

#: immersionlyceens/templates/modals/modal_view_slot_immersions.html:679
msgid "Send an email to registered groups contacts"
msgstr "Envoi d'un courriel aux contacts des groupes inscrits"

#: immersionlyceens/templates/modals/modal_view_slot_immersions.html:687
msgid "group(s) present on "
msgstr "groupe(s) présent(s) sur "

#: immersionlyceens/templates/modals/modal_view_slot_immersions.html:693
#: immersionlyceens/templates/modals/modal_view_slot_immersions.html:701
msgid "Only one group allowed"
msgstr "Un seul groupe autorisé"

#: immersionlyceens/templates/modals/modal_view_slot_immersions.html:705
msgid "Register a new group"
msgstr "Inscrire un nouveau groupe"

#: immersionlyceens/templates/modals/modal_view_slot_immersions.html:815
#: immersionlyceens/templates/modals/modal_view_slot_immersions.html:854
msgid "Please select a cancel type first"
msgstr "Sélectionnez d'abord un type d'annulation"

#: immersionlyceens/templates/modals/modal_view_slot_immersions.html:838
#: immersionlyceens/templates/modals/modal_view_slot_immersions.html:877
msgid "Registration(s) successful cancelled"
msgstr "Inscription(s) annulée(s)"

#: immersionlyceens/templates/offer.html:79
msgid "No offer available"
msgstr "Pas d'offre disponible"

#: immersionlyceens/templates/offer_off_offer_events.html:5
#: immersionlyceens/templates/offer_off_offer_events.html:22
#: immersionlyceens/templates/offer_off_offer_events.html:33
msgid "Events offer"
msgstr "Offre d'évènements"

#: immersionlyceens/templates/offer_off_offer_events.html:23
msgid "by establishments"
msgstr "par établissements"

#: immersionlyceens/templates/procedure.html:13
msgid "Please read before you register"
msgstr "À lire avant toute inscription"

#: immersionlyceens/templates/search_slots.html:70
msgid "Advanced search"
msgstr "Recherche avancée"

#: immersionlyceens/templates/search_slots.html:101
msgid "Slots with available places"
msgstr "Créneaux avec des places disponibles"

#: immersionlyceens/templates/search_slots.html:103
msgid "Slots not full only"
msgstr "Seulement les créneaux non complets"

#: immersionlyceens/templates/search_slots.html:126
msgid "Cities"
msgstr "Villes"

#: immersionlyceens/templates/search_slots.html:135
msgid "Dates"
msgstr "Dates"

#: immersionlyceens/templates/search_slots.html:303
msgid ""
"An individual immersion is available to anyone with a valid account to come "
"to the immersion"
msgstr ""
"Une immersion individuelle est accessible à toute personne ayant un compte "
"valide pour venir en immersion"

#: immersionlyceens/templates/search_slots.html:306
msgid ""
"Cohort immersion is reserved for establishments wishing to enrol a group of "
"students in immersion"
msgstr ""
"Une immersion en cohorte est réservée aux établissements scolaires qui "
<<<<<<< HEAD
"souhaitent inscrire un groupe d'élève en immersion"
=======
"souhaitent inscrire un groupe d'élève en immersion"
>>>>>>> 2c021180
<|MERGE_RESOLUTION|>--- conflicted
+++ resolved
@@ -9816,8 +9816,4 @@
 "students in immersion"
 msgstr ""
 "Une immersion en cohorte est réservée aux établissements scolaires qui "
-<<<<<<< HEAD
-"souhaitent inscrire un groupe d'élève en immersion"
-=======
-"souhaitent inscrire un groupe d'élève en immersion"
->>>>>>> 2c021180
+"souhaitent inscrire un groupe d'élève en immersion"
--- conflicted
+++ resolved
@@ -72,7 +72,11 @@
           <div class="col-sm-6 col-md-6">{{ form.phone }}</div>
           <div class="col-sm-3 col-md-2">{{ form.phone.errors }}</div>
         </div>
-<<<<<<< HEAD
+        <div class="form-group row">
+          <label for="id_visitor_type" class="col-sm-3 col-md-4 col-form-label">{% trans 'Your situation' %} :</label>
+          <div class="col-sm-6 col-md-6">{{ form.visitor_type }}</div>
+          <div class="col-sm-3 col-md-2">{{ form.visitor_type.errors }}</div>
+        </div>
         {% if activate_disability.activate %}
         <div class="form-group row">
           <label for="id_disability" class="col-sm-3 col-md-4 col-form-label">
@@ -83,13 +87,6 @@
           <div class="col-sm-3 col-md-2">{{ form.disability.errors }}</div>
         </div>
         {% endif %}
-=======
-        <div class="form-group row">
-          <label for="id_visitor_type" class="col-sm-3 col-md-4 col-form-label">{% trans 'Your situation' %} :</label>
-          <div class="col-sm-6 col-md-6">{{ form.visitor_type }}</div>
-          <div class="col-sm-3 col-md-2">{{ form.visitor_type.errors }}</div>
-        </div>
->>>>>>> 2b79a9b9
       </div>
       <div class="card-header text-white bg-secondary">
         {% trans "Motivations" %}

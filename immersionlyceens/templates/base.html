<!DOCTYPE html> 
{% load static %}
{% load staticfiles %}
{% load i18n %}
{% load hijack_tags %}
{% load immersionlyceens_tags %}
<html>

<head>
    <title>{% block title %}immersionlyceens{% endblock %}</title>
    <meta charset="utf-8" />
    <meta name="viewport" content="width=device-width, initial-scale=1, shrink-to-fit=no">
    <meta http-equiv="X-UA-Compatible" content="IE=edge">
    <meta name="author" content='Direction du Numérique - Université de Strasbourg' />
    <link rel="stylesheet" href="{% static 'css/bootstrap.min.css' %}">
    <link rel="stylesheet" href="{% static 'css/immersionlyceens.css' %}" type="text/css" title="no title" charset="utf-8" />
    {% block head-css %}{% endblock %}
    {% block head-javascript %}
        <script src="{% static 'js/jquery-3.4.1.slim.min.js' %}"></script>
        <script src="{% static 'js/bootstrap.bundle.min.js' %}"></script>
    {% endblock %}
    <link rel="shortcut icon" href="{% static 'img/favicon.png' %}" type="image/png">
</head>

<body>
    {% hijack_notification %}
    {% include './fragments/main_menu.html'%}
    {% if messages %}
    <div class="container">
        {% for message in messages %}
        {% get_bootstrap_alert_msg_css_name message.tags as alert_tag %}
        <div class="messages{% if alert_tag %} alert alert-{{ alert_tag }}{% endif %} alert-dismissible">
            <a href="#" class="close" data-dismiss="alert" aria-label="close">&times;</a>
            {{ message|safe }}
        </div>
        {% endfor %}
    </div>
    {% endif %}

    {% block content %}{% endblock %}

    {% include './fragments/main_footer.html' %}
    {% include './modals/modal_credits.html'%}
    {% include './modals/modal_legal.html'%}
<<<<<<< HEAD
    <script src="{% static 'js/vendor/jquery/jquery-3.4.1.min.js' %}"></script>
    <script src="{% static 'js/bootstrap.bundle.min.js' %}"></script>
=======
>>>>>>> 16ec13a0
    {% block foot-javascript %}{% endblock %}
</body>

</html><|MERGE_RESOLUTION|>--- conflicted
+++ resolved
@@ -42,11 +42,6 @@
     {% include './fragments/main_footer.html' %}
     {% include './modals/modal_credits.html'%}
     {% include './modals/modal_legal.html'%}
-<<<<<<< HEAD
-    <script src="{% static 'js/vendor/jquery/jquery-3.4.1.min.js' %}"></script>
-    <script src="{% static 'js/bootstrap.bundle.min.js' %}"></script>
-=======
->>>>>>> 16ec13a0
     {% block foot-javascript %}{% endblock %}
 </body>
 

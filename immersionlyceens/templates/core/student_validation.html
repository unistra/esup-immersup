--- conflicted
+++ resolved
@@ -296,7 +296,7 @@
                     d.high_school_id = $('#id_high_school').val();
                 },
                 dataSrc: function(json) {
-                    if (json['data'] != undefined) {
+                    if (json['data'] !== undefined) {
                         return json['data'];
                     }
                 },
@@ -304,41 +304,24 @@
             searching: true,
             language: {url: "{% static 'js/vendor/i18n/' %}{{ LANGUAGE_CODE|fix_lang_code }}.json",},
             columns: [
-<<<<<<< HEAD
-                {data: 'first_name', render: function(data, type, row) {
-                    let elem = '<a href="/core/hs_record_manager/' + row['id'] + '">' + data + '</a>';
-                    return elem;
-                }},
-                {data: 'last_name',},
-                {data: 'birth_date',render: function(data) {
-                        return data ? formatDate(data, birth_date_options) : "";
-                    }
-                },
-                {data: 'level',},
-                {data: 'class_name',},
-                {data: 'creation_date', render: function(data) {
-                        return data ? formatDate(data, date_options) : "";
-                    }
-                },
-                {data: 'id', render: function(data) {
-                        let element = '';
-                        element += '<button class="btn btn-success mr-2 btn_validate" id="btn_validate_'+data+'"' +
-                            'onclick="vdialog.data(\'param\', '+data+').dialog(\'open\')">{% trans "Validate" %}</button>';
-                        element += '<button class="btn btn-danger btn_reject" id="btn_reject_'+data+'"' +
-                            'onclick="rdialog.data(\'param\', '+data+').dialog(\'open\')">{% trans "Reject" %}</button>';
-                        return element;
-                    }
-                },
-=======
               { data: 'user_first_name',
                 render: function(data, type, row) {
                   return `<a href="/core/hs_record_manager/${row['id']}">${data}</a>`;
                 }
               },
               { data: 'user_last_name', },
-              { data: 'formated_birth_date',},
+              { data: 'birth_date',
+                render: function(data) {
+                  return data ? formatDate(data, birth_date_options) : "";
+                }
+              },
               { data: 'record_level',},
               { data: 'class_name',},
+              { data: 'creation_date',
+                render: function(data) {
+                  return data ? formatDate(data, date_options) : "";
+                }
+              },
               { data: 'id',
                 render: function(data) {
                   let element = '';
@@ -349,7 +332,6 @@
                   return element;
                 }
               },
->>>>>>> d8448148
             ],
             columnDefs: [{
                 defaultContent: '',
@@ -378,7 +360,7 @@
                     d.high_school_id = $('#id_high_school').val();
                 },
                 dataSrc: function(json) {
-                    if (json['data'] != undefined) {
+                    if (json['data'] !== undefined) {
                         return json['data'];
                     }
                 },
@@ -386,27 +368,6 @@
             searching: true,
             language: {url: "{% static 'js/vendor/i18n/' %}{{ LANGUAGE_CODE|fix_lang_code }}.json",},
             columns: [
-<<<<<<< HEAD
-                {data: 'first_name', render: function(data, type, row) {
-                    let elem = '<a href="/core/hs_record_manager/' + row['id'] + '">' + data + '</a>';
-                    return elem;
-                }},
-                {data: 'last_name',},
-                {data: 'birth_date',render: function(data) {
-                        return data ? formatDate(data, birth_date_options) : "";
-                    }
-                },
-                {data: 'level',},
-                {data: 'class_name',},
-                {data: 'validation_date', render: function(data) {
-                        return data ? formatDate(data, date_options) : "";
-                    }
-                },
-                {data: 'id', render: function(data) {
-                        return '<button class="btn btn-danger btn_reject" id="btn_reject_'+data+'"' +
-                            'onclick="rdialog.data(\'param\', '+data+').dialog(\'open\')">{% trans "Reject" %}</button>';
-                    }
-=======
               { data: 'user_first_name',
                 render: function(data, type, row) {
                   return `<a href="/core/hs_record_manager/${row['id']}">${data}</a>`;
@@ -416,11 +377,15 @@
               { data: 'formated_birth_date',},
               { data: 'record_level',},
               { data: 'class_name',},
+              { data: 'validation_date',
+                render: function(data) {
+                  return data ? formatDate(data, date_options) : "";
+                }
+              },
               { data: 'id',
                 render: function(data) {
                   return '<button class="btn btn-danger btn_reject" id="btn_reject_'+data+'"' +
                          'onclick="rdialog.data(\'param\', '+data+').dialog(\'open\')">{% trans "Reject" %}</button>';
->>>>>>> d8448148
                 }
               }
             ],
@@ -458,27 +423,6 @@
             searching: true,
             language: {url: "{% static 'js/vendor/i18n/' %}{{ LANGUAGE_CODE|fix_lang_code }}.json",},
             columns: [
-<<<<<<< HEAD
-                {data: 'first_name', render: function(data, type, row) {
-                    let elem = '<a href="/core/hs_record_manager/' + row['id'] + '">' + data + '</a>';
-                    return elem;
-                }},
-                {data: 'last_name',},
-                {data: 'birth_date',render: function(data) {
-                        return data ? formatDate(data, birth_date_options) : "";
-                    }
-                },
-                {data: 'level',},
-                {data: 'class_name',},
-                {data: 'creation_date', render: function(data) {
-                        return data ? formatDate(data, date_options) : "";
-                    }
-                },
-                {data: 'id', render: function(data) {
-                        return '<button class="btn btn-success btn_validate" id="btn_validate_'+data+'"' +
-                            'onclick="vdialog.data(\'param\', '+data+').dialog(\'open\')">{% trans "Validate" %}</button>';
-                    }
-=======
               { data: 'user_first_name',
                 render: function(data, type, row) {
                   return `<a href="/core/hs_record_manager/${row['id']}">${data}</a>`;
@@ -488,11 +432,15 @@
               { data: 'formated_birth_date',},
               { data: 'record_level',},
               { data: 'class_name',},
+              { data: 'creation_date',
+                render: function(data) {
+                  return data ? formatDate(data, date_options) : "";
+                }
+              },
               { data: 'id',
                 render: function(data) {
                   return '<button class="btn btn-success btn_validate" id="btn_validate_'+data+'"' +
                          'onclick="vdialog.data(\'param\', '+data+').dialog(\'open\')">{% trans "Validate" %}</button>';
->>>>>>> d8448148
                 }
               }
             ],

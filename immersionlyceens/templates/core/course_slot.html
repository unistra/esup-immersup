{% extends "./common_slot.html" %}

{% load i18n %}
{% load static %}
{% load immersionlyceens_tags %}
{% get_current_language as LANGUAGE_CODE %}

{% include '../modals/modal_slot_repetition.html' %}

{% block confirm_slot_creation %}
<<<<<<< HEAD
<div id="date-dialog-form" style="z-index:3000;" title="{% trans "Confirm course slot creation" %}">
=======
<div id="date-dialog-form" style='z-index:3000;' title='{% trans "Confirm course slot creation" %}'>
>>>>>>> 24f92b3a
  <span>
    {% trans 'This date is inside a vacation or a holiday. Do you really want to create a course slot with this date ?' %}
  </span>
</div>
{% endblock %}

{% block confirm_publication %}
<div id="publication-dialog-form" style='z-index:3000;' title='{% trans "Confirm course publication" %}'>
  <span>
    {% trans 'This course is unpublished. By creating this slot the associated course will be published. Do you want to continue?' %}
  </span>
</div>
{% endblock %}

<<<<<<< HEAD
{% block slot_repetition %}
<div id="repeat-dialog-form" style='z-index:3000;' title='{% trans "Repeat slots creation" %}'>
  <span>
    {% trans 'Please select a date before setting this field' %}
  </span>
=======
{% block dates_selection %}
<div id="dates-selection-form" style='z-index:3000;' title='{% trans "Select slots date" %}'>
  <div id="id_days_div"></div>
>>>>>>> 24f92b3a
</div>
{% endblock %}

{% block card_header %}
<div class="card-header text-white bg-secondary">
  {% if duplicate %}
    {% trans "Duplicate a course slot" %}
  {% elif slot %}
    {% trans "Update a course slot" %}
  {% else %}
    {% trans "Add a new course slot" %}
  {% endif %}
</div>
{% endblock %}

{% block specific_fields %}
<input type="hidden" id="id_face_to_face" name="face_to_face" value="1">

<div class="form-group row">
  <label for="id_training" class="col-sm-3 col-form-label">
    <i id='id_mandatory_training' class="fa fas fa-asterisk" style="display:none"></i>
    {% trans 'Training' %} :
  </label>
  <div class="col-sm-3">
    {{ form.training }}
  </div>
  <div class="col-sm-6">
    {{ form.training.errors }}
  </div>
</div>

<div class="form-group row">
  <label for="id_course" class="col-form-label col-sm-3">
      <i id='id_mandatory_course' class="fa fas fa-asterisk" style="display:none"></i>
      {% trans 'Course' %}
  </label>
  <div class="col-sm-3">
    {{ form.course }}
  </div>
  {% if form.course.errors %}
    <div class="col-sm-6 alert alert-danger">
      {{ form.course.errors }}
    </div>
  {% endif %}
</div>
<div class="form-group row">
  <label for="id_course_type" class="col-form-label col-sm-3">
      <i id='id_mandatory_course_type' class="fa fas fa-asterisk" style="display:none"></i>
      {% trans 'Course type' %}
  </label>
  <div class="col-sm-3">
    {{ form.course_type }}
  </div>
  {% if slot_form.course_type.errors %}
    <div class="col-sm-6 alert alert-danger">
      {{ form.course_type.errors }}
    </div>
  {% endif %}
</div>
{% endblock %}

{% block slot_repetition_field %}
<<<<<<< HEAD
<div id="id_div_repeat" class="form-group row">
  <label for="id_repeat" class="col-form-label col-sm-3">{% trans 'Repeat weekly until' %}</label>
  <div class="col-sm-3">
      {{ form.repeat }}
      <button class="btn btn-secondary duplicate_save_btn mb-1" name="edit" onclick="open_slot_repetition_modal()" title="{% trans 'Select dates' %}">
          {% trans 'Select dates' %}
      </button>
  </div>
  {% if form.repeat.errors %}
  <div class="col-sm-6 alert alert-danger">
    {{ form.repeat.errors }}
  </div>
  {% endif %}
</div>
{% endblock %}
=======
  {% if not form.instance.id %}
    <div class="form-group row" id="id_div_repeat">
      <label for="id_repeat" class="col-form-label col-sm-3">{% trans 'Repeat weekly until' %}</label>
      <div class="col-sm-3">
          {{ form.repeat }}
      </div>
      <div class="col-sm-2" id="id_div_repeat_button">
          <button type="button" role="button" name="date_selection" class="btn btn-secondary duplicate_save_btn mb-1" onclick="repetitionDialog.dialog('open')">
            {% trans 'Dates selection' %}
          </button>
      </div>
      {% if form.repeat.errors %}
      <div class="col-sm-5 alert alert-danger">
        {{ form.repeat.errors }}
      </div>
      {% endif %}
    </div>
  {% endif %}
{% endblock %}$
>>>>>>> 24f92b3a
<|MERGE_RESOLUTION|>--- conflicted
+++ resolved
@@ -8,11 +8,7 @@
 {% include '../modals/modal_slot_repetition.html' %}
 
 {% block confirm_slot_creation %}
-<<<<<<< HEAD
 <div id="date-dialog-form" style="z-index:3000;" title="{% trans "Confirm course slot creation" %}">
-=======
-<div id="date-dialog-form" style='z-index:3000;' title='{% trans "Confirm course slot creation" %}'>
->>>>>>> 24f92b3a
   <span>
     {% trans 'This date is inside a vacation or a holiday. Do you really want to create a course slot with this date ?' %}
   </span>
@@ -27,17 +23,9 @@
 </div>
 {% endblock %}
 
-<<<<<<< HEAD
-{% block slot_repetition %}
-<div id="repeat-dialog-form" style='z-index:3000;' title='{% trans "Repeat slots creation" %}'>
-  <span>
-    {% trans 'Please select a date before setting this field' %}
-  </span>
-=======
 {% block dates_selection %}
 <div id="dates-selection-form" style='z-index:3000;' title='{% trans "Select slots date" %}'>
   <div id="id_days_div"></div>
->>>>>>> 24f92b3a
 </div>
 {% endblock %}
 
@@ -100,23 +88,6 @@
 {% endblock %}
 
 {% block slot_repetition_field %}
-<<<<<<< HEAD
-<div id="id_div_repeat" class="form-group row">
-  <label for="id_repeat" class="col-form-label col-sm-3">{% trans 'Repeat weekly until' %}</label>
-  <div class="col-sm-3">
-      {{ form.repeat }}
-      <button class="btn btn-secondary duplicate_save_btn mb-1" name="edit" onclick="open_slot_repetition_modal()" title="{% trans 'Select dates' %}">
-          {% trans 'Select dates' %}
-      </button>
-  </div>
-  {% if form.repeat.errors %}
-  <div class="col-sm-6 alert alert-danger">
-    {{ form.repeat.errors }}
-  </div>
-  {% endif %}
-</div>
-{% endblock %}
-=======
   {% if not form.instance.id %}
     <div class="form-group row" id="id_div_repeat">
       <label for="id_repeat" class="col-form-label col-sm-3">{% trans 'Repeat weekly until' %}</label>
@@ -135,5 +106,4 @@
       {% endif %}
     </div>
   {% endif %}
-{% endblock %}$
->>>>>>> 24f92b3a
+{% endblock %}$
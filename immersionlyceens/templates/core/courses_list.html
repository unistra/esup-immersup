{% extends "base.html" %}
{% load static i18n immersionlyceens_tags %}
{% get_current_language as LANGUAGE_CODE %}
{% block head-css %}
<link rel="stylesheet" href="{% static 'js/vendor/jquery-ui/jquery-ui-1.12.1/jquery-ui.min.css' %}">
<link rel="stylesheet" href="{% static 'js/vendor/datatables/DataTables-1.10.20/css/dataTables.bootstrap4.min.css' %}">
<link rel="stylesheet" href="{% static 'js/vendor/datatables/Select-1.3.1/css/select.bootstrap4.min.css' %}">
<!-- <link rel="stylesheet" href="{% static 'css/vendor/yadcf/jquery.dataTables.yadcf.css' %}"> -->
{% endblock %}
{% block head-javascript %}
<script src="{% static 'js/vendor/jquery-ui/jquery-ui-1.12.1/jquery-ui.min.js' %}"></script>
<script src="{% static 'js/vendor/datatables/datatables.min.js' %}"></script>
<script src="{% static 'js/vendor/yadcf/jquery.dataTables.yadcf.js' %}"></script>
<script src="{% static 'js/immersionlyceens.min.js' %}"></script>
{% endblock %}
{% block title %}
{% trans "Courses list" %}
{% endblock %}

{% block content %}
<div id="feedback" class="container"></div>
<div class="container-fluid" style="padding-top:20px;">
  <div id="confirm-dialog-form" title='{% trans "Please confirm" %}'>
    <span>
      {% trans "Do you really want to delete this course ?" %}
    </span>
  </div>
  <div class="card">
    <div class="card-header text-white bg-secondary">
      {% trans "Courses list" %}
    </div>
    <div class="card-body">
      {% if can_update_courses %}
      <div class="row">
        <div class="col-md-6">
          <a class="btn btn-secondary btn-sm" href="{% url 'course' %}">{% trans 'New course' %}</a>
        </div>
      </div>
      {% endif %}
      <div class="row">
        {%  if request.user.is_high_school_manager or request.user.is_master_establishment_manager or request.user.is_operator %}
          <div class="col-md-3">
            <div id="highschool_filter" style="padding-bottom:10px; padding-top:20px;">
              <label for="highschools">{% trans 'Select a high school' %} :</label>
              <select id="highschools" class="form-control">
                <option value="">------------</option>
                {% for highschool in highschools %}
                  <option value="{{ highschool.id }}" {% if highschool.id == highschool_id %}selected="True"{% endif %}>
                    {{ highschool }}
                  </option>
                {% endfor %}
              </select>
            </div>
          </div>
        {%  endif %}
        {% if request.user.is_master_establishment_manager or request.user.is_operator %}
          <div class="col-md-1" style="padding-bottom:10px; padding-top:20px;">{% trans 'or' %}</div>
        {% endif %}
        {% if request.user.is_master_establishment_manager or request.user.is_operator %}
          <div class="col-md-3">
            <div id="establishment_filter" style="padding-bottom:10px; padding-top:20px;">
              <label for="establishments">{% trans 'Select an establishment' %} :</label>
              <select id="establishments" class="form-control">
                {% if request.user.is_master_establishment_manager or request.user.is_operator %}
                  <option value="">------------</option>
                {% endif %}
                {% for establishment in establishments %}
                  <option value="{{ establishment.id }}" {% if establishment.id == establishment_id %}selected="True"{% endif %}>
                    {{ establishment.code }} - {{ establishment.label }}
                  </option>
                {% endfor %}
              </select>
            </div>
          </div>
        {% endif %}
        {% if request.user.is_establishment_manager or request.user.is_master_establishment_manager or request.user.is_structure_manager or request.user.is_operator %}
          <div class="col-md-5" id="id_div_structures">
            <div id="str_filter" style="padding-bottom:10px; padding-top:20px;">
              <label for="strs">{% trans 'Select a structure' %} :</label>
              <select id="strs" class="form-control">
                <option value="">------------</option>
                {% for structure in structures %}
                  <option value="{{ structure.id }}" {% if structure.id == structure_id %}selected="True"{% endif %}>
                    {{ structure.code }} - {{ structure.label }}
                  </option>
                {% endfor %}
              </select>
            </div>
          </div>
        {% endif %}
      </div>
<<<<<<< HEAD
      <div class="col-12 col-sm-12 col-lg-12 table-responsive">
        <table id="courses_table" class="table table-striped table-bordered compact nowrap dt-body-nowrap">
=======

      <div class="col-12 col-sm-12 col-lg-12 table-responsive">
        <table id="courses_table" class="table table-striped table-bordered compact nowrap dt-body-nowrap" style="max-width: none !important;">
>>>>>>> 10ac94f4
        <thead>
          <tr>
            <th><span id="published_filter">{% trans 'Published' %}</span></th>
            <th><span id="training_filter">{% trans 'Training' %}</span></th>
            <th><span id="managed_by_filter">{% trans 'Managed by' context "courses" %}</span></th>
            <th id="label_filter">{% trans 'Label' %}</th>
            <th id="speaker_filter" class="align-top">{% trans 'Speakers' %}</th>
            <th class="align-top">{% trans 'Published slots' %} </th>
            <th class="align-top">{% trans 'Registered students' %}</th>
            <th><span id="alerts_filter">{% trans 'Alerts' %}</span></th>
            <th></th>
          </tr>
        </thead>
        <tfoot>
          <tr>
            <td></td>
            <td></td>
            <td></td>
            <td></td>
            <td></td>
            <td></td>
            <td></td>
            <td></td>
            <td></td>
          </tr>
        </tfoot>
        </table>
      </div>
    </div>
  </div>
</div>
<script type="text/javascript">
  var dt;
  var updatable = "{{ can_update_courses }}";
  var feedback;
  var current_structure_id = "{{ structure_id }}";
  var current_establishment_id = "{{ establishment_id }}";
  var current_highschool_id = "{{ highschool_id }}";
  var duplicate_text = "{% trans 'Duplicate' %}";
  var delete_text = "{% trans 'Delete' %}";
  var conformDialog;

  if($("#establishments").val() === "") {
      $("#id_div_structures").hide()
  }

  function delete_course(course_id) {
    var csrftoken = getCookie('csrftoken');

    $.ajax({
      beforeSend: function (request) {
        request.setRequestHeader("X-CSRFToken", csrftoken);
      },

      url: "/api/delete_course",
      data: {
        course_id: course_id,
      },

      success: function (json) {
        let msg = json['msg'];
        let error = json['error'];

        if(error !== '') {
          feedback.trigger("showFeedback", [[error, "danger"]]);
        }
        else if(msg !== '') {
          feedback.trigger("showFeedback", [[msg, "success"]]);
        }

        if ($('#strs option:selected').val() !== "") {
          load_courses("structure", $('#strs option:selected').val());
        }
        else if ($('#highschools option:selected').val() !== "") {
          load_courses("highschool", $('#highschools option:selected').val());
        }
      },
      error: function (e) {
        obj = JSON.stringify(e);
        console.log("Error : " + obj);
      }
    });
  }

  $('#establishments').change( function() {
    current_establishment_id = $('#establishments option:selected').val();
    current_structure_id = ""

    dt.clear().draw()

    if (current_establishment_id !== "") {
        set_structures(current_establishment_id);
    }
    else {
        empty_structures()
    }
  });

  // Reload the table when structure changes in selectbox
  $('#strs').change( function() {
    current_structure_id = $('#strs option:selected').val()
    load_courses("structure", current_structure_id)
  });

  $('#highschools').change( function() {
    current_highschool_id = $('#highschools option:selected').val();

    if (current_highschool_id !== "") {
        empty_structures()
        $('#establishments').val("");
    }

    load_courses("highschool", current_highschool_id)
  });

  function empty_structures() {
      let options = '<option value="">---------</option>'
      $('select#strs').html(options)
      current_structure_id = ''
      $("#id_div_structures").hide()
  }

  function set_structures(establishment_id) {
    $.ajax({
      url: "{% url 'structure_list' %}",
      type: 'GET',
      data: {
        'establishment': establishment_id,
        csrfmiddlewaretoken: '{{ csrf_token }}'
      },
      success: function (json) {
        let options = '<option value="">---------</option>'
        for (let i = 0; i < json.length; i++) {
          options += `<option value="${json[i]['id']}">${json[i]['code']} - ${json[i]['label']}</option>`
        }
        $('select#strs').html(options)

        if(current_structure_id) {
          $("#strs").val(current_structure_id);
        }
        else {
          $("#strs").val($("#strs option:first").val());
        }

        $("#id_div_structures").show()
        current_highschool_id = ""
        $('#highschools').val("");
      }
    })
  }

  function load_courses(key, value) {
    yadcf.exResetAllFilters(dt);
    dt.clear().draw()
    dt.ajax.reload()

    if(key === 'highschool') {
      current_highschool_id = value
    }
    else if(key === 'structure') {
      current_structure_id = value
    }
  }

  $(document).ready(function() {
    initFeedback();
    feedback = $("#feedback");

    if(current_highschool_id === 'None' || current_highschool_id === "") {
      current_highschool_id = $("#highschools").val()
    }

    if(current_establishment_id === 'None' || current_establishment_id === "") {
      current_establishment_id = $("#establishments").val()
    }
    else {
        $("#establishments").val(current_establishment_id)
    }

    if(current_structure_id === 'None' || current_structure_id === "") {
      current_structure_id = $("#strs").val()
    }

    if(current_establishment_id) {
        set_structures(current_establishment_id)
    }

    confirmDialog = $("#confirm-dialog-form").dialog({
      autoOpen: false,
      closeOnEscape: false,
      open: function(event, ui) { $(".ui-dialog-titlebar-close").hide(); },
      closeText: "hide",
      width: 'auto',
      modal: true,

      buttons: [
        {
          text: "{% trans 'Yes' %}",
          "class": 'dialog-button',
          click: function () {
            delete_course($("#confirm-dialog-form").data('course_id'));
            confirmDialog.dialog("close");
          },
        },
        {
          text: "{% trans 'No' %}",
          "class": 'dialog-button',
          click: function () {
            confirmDialog.dialog("close");
          },
        }
      ],
    });

    dt = $('#courses_table').DataTable({
      'processing': false,
      'order': [
          [1, "asc"],
          [2, "asc"]
       ],
      'pageLength': 15,
      'lengthMenu': [[5,10, 25, -1], [5, 10, 25, "{% trans 'All' %}"]],
      'serverSide': false,
      'responsive': false,
      'ajax': {
        url: "/api/get_courses",
        data: function(d) {
          if($('#strs').val()) {
            d.structure = $('#strs').val();
          }
          else if($('#highschools').val()) {
            d.highschool = $('#highschools').val();
          }

          return d
        },
        dataSrc: function (json) {
          if (json['data'] !== undefined) {
            return json['data'];
          }
        }
      },
      'searching': true,
      'language': {
          url: "{% static 'js/vendor/i18n/' %}{{ LANGUAGE_CODE|fix_lang_code }}.json"
      },
      'columns': [
          { "data": "published",
            "render": function (data) {
              if (data) {
                txt="{% trans 'Yes' %}";
              }
              else {
                txt="{% trans 'No' %}";
              }

              return txt;
            },
          },
          { "data": "training_label"},
          { "data": "managed_by" },
          { "data": "label",
            "render": function (data, type, row) {
              if(type === 'filter') {
                return data.normalize("NFD").replace(/\p{Diacritic}/gu, "")
              }

              return data
            }
          },
          { "data": "speakers",
            "render": function (data, type, row) {
              let txt = "";
              $.each(data, function (index, speaker) {
                txt += "<a href='mailto:" + speaker.email + "'>" + speaker.name + "</a><br>";
              });

              if(type === 'filter') {
                return txt.normalize("NFD").replace(/\p{Diacritic}/gu, "")
              }

              return txt;
            },
          },
          { "data": "published_slots_count",
            "render": function(data, type, row) {
              return data + "/" + row.slots_count;
            }
          },
          { "data": "registered_students_count",
            "render": function(data, type, row) {
              let current = data;
              let n = row.n_places;

              element = '<span>' + current + '/' + n + '</span>' +
                    '<div class="progress">' +
                    '  <div' +
                    '    class="progress-bar"' +
                    '    role="progressbar"' +
                    '    aria-valuenow="' + current + '"' +
                    '    aria-valuemin="0"' +
                    '    aria-valuemax="' + n + '"' +
                    '    style="width: ' + Math.round(current/n * 100) + '%">' +
                    '  </div>' +
                    '</div>';
              return element;
            }
          },
          { "data": "alerts_count" },
          { "data": "",
            "render": function (data, type, row) {
              let icons = ""
              let slot_url = '/core/slots/'
              let add_slot_url = '/core/slot/add/'

              if(row.has_rights) {
                if(is_set(row.establishment_id) && is_set(row.structure_id) && is_set(row.training_id)) {
                    slot_url += row.establishment_id + "/" + row.structure_id + "/" + row.training_id + "/" + row.id
                    add_slot_url += row.establishment_id + "/" + row.structure_id + "/" + row.training_id + "/" + row.id
                }
                else if(is_set(row.highschool_id) && is_set(row.training_id)) {
                    slot_url += row.highschool_id + "/" + row.training_id + "/" + row.id
                    add_slot_url += row.highschool_id + "/" + row.training_id + "/" + row.id
                }

                // direct link to slots list
                if(row.slots_count) {
                  icons += "<a href='"+ slot_url + "' class=\"btn btn-light btn-sm\" title=\"{% trans 'View slots for this course' %}\">" +
                           "<i class=\"fa fas fa-calendar fa-2x\"></i>" +
                           "</a>\n";
                }

                // direct link to new slot form
                icons += "<a href='"+ add_slot_url + "' class=\"btn btn-light btn-sm\" title=\"{% trans 'Add a slot for this course' %}\">" +
                         "<i class=\"fa fas fa-plus fa-2x\"></i>" +
                         "</a>\n";


                icons += "<a href='/core/course/"+row.id+"/1' class=\"btn btn-light btn-sm\" title='" + duplicate_text + "'>" +
                         "<i class=\"fa fas fa-copy fa-2x\"></i>" +
                         "</a>\n";

                if(updatable === "True") {
                  icons += "<a href='/core/course/" + row.id + "' class=\"btn btn-light btn-sm\" title='" + "{% trans 'Modify' %}" + "'>" +
                      "<i class=\"fa fas fa-pencil fa-2x\"></i>" +
                      "</a>\n";
                }

                if(row.can_delete) {
                  icons += "<button type=\"button\" class=\"btn btn-light btn-sm\" onclick=\"confirmDialog.data('course_id', " + row.id + ").dialog('open')\" title='"+ delete_text +"'>" +
                           "<i class=\"fa fas fa-trash fa-2x\"></i>" +
                           "</button>";
                }


              }

              return icons;
            },
          },
      ],
      columnDefs: [{
        defaultContent: "",
        targets: "_all"
      }, {
        orderable: false,
        targets: [8]
      }],

      initComplete: function () {
        var api = this.api();

        var columns_idx = [3, 4]

        columns_idx.forEach(function(col_idx) {
          var column = api.column(col_idx);
          var column_header_id = column.header().id;
          var cell = $(`#${column_header_id}`);
          var filter_id = `${column_header_id}_input`;
          var title = $(cell).text();

          $(cell).html(title + `<div><input id="${filter_id}" class="form-control form-control-sm" type="text" style="padding: 3px 4px 3px 4px"/></div>`);

          $(`#${filter_id}`).click(function(event) {
            event.stopPropagation()
          })

          $(`#${filter_id}`)
          .off('keyup change')
          .on('keyup change', function (e) {
              e.stopPropagation();

              // Get the search value
              $(this).attr('title', $(this).val());

              var cursorPosition = this.selectionStart;

              // Column search with cleaned value
              api
                  .column(col_idx)
                  .search(
                      this.value !== '' ? this.value.normalize("NFD").replace(/\p{Diacritic}/gu, "") : '',
                      this.value !== '',
                      this.value === ''
                  )
                  .draw();

              $(this)
                  .focus()[0]
                  .setSelectionRange(cursorPosition, cursorPosition);
          });
        })
      }
    });

    // Filters init
    yadcf.init(dt, [{
        column_number: 0,
        filter_default_label: "",
        filter_container_id: "published_filter",
        style_class: "form-control form-control-sm",
        filter_reset_button_text: false,
      },
      {
        column_number: 1,
        filter_default_label: "",
        filter_match_mode: "exact",
        filter_container_id: "training_filter",
        style_class: "form-control form-control-sm",
        filter_reset_button_text: false,
      },
      {
        column_number: 2,
        filter_default_label: "",
        filter_match_mode: "exact",
        filter_container_id: "managed_by_filter",
        style_class: "form-control form-control-sm",
        filter_reset_button_text: false,
      },
      /*
      {
        column_number: 3,
        filter_default_label: "",
        filter_match_mode: "exact",
        filter_container_id: "label_filter",
        style_class: "form-control form-control-sm",
        filter_reset_button_text: false,
      },
      */
      {
        column_number: 7,
        filter_default_label: "",
        filter_match_mode: "exact",
        filter_container_id: "alerts_filter",
        style_class: "form-control form-control-sm",
        filter_reset_button_text: false,
      },
    ]);
  });
</script>
{% endblock %}<|MERGE_RESOLUTION|>--- conflicted
+++ resolved
@@ -89,14 +89,8 @@
           </div>
         {% endif %}
       </div>
-<<<<<<< HEAD
-      <div class="col-12 col-sm-12 col-lg-12 table-responsive">
-        <table id="courses_table" class="table table-striped table-bordered compact nowrap dt-body-nowrap">
-=======
-
       <div class="col-12 col-sm-12 col-lg-12 table-responsive">
         <table id="courses_table" class="table table-striped table-bordered compact nowrap dt-body-nowrap" style="max-width: none !important;">
->>>>>>> 10ac94f4
         <thead>
           <tr>
             <th><span id="published_filter">{% trans 'Published' %}</span></th>

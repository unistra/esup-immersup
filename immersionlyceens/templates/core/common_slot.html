{% extends "base.html" %}

{% load i18n %}
{% load static %}
{% load immersionlyceens_tags %}
{% get_current_language as LANGUAGE_CODE %}

{% block head-css %}
    <link rel="stylesheet" href="{% static 'js/vendor/jquery-ui/jquery-ui-1.12.1/jquery-ui.min.css' %}">
    <link rel="stylesheet" href="{% static 'js/vendor/datatables/DataTables-1.10.20/css/dataTables.jqueryui.min.css' %}">
    <link rel="stylesheet" href="{% static 'js/vendor/datatables/datatables.min.css' %}">
{% endblock %}

{% block head-javascript %}
    <script src="{% static 'js/vendor/jquery-ui/jquery-ui-1.12.1/jquery-ui.min.js' %}"></script>
    <script src="{% static 'js/immersionlyceens.min.js' %}"></script>
{% endblock %}

{% block content %}
<div id="feedback" class="container"></div>
<div class="container-fluid" style="padding-top: 20px; width: 70%;">
  {% block confirm_slot_creation %}{% endblock %}
  {% block confirm_publication %}{% endblock %}

  <div id="cancel-dialog-form" style='z-index:3000;' title='{% trans "Cancel" %}'>
    <span>
      {% if slot %}
        {% if slot.id %}
          {% trans 'Do you really want to cancel this modification?' %}
        {% else %}
          {% trans 'Do you really want to cancel this duplication?' %}
        {% endif %}
      {% else %}
        {% trans 'Do you really want to cancel this creation?' %}
      {% endif %}
    </span>
  </div>

  <div id="date-error-dialog" style='z-index:3000;' title='{% trans "Date error" %}'>
    <span>
      {% trans "You can't select an end date anterior to the current slot date" %}
    </span>
  </div>

  <div class="card">
    {% block card_header %}{% endblock %}
    <div class="card-body">
      <legend>{% trans 'Fields with a <i class="fa fas fa-asterisk"></i> are mandatory' %}</legend>

      <form method="POST" class="form-group" role="form" id="add_slot">
        {% csrf_token %}
        {{ form.id }}
        {% block dates_selection %}{% endblock %}

        {% if request.user.is_master_establishment_manager or request.user.is_establishment_manager %}
        <div class="form-group row" id="id_div_establishment">
          <label for="id_establishment" class="col-sm-3 col-form-label">
            <i id='id_mandatory_establishment' class="fa fas fa-asterisk" style="display:none"></i>
            {% trans 'Establishment' %} :
          </label>
          <div class="col-sm-3">
            {{ form.establishment }}
          </div>
          <div class="col-sm-6">
            {{ form.establishment.errors }}
          </div>
        </div>
        {% endif %}
        {% if request.user.is_master_establishment_manager or request.user.is_establishment_manager or request.user.is_structure_manager %}
        <div class="form-group row" id="id_div_structure">
          <label for="id_structure" class="col-sm-3 col-form-label">
            <i id='id_mandatory_structure' class="fa fas fa-asterisk" style="display:none"></i>
            {% trans 'Structure' %} :
          </label>
          <div class="col-sm-3">
            {{ form.structure }}
          </div>
          <div class="col-sm-6">
            {{ form.structure.errors }}
          </div>
        </div>
        {% endif %}
        <div class="form-group row" id="id_div_highschool">
          <label for="id_highschool" class="col-sm-3 col-form-label">
            <i id='id_mandatory_highschool' class="fa fas fa-asterisk" style="display:none"></i>
            {% if slot_mode != 'visit' and request.user.is_master_establishment_manager %}
              <span id="id_or"><strong>{% trans 'or' %} </strong></span>
            {% endif %}
            {% trans 'high school' %} :
          </label>
          <div class="col-sm-3">
            {{ form.highschool }}
          </div>
          <div class="col-sm-6">
            {{ form.highschool.errors }}
          </div>
        </div>

        {% block specific_fields %}{% endblock %}

        {% if slot_mode != 'visit' %}
            <div class="form-group row" id="id_div_campus">
              <label for="id_campus" class="col-form-label col-sm-3">
                <i id='id_mandatory_campus' class="fa fas fa-asterisk" style="display:none"></i>
                {% trans 'Campus' %}
              </label>
              <div class="col-sm-3">
                {% if slot %}
                  <select name="campus" id="id_campus" class="form-control">
                    <option value="" selected>--------</option>
                      {% for c in campus %}
                        <option value="{{ c.id }}">{{ c.label }}</option>
                      {% endfor %}
                  </select>
                {% else %}
                  {{ form.campus }}
                {% endif %}
              </div>
              {% if form.campus.errors %}
                <div class="col-sm-6 alert alert-danger">
                  {{ form.campus.errors }}
                </div>
              {% endif %}
            </div>

            <div class="form-group row" id="id_div_building">
              <label for="building" class="col-form-label col-sm-3">
                <i id='id_mandatory_building' class="fa fas fa-asterisk" style="display:none"></i>
                {% trans 'Building' %}
              </label>
              <div class="col-sm-3">
                {{ form.building }}
              </div>
              {% if form.building.errors %}
                <div class="col-sm-6 alert alert-danger">
                  {{ form.building.errors }}
                </div>
              {% endif %}
            </div>
        {% endif %}
        <div class="form-group row" id="id_div_room">
          <label for="id_room" class="col-form-label col-sm-3">
            <i id='id_mandatory_room' class="fa fas fa-asterisk" style="display:none"></i>
            {% trans 'Meeting place' %}
          </label>
          <div class="col-sm-3">
            {{ form.room }}
          </div>
          {% if form.room.errors %}
            <div class="col-sm-6 alert alert-danger">
              {{ form.room.errors }}
            </div>
          {% endif %}
        </div>

        <div class="form-group row" id="id_div_url">
          <label for="id_url" class="col-form-label col-sm-3">
            <i id='id_mandatory_url' class="fa fas fa-asterisk" style="display:none"></i>
            {% trans 'URL' %}
          </label>
          <div class="col-sm-3">
            {{ form.url }}
          </div>
          {% if form.url.errors %}
            <div class="col-sm-6 alert alert-danger">
              {{ form.url.errors }}
            </div>
          {% endif %}
        </div>

        <div class="form-group row">
            <label for="date" class="col-form-label col-sm-3">
              <i id='id_mandatory_date' class="fa fas fa-asterisk" style="display:none"></i>
              {% trans 'Date' %}
            </label>
            <div class="col-sm-3">
                {{ form.date }}
            </div>
            {% if form.date.errors %}
            <div class="col-sm-6 alert alert-danger">
              {{ form.date.errors }}
            </div>
            {% endif %}
        </div>

        {% block slot_repetition_field %}{% endblock %}

        <div class="form-group row">
            <label for="start_time" class="col-form-label col-sm-3">
              <i id='id_mandatory_start_time' class="fa fas fa-asterisk" style="display:none"></i>
              {% trans 'Start time' %}
            </label>
            <div class="col-sm-3">
                {{ form.start_time }}
            </div>
            {% if form.start_time.errors %}
            <div class="col-sm-6 alert alert-danger">
              {{ form.start_time.errors }}
            </div>
            {% endif %}
        </div>
        <div class="form-group row">
          <label for="end_time" class="col-form-label col-sm-3">
            <i id='id_mandatory_end_time' class="fa fas fa-asterisk" style="display:none"></i>
            {% trans 'End time' %}
          </label>
          <div class="col-sm-3">
            {{ form.end_time }}
          </div>
          {% if form.end_time.errors %}
            <div class="col-sm-6 alert alert-danger">
              {{ form.end_time.errors }}
            </div>
          {% endif %}
        </div>

        <div class="form-group row">
          <label class="col-sm-3">
            <i id='id_mandatory_speakers' class="fa fas fa-asterisk" style="display:none"></i>
            {% trans 'Speakers' %}
          </label>
          <div class="col-sm-3">
            {{ form.speakers }}
          </div>
          {% if form.speakers.errors %}
            <div class="col-sm-6 alert alert-danger">
              {{ form.speakers.errors }}
            </div>
          {% endif %}
        </div>

        <div class="form-group row">
          <label for="id_n_places" class="col-form-label col-sm-3">
            <i id='id_mandatory_n_places' class="fa fas fa-asterisk" style="display:none"></i>
            {% trans 'Number of places' %}
          </label>
          <div class="col-sm-3">
            {{ form.n_places }}
          </div>
          {% if form.n_places.errors %}
            <div class="col-sm-6 alert alert-danger">
              {{ form.n_places.errors }}
            </div>
          {% endif %}
        </div>

        {% if slot_mode != 'visit' %}
          <div class="form-group row">
            <label for="id_establishments_restrictions" class="col-form-label col-sm-3">
              {% trans 'Use establishments restrictions' %} ?
            </label>
            <div class="col-sm-6">
              {{ form.establishments_restrictions }}
              <span id="establishments_restrictions_hint">
                <i>{% trans "Keep 'Ctrl' or 'Command' key pressed to select multiple items" %}</i>
              </span>
            </div>

            {% if form.establishments_restrictions.errors %}
              <div class="col-sm-3 alert alert-danger">
                {{ form.establishments_restrictions.errors }}
              </div>
            {% endif %}
          </div>

          <div class="form-group row" id="id_div_allowed_establishments">
            <div class="col-sm-3 offset-sm-3">
              <label for="id_allowed_establishments" class="col-form-label">
                {% trans 'Allowed establishments' %}
              </label>
              {{ form.allowed_establishments }}
            </div>
            <div class="col-sm-3">
              <label for="id_allowed_highschools" class="col-form-label">
                {% trans 'Allowed high schools' %}
              </label>
              {{ form.allowed_highschools }}
            </div>

            {% if form.allowed_establishments.errors %}
              <div class="col-sm-3 alert alert-danger">
                {{ form.allowed_establishments.errors }}
              </div>
            {% endif %}
          </div>
        {% endif %}

        <div class="form-group row">
          <label for="id_levels_restrictions" class="col-form-label col-sm-3">
            {% trans 'Use levels restrictions' %} ?
          </label>
          <div class="col-sm-6">
            {{ form.levels_restrictions }}
            <span id="levels_restrictions_hint">
              <i>{% trans "Keep 'Ctrl' or 'Command' key pressed to select multiple items" %}</i>
            </span>
          </div>

          {% if form.levels_restrictions.errors %}
            <div class="col-sm-3 alert alert-danger">
              {{ form.levels_restrictions.errors }}
            </div>
          {% endif %}
        </div>

        <div class="form-group row" id="id_div_allowed_levels">
          <div class="col-sm-3 offset-sm-3">
            <label for="id_allowed_highschool_levels" class="col-form-label">
              {% trans 'Allowed high school levels' %}
            </label>
            {{ form.allowed_highschool_levels }}
          </div>
          {% if slot_mode != "visit" %}
          <div class="col-sm-3">
            <label for="id_allowed_student_levels" class="col-form-label">
              {% trans 'Allowed student levels' %}
            </label>
            {{ form.allowed_student_levels }}
          </div>
          <div class="col-sm-3">
            <label for="id_allowed_post_bachelor_levels" class="col-form-label">
              {% trans 'Allowed post bachelor levels' %}
            </label>
            {{ form.allowed_post_bachelor_levels }}
          </div>
          {% endif %}

          {% if form.allowed_establishments.errors %}
            <div class="col-sm-3 alert alert-danger">
              {{ form.allowed_establishments.errors }}
            </div>
          {% endif %}
        </div>

        <div class="form-group row">
          <label for="additional_information" class="col-form-label col-sm-3">
            <i id='id_mandatory_additional_information' class="fa fas fa-asterisk" style="display:none"></i>
            {% trans 'Additional information' %}
          </label>
          <div class="col-sm-6">
            {{ form.additional_information }}
          </div>
          {% if form.additional_information.errors %}
            <div class="col-sm-3 alert alert-danger">
              {{ form.additional_information.errors }}
            </div>
          {% endif %}
        </div>

        <div class="form-group row">
          <label for="published" class="col-form-label col-sm-3">
            {% trans 'Published' %} ?
          </label>
          <div class="col-sm-1">
            {{ form.published }}
          </div>
          {% if form.published.errors %}
            <div class="col-sm-3 alert alert-danger">
              {{ form.published.errors }}
            </div>
          {% endif %}
        </div>
        <input type="hidden" name="modify">
        {% if slot and slot.id %}
          <div class="form-group row">
            <label for="notify_student" class="col-form-label col-sm-3">{% trans "Notify registrants of these changes?" %}</label>
            <div class="col-sm-1">
              <input type="checkbox" name="notify_student" checked>
            </div>
          </div>
        {% endif %}
        <br>
        {% include 'core/slot__controls.html' %}
      </form>
    </div>
  </div>
</div>
{% endblock %}

{% block foot-javascript %}
  <script src="{% static 'js/vendor/jquery-ui/jquery-ui-1.12.1/jquery-ui.min.js' %}"></script>
{% comment "" %}
  TODO: add here other languages for jquery-ui !!
{% endcomment %}

{% if LANGUAGE_CODE|fix_lang_code == 'fr-FR' %}
  <script src="{% static 'js/vendor/jquery-ui/jquery-ui-1.12.1/i18n/datepicker-fr-FR.js' %}"></script>
{% endif %}

<script>
  var dateDialog;
  var publicationDialog;
  var cancelDialog;
  var repetitionDialog;
  var dateErrorDialog;
  var establishment_id = parseInt("{{ form.establishment.initial }}") || "{{ establishment_id }}";
  var structure_id = parseInt("{{ form.structure.value }}") || "{{ structure_id }}";
  var highschool_id = parseInt("{{ form.highschool.id }}") || "{{ highschool_id }}";
  var training_id = parseInt("{{ form.training.value }}") || "{{ training_id }}";
  var campus_id = "{{ form.campus.value }}";
  var building_id = "{{ form.building.value }}";

  var course_id = parseInt("{{ form.course.value }}") || "{{ course_id }}";
  var event_id = parseInt("{{ form.event.value }}") || "{{ event_id }}";
  var visit_id = parseInt("{{ form.visit.value }}") || "{{ visit_id }}";

  var events = Array();
  var courses = Array();
  var visits = Array();

  let speakers_list = "{{ form.speakers.value|safe }}".replace(/'/g, '')
  let speakers = is_set(speakers_list) ? JSON.parse(speakers_list) : Array();

  var is_structure_manager = "{{ request.user.is_structure_manager }}" === "True"
  var slot_mode = "{{ slot_mode }}"

  empty_speakers()

  function empty_structures() {
      let options = '<option value="">---------</option>'
      $('select#id_structure').html(options)
      structure_id = ''

      if(slot_mode === "course") {
        $("#id_div_structure").hide()
      }
  }

  function empty_campuses() {
      let options = '<option value="">---------</option>'
      $('select#id_campus').html(options)
      campus_id = ''
  }

  function empty_buildings() {
      let options = '<option value="">---------</option>'
      $('select#id_building').html(options)
      building_id = ''
  }

  function empty_trainings() {
      let options = '<option value="">---------</option>'
      $('select#id_training').html(options)
      training_id = ''
  }

  function empty_courses() {
      let options = '<option value="">---------</option>'
      $('select#id_course').html(options)
      course_id = ''
      empty_speakers()
  }

  function empty_events() {
      let options = '<option value="">---------</option>'
      $('select#id_event').html(options)
      event_id = ''
  }

  function empty_visits() {
      let options = '<option value="">---------</option>'
      $('select#id_visit').html(options)
      visit_id = ''
  }

  function empty_speakers() {
      let options = "<option value=''>{% trans 'Please fill the above fields first' %}</option>"
      $('select#id_speakers').html(options)
  }

  function set_structures(establishment_id) {
    $.ajax({
      url: "{% url 'structure_list' %}",
      type: 'GET',
      data: {
        'establishment': establishment_id,
        csrfmiddlewaretoken: '{{ csrf_token }}'
      },
      success: function (json) {
        let options = ""

        if(!is_structure_manager) {
          options += '<option value="">---------</option>'
        }

        for (let i = 0; i < json.length; i++) {
          options += `<option value="${json[i]['id']}">${json[i]['code']} - ${json[i]['label']}</option>`
        }

        $('select#id_structure').html(options)

        if(structure_id) {
          $("#id_structure").val(structure_id);
        }
        else {
          $("#id_structure").val($("#id_structure option:first").val());
        }

        $("#id_div_structure").show()

        if(slot_mode !== 'visit') {
          $("#id_div_highschool").hide()
        }

        if(slot_mode === "course") {
          $("#id_div_structure").show()
          $("#id_div_campus").show()
          $("#id_div_building").show()
        }
        else {
          toggle_face_to_face()
        }
      }
    })
  }

  function set_trainings(type, object_id) {
    $.ajax({
      url: "{% url 'GetTrainings' %}",
      data: {
        'type': type,
        'object_id': object_id,
        csrfmiddlewaretoken: '{{ csrf_token }}'
      },
      success: function (json) {
        let options = '<option value="">---------</option>'
        for (let i = 0; i < json['data'].length; i++) {
          let selected = json['data'][i]['id'] === parseInt(training_id) ? "selected='selected'" : ""
          options += `<option ${selected} value="${json['data'][i]['id']}">${json['data'][i]['label']}</option>`
        }

        $('select#id_training').html(options)

        if(training_id) {
          $("#id_training").val(training_id);
        }
        else {
          $("#id_training").val($("#id_training option:first").val());
        }
      }
    })
  }

  function set_courses(type, object_id, training_id) {
    let params = {
        'training': training_id,
        csrfmiddlewaretoken: '{{ csrf_token }}'
    }

    if(type === "structure") {
        params["structure"] = object_id
    }
    else if (type === "highschool") {
        params["highschool"] = object_id
    }

    $.ajax({
      url: "{% url 'course_list' %}",
      type: 'GET',
      data: params,
      success: function (json) {
        courses = Array()
        let options = ""

        if(json.length>0) {
          options = '<option value="">---------</option>'
          for (let i = 0; i < json.length; i++) {
            let selected =  json[i]['id'] === parseInt(course_id) ? "selected='selected'" : ""
            options += `<option value="${json[i]['id']}" ${selected}>${json[i]['label']}</option>`
            courses[json[i]['id']] = json[i]
          }
        }
        else {
            options = '<option value="">{% trans 'No course available' %}</option>'
        }

        $('select#id_course').html(options)

        if(course_id) {
          $("#id_course").val(course_id);
        }
        else {
          $("#id_course").val($("#id_course option:first").val());
        }
      }
    })
  }

  function set_campuses(establishment_id) {
    $.ajax({
      url: "{% url 'campus_list' %}",
      type: 'GET',
      data: {
        'establishment': establishment_id,
        csrfmiddlewaretoken: '{{ csrf_token }}'
      },
      success: function (json) {
        let options = ""

        if(json.length>0) {
          options = '<option value="">---------</option>'
          for (let i = 0; i < json.length; i++) {
            options += `<option value="${json[i]['id']}">${json[i]['label']}</option>`
          }
        }
        else {
          options = '<option value="">{% trans 'No campus available' %}</option>'
        }

        $('select#id_campus').html(options)

        if(campus_id) {
          $("#id_campus").val(campus_id);
        }
        else {
          $("#id_campus").val($("#id_campus option:first").val());
        }
      }
    })
  }

  function set_buildings(campus_id) {
    $.ajax({
      url: "{% url 'building_list' %}",
      type: 'GET',
      data: {
        'campus': campus_id,
        csrfmiddlewaretoken: '{{ csrf_token }}'
      },
      success: function (json) {
        let options = ""

        if(json.length>0) {
          options = '<option value="">---------</option>'
          for (let i = 0; i < json.length; i++) {
            options += `<option value="${json[i]['id']}">${json[i]['label']}</option>`
          }
        }
        else {
          options = '<option value="">{% trans 'No building available' %}</option>'
        }

        $('select#id_building').html(options)

        if(building_id) {
          $("#id_building").val(building_id);
        }
        else {
          $("#id_building").val($("#id_building option:first").val());
        }
      }
    })
  }

  function set_events() {
    $.ajax({
      url: "{% url 'off_offer_event_list' %}",
      type: 'GET',
      data: {
        'establishment': establishment_id === "" ? null : establishment_id,
        'structure': structure_id === "" ? null : structure_id,
        'highschool': highschool_id === "" ? null : highschool_id,
        csrfmiddlewaretoken: '{{ csrf_token }}'
      },
      success: function (json) {
        events = Array()
        let options = '<option value="">---------</option>'

        for (let i = 0; i < json.length; i++) {
          let selected = json[i]['id'] === parseInt(event_id) ? "selected='selected'" : ""
          options += `<option value="${json[i]['id']}" ${selected}>${json[i]['event_type']} : ${json[i]['label']}</option>`
          events[json[i]['id']] = json[i]
        }
        $('select#id_event').html(options)

        if(event_id) {
          $("#id_event").val(event_id);
        }
        else {
          $("#id_event").val($("#id_event option:first").val());
        }
      }
    })
  }

  function set_visits() {
    $.ajax({
      url: "{% url 'visit_list' %}",
      type: 'GET',
      data: {
        'establishment': establishment_id,
        'structure': structure_id === "" ? null : structure_id,
        'highschool': highschool_id,
        csrfmiddlewaretoken: '{{ csrf_token }}'
      },
      success: function (json) {
        visits = Array()

        let options = '<option value="">---------</option>'
        for (let i = 0; i < json.length; i++) {
          options += `<option value="${json[i]['id']}">${json[i]['purpose']}</option>`
          visits[json[i]['id']] = json[i]
        }
        $('select#id_visit').html(options)

        if(visit_id) {
          $("#id_visit").val(visit_id);
        }
        else {
          $("#id_visit").val($("#id_visit option:first").val());
        }
      }
    })
  }

  function load_speakers(value) {
    $('select#id_speakers').html('');

    let url = ""
    if (slot_mode === 'course') {
      url = '/api/get_course_speakers/' + value
    }
    else if (slot_mode === 'event') {
      url = '/api/get_event_speakers/' + value
    }
    else if (slot_mode === 'visit') {
      url = '/api/get_visit_speakers/' + value
    }

    if(value !== '') {
      $.ajax({
        url: url,
        success: function(data) {
          if ( data['data'] ) {
            let options = ''
            data['data'].forEach(function(e) {
              let selected = ''

              if (speakers.find(s => parseInt(s) === e['id']) !== undefined) {
                selected = "selected='selected'"
              }

              options += `<option value="${e['id']}" ${selected}>${e['first_name']} ${e['last_name'].toUpperCase()}</option>`
            })

            $('select#id_speakers').html(options)
          }
        },
        error: function() {}
      });
    }
  }

  $('#id_establishment').change( function() {
    establishment_id = $('#id_establishment option:selected').val();
    structure_id = ""

    empty_structures()
    empty_campuses()
    empty_buildings()
    empty_visits()
    empty_events()

    if (establishment_id !== "") {
        highschool_id = ""
        $('#id_highschool').val("")
        set_structures(establishment_id)
        set_campuses(establishment_id)

        if(slot_mode === "event") set_events()
        if(slot_mode === "visit") set_visits()
    }
    else {
        $("#id_div_highschool").show()
        $("#id_div_campus").hide()
        $("#id_div_building").hide()

        if(slot_mode !== 'visit') {
          $("#id_div_structure").hide()
        }

        if($('#id_highschool').val()) {
          if(slot_mode === "event") set_events()
          if(slot_mode === "visit") set_visits()
        }
    }

    toggle_required_fields()
  });

  $('#id_structure').change( function() {
    structure_id = $('#id_structure option:selected').val()
    if (slot_mode === "course") set_trainings('structure', structure_id)
    if (slot_mode === "event") set_events()
    if (slot_mode === "visit") set_visits()
  });

  $('#id_highschool').change( function() {
    highschool_id = $('#id_highschool option:selected').val()

    if (slot_mode === "course") empty_courses()
    if (slot_mode === "event") empty_events()
    if (slot_mode === "visit") empty_visits()

    if (highschool_id !== "") {
      if(slot_mode !== 'visit') {
        establishment_id = ""
        structure_id = ""
        $('#id_establishment').val("")
        $("#id_div_establishment").hide()
        $("#id_div_structure").hide()
        $('#id_structure').val("")
        empty_structures()
      }

      $("#id_div_campus").hide()
      $("#id_div_building").hide()
      $("#id_or").hide()

      empty_campuses()
      empty_buildings()

      if (slot_mode === "course") set_trainings('highschool', highschool_id)
      if (slot_mode === "event") set_events()
      if (slot_mode === "visit") set_visits()
    }
    else {
      $("#id_div_establishment").show()
      // $("#id_div_structure").show()
      $("#id_or").show()
      toggle_face_to_face()
    }
    
    toggle_required_fields()
  });

  $('#id_campus').change( function() {
    campus_id = $('#id_campus option:selected').val();

    if(campus_id !== "") {
      set_buildings(campus_id)
    }
    else {
      empty_buildings()
    }
  });

  $('#id_training').change( function() {
    let type, object_id
    training_id = $('#id_training option:selected').val();

    if(highschool_id) {
      type = "highschool"
      object_id = highschool_id
    }
    else if(structure_id) {
      type = "structure"
      object_id = structure_id
    }

    set_courses(type, object_id, training_id);
    empty_speakers()
  });

  $('#id_course').change( function() {
    course_id = $('#id_course option:selected').val();

    if(course_id !== '' && courses[course_id]['published'] === false) {
      publicationDialog.dialog('open');
    }

    empty_speakers()

    if(course_id) {
      load_speakers(course_id);
    }
  });

  if(is_set($("#id_event"))) {
    $("#id_event").change(function () {
      event_id = $('#id_event option:selected').val()

      if(event_id !== '' && events[event_id]['published'] === false) {
        publicationDialog.dialog('open');
      }

      load_speakers(event_id);
    })
  }

  if(is_set($("#id_visit"))) {
    $("#id_visit").change(function() {
      visit_id = $('#id_visit option:selected').val()

      if(visit_id !== '' && visits[visit_id]['published'] === false) {
        publicationDialog.dialog('open');
      }

      load_speakers(visit_id);
    })
  }

  function toggle_required_fields () {
    let published = $('#id_published').prop('checked');
    let face_to_face = $('#id_face_to_face').prop('checked') || $('#id_face_to_face').val() === "1";

    if (published) {
      let mandatory = ['date', 'start_time', 'end_time', 'speakers', 'n_places']
      let not_mandatory = Array()

      if(slot_mode === "event") {
        mandatory.push('event')
      }
      else if (slot_mode === "course") {
        mandatory = mandatory.concat(['training', 'course', 'course_type'])
        $('#id_div_repeat').show()
      }
      else if (slot_mode === "visit") {
        mandatory = mandatory.concat(['establishment', 'highschool', 'visit'])
      }

      if(slot_mode === "course" || slot_mode === "event") {
        if (establishment_id) {
          mandatory.push('establishment')

          if(slot_mode === "course") {
            mandatory.push('structure')
          }
          else {
            not_mandatory.push('structure')
          }

          not_mandatory.push('highschool')
        } else if (highschool_id) {
          mandatory.push('highschool')
<<<<<<< HEAD
          not_mandatory = not_mandatory.concat(['establishment', 'structure'])
=======
>>>>>>> 24f92b3a
        } else {
          mandatory = mandatory.concat(['establishment', 'highschool'])
        }
      }

      if(face_to_face) {
          mandatory.push("room")

          if(establishment_id) {
            mandatory = mandatory.concat(['campus', 'building'])
          }
          else {
            not_mandatory = not_mandatory.concat(['campus', 'building'])
          }
      }
      else {
          mandatory.push("url")
      }

      mandatory.forEach(function(e){
        $('#id_' + e).attr('required', 'required');
        $('#id_mandatory_' + e).show();
      });

      not_mandatory.forEach(function(e){
        $('#id_' + e).removeAttr('required');
        $('#id_mandatory_' + e).hide();
      });
    }
    else {
      let not_mandatory = [
        'establishment', 'structure', 'highschool', 'room', 'building', 'campus', 'url', 'date', 'start_time',
        'end_time', 'speakers', 'n_places'
      ];

      let mandatory = Array()

      if(slot_mode === "event") mandatory = ['event']
      if(slot_mode === "visit") mandatory = ['establishment', 'highschool', 'visit']
      if(slot_mode === "course") {
          mandatory = ['training', 'course']
          $('#id_div_repeat').hide()
      }

      if(slot_mode === "course" || slot_mode === "event") {
        if(establishment_id) {
          mandatory.push('establishment')
          if(slot_mode === "course") {
            mandatory.push('structure')
          }
        }
        else if(highschool_id) {
          mandatory.push('highschool')
        }
        else {
          mandatory = mandatory.concat(['establishment', 'highschool'])
        }
      }

      not_mandatory.forEach(function(e){
        $('#id_' + e).removeAttr('required');
        $('#id_mandatory_' + e).hide();
      });

      mandatory.forEach(function(e){
        $('#id_' + e).attr('required', 'required');
        $('#id_mandatory_' + e).show();
      });
    }
  }

  function open_slot_repetition_modal() {
    $('#modal_slot_repetition').modal('show');
  }

  function toggle_establishments_restrictions() {
    if ($('#id_establishments_restrictions').prop('checked')) {
      $('#id_div_allowed_establishments').show()
      $('#establishments_restrictions_hint').show()
    }
    else {
      $('#id_div_allowed_establishments').hide()
      $('#establishments_restrictions_hint').hide()
      $('#id_allowed_establishments').find('option').prop('selected',false)
      $('#id_allowed_highschools').find('option').prop('selected',false)
    }
  }

  function toggle_levels_restrictions() {
    if ($('#id_levels_restrictions').prop('checked')) {
      $('#id_div_allowed_levels').show()
      $('#levels_restrictions_hint').show()
    }
    else {
      $('#id_div_allowed_levels').hide()
      $('#levels_restrictions_hint').hide()
      $('#id_allowed_highschool_levels').find('option').prop('selected',false)
      $('#id_allowed_student_levels').find('option').prop('selected',false)
      $('#id_allowed_post_bachelor_levels').find('option').prop('selected',false)
    }
  }

  function toggle_face_to_face() {
    if($('#id_face_to_face').is(':checked') || $('#id_face_to_face').val() === "1") {
      $("#id_div_room").show()

      if($('#id_published').prop('checked')) {
        $('#id_room').attr('required', 'required');
      }

      $("#id_div_url").hide()
      $('#id_url').removeAttr('required');

      if(establishment_id) {
        $("#id_div_campus").show()
        $("#id_div_building").show()

        if ($('#id_published').prop('checked')) {
          $('#id_campus').attr('required', 'required');
          $('#id_building').attr('required', 'required');
        }
      }
    }
    else {
      $("#id_div_room").hide()
      $("#id_div_campus").hide()
      $("#id_div_building").hide()

      $('#id_room').removeAttr('required');
      $('#id_campus').removeAttr('required');
      $('#id_building').removeAttr('required');

      $("#id_div_url").show()

      if($('#id_published').prop('checked')) {
        $('#id_url').attr('required', 'required');
      }
    }

    toggle_required_fields()
  }

  function check_date(date=$('#id_date').val(), dialog=true, callback) {
    return $.ajax({
      url: '/api/check_vacations',
      data: {
        date: date,
      },
      success: function(data) {
        if ( data['data'] ) {
          if (data['data']['is_between']) {
            if(dialog) {
              dateDialog.dialog('open');
            }
            else if (callback) {
              callback(data['data']['is_between'])
            }
          }
        }
      },
    });
  }

  function addDays(date, days) {
    var result = new Date(date);
    result.setDate(result.getDate() + days);
    return result;
  }

  function set_repetitions() {
    $("#id_days_div").html("")
    let first_date = $('#id_date').datepicker('getDate')
    let end_date = $('#id_repeat').datepicker('getDate')

    if(end_date <= first_date) {
      dateErrorDialog.dialog("open")
      $('#id_repeat').val("")
      $("#id_div_repeat_button").hide()
    }

    if(first_date && end_date) {
      for (let d = addDays(first_date, 7); d <= end_date; d = addDays(d, 7)) {
        $("#id_days_div").append(
          "<div class='form-group row align-items-center'>" +
          "  <div class='col-md-1'>" +
          "   <input type='checkbox' name='slot_dates[]' value='" + d.toLocaleDateString() + "' checked>" +
          "  </div>" +
          "  <div class='col-md-3'>" + d.toLocaleDateString() + "</div>" +
          "  <div class='col-md-4' id='id_vacation_" + d.toLocaleDateString() + "'></div>" +
          "</div>"
        )

        check_date(d.toLocaleDateString(), false).then(response => {
          let vacation_text = ""
          let id = "id_vacation_" + response.data.date

          if(response.data.is_between === true) {
            response.data.details.forEach(detail => {
              vacation_text += vacation_text !== "" ? "<br>" : ""
              vacation_text += detail
            })
          }

          $(document.getElementById(id)).html(vacation_text)
        })
      }
    }
  }

  function toggle_repeat_divs() {
    if($("#id_date").val()) {
      $("#id_div_repeat").show()

      if($("#id_repeat").val()) {
        $("#id_div_repeat_button").show()
        set_repetitions()
      }
      else {
        $("#id_div_repeat_button").hide()
      }
    }
    else {
      $("#id_div_repeat").hide()
      $("#id_div_repeat_button").hide()
    }
  }

  $('#id_repeat').change( function() {
    toggle_repeat_divs()
  })


$(document).ready(function(){
  // initialize base values
  if(!is_set(establishment_id)) {
    establishment_id = $("#id_establishment").val()
  }
  else {
    $("#id_establishment").val(establishment_id)
  }

  if(establishment_id) {
    $("#id_div_structure").show()
    $("#id_div_campus").show()
    $("#id_div_building").show()

    if(slot_mode !== 'visit') {
      $("#id_div_highschool").hide()
    }

    set_structures(establishment_id)
    set_campuses(establishment_id)
  }
  else {
    if(slot_mode !== 'visit') {
      $("#id_div_structure").hide()
    }
    $("#id_div_campus").hide()
    $("#id_div_building").hide()
    empty_structures()
  }

  if(!is_set(structure_id)) {
    structure_id = $("#id_structure").val()
  }
  else {
    $("#id_structure").val(structure_id)
  }

  if(slot_mode === "course") {
    if (!is_set(training_id)) {
      training_id = $("#id_training").val()
    } else {
      $("#id_training").val(training_id)
    }
  }

  if(!is_set(campus_id)) {
    campus_id = $("#id_campus").val()
  }
  else {
    $("#id_campus").val(campus_id)
  }

  if(campus_id) {
    set_buildings()
  }

  if(!is_set(building_id)) {
    building_id = $("#id_building").val()
  }
  else {
    $("#id_building").val(building_id)
  }

  if(!is_set(highschool_id)) {
    highschool_id = $("#id_highschool").val()
  }
  else {
    $("#id_highschool").val(highschool_id)
  }

  if(highschool_id) {
    if(slot_mode !== 'visit') {
      $("#id_div_establishment").hide()
      $("#id_div_structure").hide()
    }

    $("#id_div_campus").hide()
    $("#id_div_building").hide()
    $("#id_or").hide()

    if(slot_mode === "course") {
      set_trainings('highschool', highschool_id)
      set_courses('highschool', highschool_id, training_id);
    }
  }
  else if (is_set(structure_id)) {
    if(slot_mode === "course") {
      set_trainings('structure', structure_id)
      set_courses('structure', structure_id, training_id);
    }
  }
  else {
    if(slot_mode === "course") {
      empty_trainings()
      empty_courses()
    }
  }


  // Structure is not mandatory to load the events
  if(slot_mode === "event") {
    if(is_set(establishment_id) || is_set(highschool_id)) {
      set_events()
    }

    if (!is_set(event_id)) {
      event_id = $("#id_event").val()
    } else {
      $("#id_event").val(event_id)
    }

    if(event_id) {
      load_speakers(event_id);
    }
  }

  if(slot_mode === "visit") {
    if(is_set(establishment_id) && is_set(structure_id) && is_set(highschool_id)) {
      set_visits();
    }

    if(!is_set(visit_id)) {
      visit_id = $("#id_visit").val()
    }
    else {
      $("#id_visit").val(visit_id)
    }

    if(visit_id) {
      load_speakers(visit_id);
    }
  }

  if(slot_mode === "course") {
    if(is_set(course_id)) {
      load_speakers(course_id);
    }
    else {
      empty_speakers()
    }
  }

  if($('#id_face_to_face').is(':checked')) {
    $("#id_div_room").show()
    $('#id_room').attr('required', 'required');

    $("#id_div_url").hide()
    $('#id_url').removeAttr('required');
  }
  else {
    $("#id_div_room").hide()
    $('#id_room').removeAttr('required');

    $("#id_div_url").show()
    $('#id_url').attr('required', 'required');
  }

  initFeedback();
  // reset feedback
  setTimeout(function(){$('#feedback').html('')}, {%  settings_get 'MESSAGES_TIMEOUT' %});

  dateDialog = $("#date-dialog-form").dialog({
    autoOpen: false,
    closeOnEscape: false,
    open: function(event, ui) { $(".ui-dialog-titlebar-close").hide(); },
    closeText: "hide",
    width: 'auto',
    modal: true,

    buttons: [{
        text: "{% trans 'Yes' %}",
        "class": 'dialog-button',
        click: function () {
          dateDialog.dialog("close");
        },
      },
      {
        text: "{% trans 'No' %}",
        "class": 'dialog-button',
        click: function () {
          $('#id_date').val('');
          toggle_repeat_divs()
          dateDialog.dialog("close");
        },
      }],
  });

  publicationDialog = $("#publication-dialog-form").dialog({
    autoOpen: false,
    closeOnEscape: false,
    open: function(event, ui) { $(".ui-dialog-titlebar-close").hide(); },
    closeText: "hide",
    width: 'auto',
    modal: true,

    buttons: [{
        text: "{% trans 'Yes' %}",
        "class": 'dialog-button',
        click: function () {
          publicationDialog.dialog("close");
        },
      },
      {
        text: "{% trans 'No' %}",
        "class": 'dialog-button',
        click: function () {
          $('#id_event').val('');
          $('#id_visit').val('');
          $('#id_course').val('');
          publicationDialog.dialog("close");
        },
      }],
  });

  cancelDialog = $("#cancel-dialog-form").dialog({
    autoOpen: false,
    closeOnEscape: false,
    open: function(event, ui) { $(".ui-dialog-titlebar-close").hide(); },
    closeText: "hide",
    width: 'auto',
    modal: true,

    buttons: [{
        text: "{% trans 'Yes' %}",
        "class": 'dialog-button',
        click: function () {
          let url = ""
          if (slot_mode === 'course') {
            url = "/core/slots"
          }
          else if (slot_mode === 'event') {
            url = "/core/off_offer_events_slots"
          }
          else if (slot_mode === 'visit') {
            url = "/core/visits_slots"
          }

          window.location = url;
          cancelDialog.dialog("close");
        },
      },
      {
        text: "{% trans 'No' %}",
        "class": 'dialog-button',
        click: function () {
          cancelDialog.dialog("close");
        },
      }],
  });

  repetitionDialog = $("#dates-selection-form").dialog({
    autoOpen: false,
    closeOnEscape: false,
    open: function(event, ui) { $(".ui-dialog-titlebar-close").hide(); },
    closeText: "hide",
    width: 600,
    height: 500,
    modal: true,

    buttons: [{
        text: "{% trans 'Confirm' %}",
        "class": 'dialog-button',
        click: function () {
          repetitionDialog.dialog("close");
        },
      }],
  });
  // Reattach the Dialog to the form to have its dynamic inputs sent with the rest of the form
  repetitionDialog.parent().appendTo($("#add_slot"))

  dateErrorDialog = $("#date-error-dialog").dialog({
    autoOpen: false,
    closeOnEscape: false,
    open: function(event, ui) { $(".ui-dialog-titlebar-close").hide(); },
    closeText: "hide",
    width: 'auto',
    modal: true,

    buttons: [{
        text: "{% trans 'Ok' %}",
        "class": 'dialog-button',
        click: function () {
          dateErrorDialog.dialog("close");
        },
    }],
  });

  // Change input type
  $('#id_start_time').get(0).type = 'time';
  $('#id_end_time').get(0).type = 'time';

  // Date check
  $('#id_date').on('change', function() {
    check_date();
    toggle_repeat_divs()
  });

  // Back button + confirm
  $('.back_btn').click(function (event) {
    cancelDialog.dialog('open');
  });

  $(".datepicker").datepicker({
    dateFormat: 'dd/mm/yy',
    changeMonth: true,
    changeYear: true,
    yearRange: "2020:2100",
  });

  // toggle
  toggle_required_fields();
  $('#id_published').on('change', function(){ toggle_required_fields(); });

  toggle_establishments_restrictions();
  $('#id_establishments_restrictions').on('change', function() { toggle_establishments_restrictions() });

  toggle_levels_restrictions();
  $('#id_levels_restrictions').on('change', function() { toggle_levels_restrictions() });

  toggle_face_to_face();
  $('#id_face_to_face').on('change', function() { toggle_face_to_face() });

  toggle_repeat_divs()

  {% if slot or request.POST.structure %}
    {% if slot %}
      setTimeout(function() {
        $('#ok_modify').fadeOut(1000, function(){
          $('#ok_modify').hide();
        });
      },
      {% settings_get 'MESSAGES_TIMEOUT' %}
      );
    {% endif %}
  {% endif %}
});
</script>
{% endblock %}<|MERGE_RESOLUTION|>--- conflicted
+++ resolved
@@ -933,10 +933,7 @@
           not_mandatory.push('highschool')
         } else if (highschool_id) {
           mandatory.push('highschool')
-<<<<<<< HEAD
           not_mandatory = not_mandatory.concat(['establishment', 'structure'])
-=======
->>>>>>> 24f92b3a
         } else {
           mandatory = mandatory.concat(['establishment', 'highschool'])
         }

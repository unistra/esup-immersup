--- conflicted
+++ resolved
@@ -140,7 +140,6 @@
                         </h5>
                       </div>
 
-<<<<<<< HEAD
                       <div class="collapse {% if events_types_count == 1 %}show{% endif %}" id="eventType_{{event_type_id}}" aria-labelledby="eventType_{{event_type_id}}" data-parent="#accordion">
                         {% for event_id, data_dict in slots_dict.items %}
                         {% if event_id != 'info' %}
@@ -163,10 +162,16 @@
                                   {% for slot in slot_list %}
                                     {% if event.is_displayed %}
                                       <div class="table-responsive">
-                                        <table class="table table-bordered">
+                                        <table class="table table-bordered" style="table-layout: fixed">
+                                            <colgroup>
+                                              <col style="width:15%">
+                                              <col style="width:10%" span="2">
+                                              <col style="width:20%">
+                                              <col style="width:15%" span="3">
+                                            </colgroup>
                                           <tbody>
                                             <tr>
-                                              <td style="width: 15%">
+                                              <td>
                                                 <i class="fa fas fa-calendar text-secondary d-none d-md-inline-block subdomains-icons" data-toggle="tooltip" title="{% trans 'Date' %}"></i>
                                                 {{ slot.date|date:'l d F Y' }}
                                               </td>
@@ -187,69 +192,21 @@
                                                   {% trans 'Remote event' %}
                                                 {% endif %}
                                               </td>
-                                              <td rowspan="2" style="width: 15%">
+                                              <td rowspan="2">
                                                 <i class="fa fas fa-users text-secondary d-none d-md-inline-block subdomains-icons" data-toggle="tooltip" title="{% trans 'Speaker(s)' %}"></i>
                                                 {% trans 'Speaker(s)' %}:<ul>
                                                   {% if slot.speaker_list %}
                                                     {% for speaker in slot.speaker_list %}
                                                       <li>{{ speaker.last_name|title }} {{ speaker.first_name|title }}</li>
                                                     {% endfor %}
-=======
-                      <div class="collapse {% if events_types_count == 1 %}show{% endif %}" id="eventType_{{type_i}}" aria-labelledby="eventType_{{type_i}}" data-parent="#accordion">
-                        {% regroup t.list by event.event_label as slots_list %}
-                        {% with slots_list|length as nb_events %}
-                          {% for slot in slots_list %}
-                            {% with forloop.counter as slot_i %}
-                              <div class="card-body">
-                                <div id="event_label_{{slot_i}}_{{type_i}}">
-                                  <div class="card-header">
-                                    <h6 class="mb-5 mb-sm-0 more-less-title">
-                                      <i class="nv nv-graduation-hat nv-fw" data-toggle="tooltip" title="{% trans 'Event' %}"></i>
-                                      <button class="btn btn-link pl-0 nav-link" data-toggle="collapse" data-target="#slot{{slot_i}}_{{type_i}}" aria-expanded="{% if nb_events == 1 %}true{% else %}false{% endif %}" aria-controls="slot{{slot_i}}_{{type_i}}">
-                                        <span class="badge badge-pill immersup-badge" style="background-color: {{ slot.list.0.get_badge_color }};margin: 2px;">{{ slot.list.0.get_establishment_or_highschool.label }}</span>
-                                        {{ slot.grouper }}
-                                      </button>
-                                    </h6>
-                                  </div>
-                                  <div class="card-body collapse pb-0 {% if nb_events == 1 %}show{% endif %}" id="slot{{slot_i}}_{{type_i}}">
-                                    {% for s in slot.list %}
-                                      {% if s.event.is_displayed %}
-                                        <div class="table-responsive">
-                                          <table class="table table-bordered" style="table-layout: fixed">
-                                            <colgroup>
-                                              <col style="width:15%">
-                                              <col style="width:10%" span="2">
-                                              <col style="width:20%">
-                                              <col style="width:15%" span="3">
-                                            </colgroup>
-                                            <tbody>
-                                              <tr>
-                                                <td>
-                                                  <i class="fa fas fa-calendar text-secondary d-none d-md-inline-block subdomains-icons" data-toggle="tooltip" title="{% trans 'Date' %}"></i>
-                                                  {{ s.date|date:'l d F Y' }}
-                                                </td>
-                                                <td>
-                                                  <i class="fa fas fa-clock-o text-secondary d-none d-md-inline-block subdomains-icons" data-toggle="tooltip" title="{% trans 'Schedules' %}"></i>
-                                                  {{ s.start_time }} - {{ s.end_time }}
-                                                </td>
-                                                <td>
-                                                  <i class="fa fas fa-book text-secondary d-none d-md-inline-block subdomains-icons" data-toggle="tooltip" title="{% trans 'Type' %}"></i>
-                                                  {{ s.event.event_type }}
-                                                </td>
-                                                <td rowspan="2">
-                                                  {% if s.place == 0 or s.place == 2 %}
-                                                    <i class="fa fas fa-map-marker text-secondary d-none d-md-inline-block subdomains-icons" data-toggle="tooltip" title="{% trans 'Meeting place' %}"></i>
-                                                    {{ s.room }}
->>>>>>> 5bd0bbdb
                                                   {% else %}
                                                     <li>
                                                       {% trans 'Data not available' %}
                                                     </li>
                                                   {% endif %}
-<<<<<<< HEAD
                                                 </ul>
                                               </td>
-                                              <td rowspan="2" style="width: 15%">
+                                              <td rowspan="2">
                                                 {% if slot.establishments_restrictions or slot.levels_restrictions or slot.bachelors_restrictions %}
                                                   <i class="fa fas fa-ban text-secondary d-none d-md-inline-block subdomains-icons" data-toggle="tooltip" title="{% trans 'Restrictions' %}"></i>
                                                   {% trans 'Restrictions' %}:{% if slot.allowed_establishments_list %}
@@ -270,44 +227,6 @@
                                                       {% endfor %}
                                                     </ul>
                                                   {% endif %}
-=======
-                                                </td>
-                                                <td rowspan="2">
-                                                  <i class="fa fas fa-users text-secondary d-none d-md-inline-block subdomains-icons" data-toggle="tooltip" title="{% trans 'Speaker(s)' %}"></i>
-                                                  {% trans 'Speaker(s)' %}:<ul>
-                                                    {% if s.speakers.all %}
-                                                      {% for speaker in s.speakers.all %}
-                                                        <li>{{ speaker.last_name|title }} {{ speaker.first_name|title }}</li>
-                                                      {% endfor %}
-                                                    {% else %}
-                                                      <li>
-                                                        {% trans 'Data not available' %}
-                                                      </li>
-                                                    {% endif %}
-                                                  </ul>
-                                                </td>
-                                                <td rowspan="2">
-                                                  {% if s.establishments_restrictions or s.levels_restrictions or s.bachelors_restrictions %}
-                                                    <i class="fa fas fa-ban text-secondary d-none d-md-inline-block subdomains-icons" data-toggle="tooltip" title="{% trans 'Restrictions' %}"></i>
-                                                    {% trans 'Restrictions' %}:{% if s.allowed_establishments.all %}
-                                                      <h6>{% trans 'Allowed establishments' %}:</h6>
-                                                      <ul>
-                                                        {% for e in s.allowed_establishments.all %}
-                                                          <li>{{ e.label }} - {{ e.city }}</li>
-                                                        {% endfor %}
-                                                      </ul>
-                                                    {% endif %}
-                                                    {% if s.allowed_highschools.all %}
-                                                      <h6>{% trans 'Allowed highschools' %}:</h6>
-                                                      <ul>
-                                                        {% for h in s.allowed_highschools.all %}
-                                                          <li>
-                                                            {{ h.label }} -{% firstof h.city no_city %}
-                                                          </li>
-                                                        {% endfor %}
-                                                      </ul>
-                                                    {% endif %}
->>>>>>> 5bd0bbdb
 
                                                   {% if slot.levels_restrictions %}
                                                     {% if slot.allowed_highschool_levels_list %}
@@ -423,7 +342,6 @@
                                                     {% else %}
                                                       <span class="badge badge-pill badge-danger">{% trans 'Full' %} {{ total_reg_groups }} {% trans "group(s) registered" %}</span>
                                                     {% endif %}
-<<<<<<< HEAD
                                                   {% endif %}
                                                     </div>
                                                   {% endwith %}
@@ -432,13 +350,13 @@
                                               </td>
                                             </tr>
                                             <tr>
-                                              <td style="width: 10%">
+                                              <td>
                                                 {% if slot.event_structure_label %}
                                                   <i class="fa fas fa-institution text-secondary d-none d-md-inline-block subdomains-icons" data-toggle="tooltip" title="{% trans 'Structure' %}"></i>
                                                   {{ slot.event_structure_label }} ({{ slot.establishment_label }})
                                                 {% endif %}
                                               </td>
-                                              <td style="width: 10%">
+                                              <td>
                                                 {% if slot.campus %}
                                                   <p>
                                                     <i class="fa fas fa-university text-secondary d-none d-md-inline-block subdomains-icons" data-toggle="tooltip" title="{% trans 'Campus' %}"></i>
@@ -446,7 +364,7 @@
                                                   </p>
                                                 {% endif %}
                                               </td>
-                                              <td style="width: 10%">
+                                              <td>
                                                 {% if slot.building %}
                                                   <i class="fa fas fa-building text-secondary d-none d-md-inline-block subdomains-icons" data-toggle="tooltip" title="{% trans 'Building' %}"></i>{% trans 'Building' %}: {{ slot.building_label }}
                                                 {% endif %}
@@ -467,51 +385,6 @@
                                       </div>
                                     {% endif %}
                                   {% endfor %}
-=======
-                                                      </div>
-                                                    {% endwith %}
-                                                    </div>
-                                                  {% endif %}
-                                                </td>
-                                              </tr>
-                                              <tr>
-                                                <td>
-                                                  {% if s.event.structure %}
-                                                    <i class="fa fas fa-institution text-secondary d-none d-md-inline-block subdomains-icons" data-toggle="tooltip" title="{% trans 'Structure' %}"></i>
-                                                    {{ s.event.structure.label }} ({{ s.event.structure.establishment.label }})
-                                                  {% endif %}
-                                                </td>
-                                                <td>
-                                                  {% if s.campus %}
-                                                    <p>
-                                                      <i class="fa fas fa-university text-secondary d-none d-md-inline-block subdomains-icons" data-toggle="tooltip" title="{% trans 'Campus' %}"></i>
-                                                      {{ s.campus }}
-                                                    </p>
-                                                  {% endif %}
-                                                </td>
-                                                <td>
-                                                  {% if s.building %}
-                                                    <i class="fa fas fa-building text-secondary d-none d-md-inline-block subdomains-icons" data-toggle="tooltip" title="{% trans 'Building' %}"></i>{% trans 'Building' %}: {{ s.building }}
-                                                  {% endif %}
-                                                  {% if s.building.url %}
-                                                    <a href="{{ s.building.url }}" target="_blank" title="{% trans 'Show map url' %}"><i class="fa fas fa-map-marker subdomains-icons"></i></a>
-                                                  {% endif %}
-                                                </td>
-                                                <td>
-                                                  {% if s.additional_information %}
-                                                    <p>
-                                                      <i class="fa fas fa-book text-secondary d-none d-md-inline-block subdomains-icons" data-toggle="tooltip" title="{% trans 'Additional information' %}"></i> {{ s.additional_information }}
-                                                    </p>
-                                                  {% endif %}
-                                                </td>
-                                              </tr>
-                                            </tbody>
-                                          </table>
-                                        </div>
-                                      {% endif %}
-                                    {% endfor %}
-                                  </div>
->>>>>>> 5bd0bbdb
                                 </div>
                               </div>
                             </div>

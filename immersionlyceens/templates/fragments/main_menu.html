{% load static i18n immersionlyceens_tags %}
{% authorized_groups request.user %}
<nav class="navbar navbar-expand-lg navbar-dark bg-dark">
  <a class="navbar-brand" href="{% url 'home' %}">
    <img src="{% static 'img/unistra-white.png'%}" class="d-inline-block align-top" alt=""> Immersion Lyc&eacute;ens</a>
  <button class="navbar-toggler" type="button" data-toggle="collapse" data-target="#navbarSupportedContent"
    aria-controls="navbarSupportedContent" aria-expanded="false" aria-label="Toggle navigation">
    <span class="navbar-toggler-icon"></span>
  </button>

<<<<<<< HEAD
    <div class="collapse navbar-collapse" id="navbarSupportedContent">
        <div class="navbar-nav mr-auto">
          {% if authorized_groups|in_groups:"SCUIO-IP,REF-CMP" %}
          <div class="nav-item dropdown">
            <a class="nav-link dropdown-toggle" href="#" id="navbarDropdown" role="button" data-toggle="dropdown" aria-haspopup="true" aria-expanded="false">
            {% trans 'Courses' %}
            </a>
            <div class="dropdown-menu" aria-labelledby="navbarDropdown">
              <a class="dropdown-item" href="{% url 'courses_list' %}">{% trans 'Courses list' %}</a>
            </div>
          </div>
          <div class="nav-item dropdown">
            <a class="nav-link dropdown-toggle" href="#" id="navbarDropdown" role="button" data-toggle="dropdown" aria-haspopup="true" aria-expanded="false">
            {% trans 'Components' %}
            </a>
            <div class="dropdown-menu" aria-labelledby="navbarDropdown">
              <a class="dropdown-item" href="{% url 'components_list' %}">{% trans 'Components list' %}</a>
            </div>
          </div>
          {% endif %}
          {% if user.is_staff %}
          <a class="nav-item nav-link" href="{% url 'admin:index' %}">{% trans 'Administration' %}</a>
            {% if user.is_superuser %}
            {% include "./user_selector.html" %}
            {% endif %}
          {% endif %}
=======
  <div class="collapse navbar-collapse" id="navbarSupportedContent">
    <div class="navbar-nav mr-auto">
      {# Scuio or cmp #}
      {% if authorized_groups|in_groups:"SCUIO-IP,REF-CMP" %}
      <div class="nav-item dropdown">
        <a class="nav-link dropdown-toggle" href="#" id="navbarDropdown" role="button" data-toggle="dropdown"
          aria-haspopup="true" aria-expanded="false">
          {% trans 'Courses' %}
        </a>
        <div class="dropdown-menu" aria-labelledby="navbarDropdown">
          <a class="dropdown-item" href="{% url 'courses_list' %}">{% trans 'Courses list' %}</a>
          <a class="dropdown-item" href="{% url 'course' %}">{% trans 'New course' %}</a>
>>>>>>> 3bd33520
        </div>
      </div>
      {% endif %}
      {# Teacher #}
      {% if authorized_groups|in_groups:"ENS-CH" %}
      <div class="nav-item dropdown">
        <a class="nav-link dropdown-toggle" href="#" id="navbarDropdown" role="button" data-toggle="dropdown"
          aria-haspopup="true" aria-expanded="false">
          {% trans 'Consult' %}
        </a>
        <div class="dropdown-menu" aria-labelledby="navbarDropdown">
          <a class="dropdown-item" href="{% url 'mycourses' %}">{% trans 'My courses' %}</a>
          <a class="dropdown-item" href="{% url 'myslots' %}">{% trans 'My slots' %}</a>
        </div>
      </div>
      {% endif %}
      {% if user.is_staff %}
      <a class="nav-item nav-link" href="{% url 'admin:index' %}">{% trans 'Administration' %}</a>
      {% if user.is_superuser %}
      {% include "./user_selector.html" %}
      {% endif %}
      {% endif %}
    </div>
    {# user menu bar #}
    <div class="navbar-nav">
      <div class="nav-item dropdown dropdown-menu-right">
        <a href="#" class="nav-link dropdown-toggle" data-toggle="dropdown" aria-haspopup="true" aria-expanded="false">
          <i class="fa fas fa-user"></i>
          {% if user.is_authenticated %}
          {% if request.user.get_full_name %}{{ request.user.get_full_name }}{% else %}{{ request.user.username }}{% endif %}
          <span class="caret"></span>
        </a>
        <div class="dropdown-menu dropdown-menu-right" aria-labelledby="navbarDropdown">
          <span class="dropdown-item text-center">{% trans "Profile" %} :
            <strong>{% if user.is_superuser %}{% trans "Admin" %}<br />{% endif %}{{ request.user.groups.all|join:", "}}</strong></span>
          <span class="dropbown-divider"></span>
          <div class="dropdown-item text-center">
            <a class="dropdown-item" href="{% url 'django_cas:logout' %}"><span
                class="glyphicon glyphicon-log-out"></span> {% trans "Logout" %}</a>
          </div>
        </div>
        {% else %}
        {% trans 'Sign in' %}
        <span class="caret"></span>
        </a>
        <div class="dropdown-menu dropdown-menu-right" aria-labelledby="navbarDropdown">
          <span class="dropdown-item text-center">{% trans "You are"%} : </span>

          <a class="dropdown-item" href="{% url 'django_cas:login' %}">{% trans 'University member' %}</a>
          <a class="dropdown-item" href="#">{% trans 'Highschool member' %}</a>
        </div>

        {% endif %}
      </div>
    </div>
  </div>
</nav><|MERGE_RESOLUTION|>--- conflicted
+++ resolved
@@ -8,34 +8,6 @@
     <span class="navbar-toggler-icon"></span>
   </button>
 
-<<<<<<< HEAD
-    <div class="collapse navbar-collapse" id="navbarSupportedContent">
-        <div class="navbar-nav mr-auto">
-          {% if authorized_groups|in_groups:"SCUIO-IP,REF-CMP" %}
-          <div class="nav-item dropdown">
-            <a class="nav-link dropdown-toggle" href="#" id="navbarDropdown" role="button" data-toggle="dropdown" aria-haspopup="true" aria-expanded="false">
-            {% trans 'Courses' %}
-            </a>
-            <div class="dropdown-menu" aria-labelledby="navbarDropdown">
-              <a class="dropdown-item" href="{% url 'courses_list' %}">{% trans 'Courses list' %}</a>
-            </div>
-          </div>
-          <div class="nav-item dropdown">
-            <a class="nav-link dropdown-toggle" href="#" id="navbarDropdown" role="button" data-toggle="dropdown" aria-haspopup="true" aria-expanded="false">
-            {% trans 'Components' %}
-            </a>
-            <div class="dropdown-menu" aria-labelledby="navbarDropdown">
-              <a class="dropdown-item" href="{% url 'components_list' %}">{% trans 'Components list' %}</a>
-            </div>
-          </div>
-          {% endif %}
-          {% if user.is_staff %}
-          <a class="nav-item nav-link" href="{% url 'admin:index' %}">{% trans 'Administration' %}</a>
-            {% if user.is_superuser %}
-            {% include "./user_selector.html" %}
-            {% endif %}
-          {% endif %}
-=======
   <div class="collapse navbar-collapse" id="navbarSupportedContent">
     <div class="navbar-nav mr-auto">
       {# Scuio or cmp #}
@@ -48,7 +20,6 @@
         <div class="dropdown-menu" aria-labelledby="navbarDropdown">
           <a class="dropdown-item" href="{% url 'courses_list' %}">{% trans 'Courses list' %}</a>
           <a class="dropdown-item" href="{% url 'course' %}">{% trans 'New course' %}</a>
->>>>>>> 3bd33520
         </div>
       </div>
       {% endif %}
@@ -96,6 +67,55 @@
         </a>
         <div class="dropdown-menu dropdown-menu-right" aria-labelledby="navbarDropdown">
           <span class="dropdown-item text-center">{% trans "You are"%} : </span>
+    <div class="collapse navbar-collapse" id="navbarSupportedContent">
+        <div class="navbar-nav mr-auto">
+          {% if authorized_groups|in_groups:"SCUIO-IP,REF-CMP" %}
+          <div class="nav-item dropdown">
+            <a class="nav-link dropdown-toggle" href="#" id="navbarDropdown" role="button" data-toggle="dropdown" aria-haspopup="true" aria-expanded="false">
+            {% trans 'Courses' %}
+            </a>
+            <div class="dropdown-menu" aria-labelledby="navbarDropdown">
+              <a class="dropdown-item" href="{% url 'courses_list' %}">{% trans 'Courses list' %}</a>
+            </div>
+          </div>
+          <div class="nav-item dropdown">
+            <a class="nav-link dropdown-toggle" href="#" id="navbarDropdown" role="button" data-toggle="dropdown" aria-haspopup="true" aria-expanded="false">
+            {% trans 'Components' %}
+            </a>
+            <div class="dropdown-menu" aria-labelledby="navbarDropdown">
+              <a class="dropdown-item" href="{% url 'components_list' %}">{% trans 'Components list' %}</a>
+            </div>
+          </div>
+          {% endif %}
+          {% if user.is_staff %}
+          <a class="nav-item nav-link" href="{% url 'admin:index' %}">{% trans 'Administration' %}</a>
+            {% if user.is_superuser %}
+            {% include "./user_selector.html" %}
+            {% endif %}
+          {% endif %}
+        </div>
+        {# user menu bar #}
+        <div class="navbar-nav">
+          <div class="nav-item dropdown dropdown-menu-right">
+            <a href="#" class="nav-link dropdown-toggle" data-toggle="dropdown" aria-haspopup="true" aria-expanded="false">
+            <i class="fa fas fa-user"></i>
+            {% if user.is_authenticated %}
+                {% if request.user.get_full_name %}{{ request.user.get_full_name }}{% else %}{{ request.user.username }}{% endif %}
+                <span class="caret"></span>
+            </a>
+            <div class="dropdown-menu dropdown-menu-right" aria-labelledby="navbarDropdown">
+                <span class="dropdown-item text-center">{% trans "Profil"%} : <strong>{% if user.is_superuser %}{% trans "Admin" %}<br/>{% endif %}{{ request.user.groups.all|join:", "}}</strong></span>
+                <span class="dropbown-divider"></span>
+                <div class="dropdown-item text-center">
+                    <a class="dropdown-item" href="{% url 'django_cas:logout' %}"><span class="glyphicon glyphicon-log-out"></span> {% trans "Logout" %}</a>
+                </div>
+            </div>
+            {% else %}
+              {% trans 'Sign in' %}
+              <span class="caret"></span>
+            </a>
+            <div class="dropdown-menu dropdown-menu-right" aria-labelledby="navbarDropdown">
+              <span class="dropdown-item text-center">{% trans "You are"%} : </span>
 
           <a class="dropdown-item" href="{% url 'django_cas:login' %}">{% trans 'University member' %}</a>
           <a class="dropdown-item" href="#">{% trans 'Highschool member' %}</a>

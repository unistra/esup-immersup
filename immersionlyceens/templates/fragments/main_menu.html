--- conflicted
+++ resolved
@@ -20,7 +20,6 @@
         <div class="nav-item">
           <a class="nav-link" href="{% url 'procedure' %}">{% trans 'Procedure' %}</a>
         </div>
-<<<<<<< HEAD
         <div class="nav-item dropdown">
           <a class="nav-link dropdown-toggle" href="#" id="navbarDropdownOffer" role="button" data-toggle="dropdown"
             aria-haspopup="true" aria-expanded="false">
@@ -32,10 +31,6 @@
             <a class="dropdown-item" href="{% url 'visits_offer' %}">{% trans 'Visits' %}</a>
             {% endif %}
           </div>
-=======
-        <div class="nav-item">
-          <a class="nav-link" href="{% url 'offer' %}">{% trans 'Offer' %}</a>
->>>>>>> a20cf330
         </div>
         <div class="nav-item">
         <a class="nav-link" href="{% url 'accompanying' %}">{% trans 'Accompanying' %}</a>

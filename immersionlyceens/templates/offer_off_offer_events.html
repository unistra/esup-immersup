--- conflicted
+++ resolved
@@ -54,17 +54,8 @@
 <section class="py-5 bg-gray ">
   <div class="container-fluid mt-4">
     <p class="text-center"><span class="badge badge-secondary badge-pill" data-toggle="tooltip" title="{{ events_count }} {% trans 'available events (see below)' %}">{{ events_count }} {% trans 'available events' %}</span></p>
-<<<<<<< HEAD
     {% if data %}
-      <div id="accordion" class="accordion">
-        {% for event_type_id, event_dict in data.items %}
-        {% with event_type=event_dict.info %}
-        {% with events_types|length as events_types_count %}
-          {% for event_label, slots_dict in event_dict.items %}
-          {% if event_label != 'info' %}
-=======
-    {% if events %}
-    <div class="modal fade" id="fullTextModal" tabindex="-1">
+      <div class="modal fade" id="fullTextModal" tabindex="-1">
       <div class="modal-dialog modal-lg">
         <div class="modal-content">
           <div class="modal-header">
@@ -76,11 +67,11 @@
       </div>
     </div>
     <div id="accordion" class="accordion">
-      {% regroup events|dictsort:"event.event_type.label" by event.event_type.label as events_types_list %}
-      {% with events_types_list|length as events_types_count %}
-        {% for t in events_types_list %}
-          {% with forloop.counter as type_i %}
->>>>>>> 5bd0bbdb
+        {% for event_type_id, event_dict in data.items %}
+        {% with event_type=event_dict.info %}
+        {% with events_types|length as events_types_count %}
+          {% for event_label, slots_dict in event_dict.items %}
+          {% if event_label != 'info' %}
             <div class="card">
               <div class="card-header card-events" id="events_type{{ event_type_id }}">
                 <h5 class="mb-0 more-less-title">
@@ -90,7 +81,6 @@
                   </button>
                 </h5>
               </div>
-<<<<<<< HEAD
               <div class="collapse {% if events_types_count == 1 %}show{% endif %}" id="eventType_{{event_type_id}}" aria-labelledby="eventType_{{event_type_id}}" data-parent="#accordion">
                 {% for event_id, data_dict in slots_dict.items %}
                 {% if event_id != 'info' %}
@@ -113,122 +103,36 @@
                           {% for slot in slot_list %}
                             {% if event.is_displayed and slot.published %}
                               <div class="table-responsive">
-                                <table class="table table-bordered">
-                                  <tbody>
-                                    <tr>
-                                      <td style="width: 15%">
+                                <table class="table table-bordered"style="table-layout: fixed">
+                                    <colgroup>
+                                      <col style="width:15%">
+                                  <col style="width:10%" span="2">
+                                    <col style="width:20%">
+                                      <col style="width:15%" span="3">
+                                    </colgroup>
+                                    <tbody>
+                                      <tr>
+                                        <td>
                                         <i class="fa fas fa-calendar text-secondary d-none d-md-inline-block subdomains-icons" data-toggle="tooltip"
                                           title="{% trans 'Date' %}"></i>
                                         {{ slot.date | date:"l d F Y"}}
                                       </td>
-                                      <td style="width: 10%">
+                                      <td >
                                         <i class="fa fas fa-clock-o text-secondary d-none d-md-inline-block subdomains-icons" data-toggle="tooltip"
                                           title="{% trans 'Schedules' %}"></i>
                                         {{ slot.start_time }} - {{ slot.end_time }}
                                       </td>
-                                      <td style="width: 10%">
+                                      <td >
                                         <i class="fa fas fa-book text-secondary d-none d-md-inline-block subdomains-icons" data-toggle="tooltip"
                                           title="{% trans 'Type' %}"></i>
                                         {{ slot.event_type_label }}
                                       </td>
-                                      <td rowspan="2" style="width: 20%">
+                                      <td rowspan="2" >
                                         {% if slot.place == 0 or slot.place == 2 %}
                                           {% if not hide_fields_public_area.meeting_place.hide_public_area %}
                                             <i class="fa fas fa-map-marker text-secondary d-none d-md-inline-block subdomains-icons"
                                             data-toggle="tooltip" title="{% trans 'Meeting place' %}"></i>
                                             {{ slot.room }}
-=======
-
-              <div class="collapse {% if events_types_count == 1 %}show{% endif %}" id="eventType_{{type_i}}" aria-labelledby="eventType_{{type_i}}" data-parent="#accordion">
-                {% regroup t.list by event.event_label as slots_list %}
-                {% with slots_list|length as nb_events %}
-                  {% for slot in slots_list %}
-                    {% with forloop.counter as slot_i %}
-                      <div class="card-body">
-                        <div id="event_label_{{slot_i}}_{{type_i}}">
-                          <div class="card-header">
-                            <h6 class="mb-5 mb-sm-0 more-less-title">
-                              <i class="nv nv-graduation-hat nv-fw" data-toggle="tooltip" title="{% trans 'Event' %}"></i>
-                              <button class="btn btn-link pl-0 nav-link" data-toggle="collapse" data-target="#slot{{slot_i}}_{{type_i}}" aria-expanded="{% if nb_events == 1 %}true{% else %}false{% endif %}" aria-controls="slot{{slot_i}}_{{type_i}}">
-                                <span class="badge badge-pill immersup-badge" style="background-color: {{ slot.list.0.get_badge_color }};margin: 2px;">{{ slot.list.0.get_establishment_or_highschool.label }}</span>
-                                {{ slot.grouper }}
-                              </button>
-                            </h6>
-                          </div>
-                          <div class="card-body collapse pb-0 {% if nb_events == 1 %}show{% endif %}" id="slot{{slot_i}}_{{type_i}}">
-                            {% for s in slot.list %}
-                              {% if s.event.is_displayed and s.published %}
-                                <div class="table-responsive">
-                                  <table class="table table-bordered" style="table-layout: fixed">
-                                    <colgroup>
-                                      <col style="width:15%">
-                                      <col style="width:10%" span="2">
-                                      <col style="width:20%">
-                                      <col style="width:15%" span="3">
-                                    </colgroup>
-                                    <tbody>
-                                      <tr>
-                                        <td>
-                                          <i class="fa fas fa-calendar text-secondary d-none d-md-inline-block subdomains-icons" data-toggle="tooltip"
-                                            title="{% trans 'Date' %}"></i>
-                                          {{ s.date | date:"l d F Y"}}
-                                        </td>
-                                        <td>
-                                          <i class="fa fas fa-clock-o text-secondary d-none d-md-inline-block subdomains-icons" data-toggle="tooltip"
-                                            title="{% trans 'Schedules' %}"></i>
-                                          {{ s.start_time }} - {{ s.end_time }}
-                                        </td>
-                                        <td>
-                                          <i class="fa fas fa-book text-secondary d-none d-md-inline-block subdomains-icons" data-toggle="tooltip"
-                                            title="{% trans 'Type' %}"></i>
-                                          {{ s.event.event_type }}
-                                        </td>
-                                        <td rowspan="2">
-                                          <!--If there is meeting_place to be shown AND :-->
-                                          <!--  The user is not connected and the meeting_place are hidden OR-->
-                                          <!--  The user is connected and the meeting_place are hidden to connected users anyway-->
-                                          <!--If the event is online, then it's displayed-->
-                                          {% if s.place == 0 or s.place == 2 %}
-                                            {% if not hide_fields_public_area.meeting_place.hide_public_area %}
-                                              <i class="fa fas fa-map-marker text-secondary d-none d-md-inline-block subdomains-icons"
-                                              data-toggle="tooltip" title="{% trans 'Meeting place' %}"></i>
-                                              {{ s.room }}
-                                            {% endif %}
-                                          {% else %}
-                                          <i class="fa fas fa-desktop text-secondary d-none d-md-inline-block subdomains-icons" data-toggle="tooltip"
-                                            title="{% trans 'Remote event' %}"></i>
-                                          {% trans 'Remote event' %}
-                                          {% endif %}
-                                        </td>
-                                        <td rowspan="2">
-                                          {% if not hide_fields_public_area.speakers.hide_public_area %}
-                                            <i class="fa fas fa-users text-secondary d-none d-md-inline-block subdomains-icons" data-toggle="tooltip"
-                                              title="{% trans 'Speaker(s)' %}"></i>
-                                            {% trans 'Speaker(s)' %} :
-                                            <ul>
-                                              {% if s.speakers.all %}
-                                                {% for speaker in s.speakers.all %}
-                                                  <li>{{ speaker.last_name | title }} {{ speaker.first_name | title }}</li>
-                                                {% endfor %}
-                                              {% else %}
-                                                <li>{% trans 'Data not available' %}</li>
-                                              {% endif %}
-                                            </ul>
-                                          {% endif %}
-                                        </td>
-                                        <td rowspan="2">
-                                          {% if s.establishments_restrictions or s.levels_restrictions or s.bachelors_restrictions %}
-                                          <i class="fa fas fa-ban text-secondary d-none d-md-inline-block subdomains-icons" data-toggle="tooltip"
-                                            title="{% trans 'Restrictions' %}"></i>
-                                          {% trans "Restrictions" %} :
-                                          {% if s.allowed_establishments.all%}
-                                          <h6>{% trans "Allowed establishments" %} :</h6>
-                                          <ul>
-                                            {% for e in s.allowed_establishments.all %}
-                                            <li>{{ e.label }} - {{ e.city }}</li>
-                                            {% endfor %}
-                                          </ul>
->>>>>>> 5bd0bbdb
                                           {% endif %}
                                         {% else %}
                                         <i class="fa fas fa-desktop text-secondary d-none d-md-inline-block subdomains-icons" data-toggle="tooltip"
@@ -236,7 +140,7 @@
                                         {% trans 'Remote event' %}
                                         {% endif %}
                                       </td>
-                                      <td rowspan="2" style="width: 15%">
+                                      <td rowspan="2" >
                                         {% if not hide_fields_public_area.speakers.hide_public_area %}
                                           <i class="fa fas fa-users text-secondary d-none d-md-inline-block subdomains-icons" data-toggle="tooltip"
                                             title="{% trans 'Speaker(s)' %}"></i>
@@ -252,7 +156,7 @@
                                           </ul>
                                         {% endif %}
                                       </td>
-                                      <td rowspan="2" style="width: 15%">
+                                      <td rowspan="2" >
                                         {% if slot.establishments_restrictions or slot.levels_restrictions or slot.bachelors_restrictions %}
                                         <i class="fa fas fa-ban text-secondary d-none d-md-inline-block subdomains-icons" data-toggle="tooltip"
                                           title="{% trans 'Restrictions' %}"></i>
@@ -331,11 +235,11 @@
                                         {% trans "Slot open to all" %}
                                         {% endif %}
                                       </td>
-                                      <td style="width: 15%">
+                                      <td >
                                         {% if slot.cancelled %}
                                         <span class="badge badge-pill badge-danger">{% trans 'Cancelled registration' %}</span>
                                         {% if slot.can_register %}
-                                        <button type="button" class="badge badge-pill badge-primary" onclick="register({{ slot.id }})">
+                                        <button type="button" class="badge badge-pill badge-primary" onclick="register({{ s.id }})">
                                           {% trans 'Register again' %}
                                         </button>
                                         <div id="feedback_{{slot.pk}}"></div>
@@ -354,13 +258,15 @@
                                         </button>
                                         <div id="feedback_{{slot.pk}}"></div>
                                         {% endif %}
-                                        {% else %}
+                                        <span class="badge badge-pill {% if s.passed_registration_limit_date %}badge-danger{% else %}badge-info{% endif %}">
+                                            {% trans 'Registration limit' %} : {{ s.registration_limit_date }}
+                                          </span>{% else %}
                                         <span class="badge badge-pill badge-danger">{% trans 'Full' %}</span>
                                         {% endif %}
                                       </td>
                                     </tr>
                                     <tr>
-                                      <td style="width: 10%">
+                                      <td >
                                         {% if slot.event_structure %}
                                           {% if not hide_fields_public_area.structure.hide_public_area %}
                                             <i class="fa fas fa-institution text-secondary d-none d-md-inline-block subdomains-icons"
@@ -369,7 +275,7 @@
                                           {% endif %}
                                         {% endif %}
                                       </td>
-                                      <td style="width: 10%">
+                                      <td >
                                         {% if slot.campus %}
                                         <p>
                                           <i class="fa fas fa-university text-secondary d-none d-md-inline-block subdomains-icons"
@@ -378,7 +284,7 @@
                                         </p>
                                         {% endif %}
                                       </td>
-                                      <td style="width: 10%">
+                                      <td >
                                         {% if not hide_fields_public_area.building.hide_public_area %}
                                           {% if slot.building %}
                                               <i class="fa fas fa-building text-secondary d-none d-md-inline-block subdomains-icons" data-toggle="tooltip"
@@ -388,123 +294,22 @@
                                           <a href="{{ slot.building_url }}" target="_blank" title="{% trans 'Show map url' %}"><i
                                               class="fa fas fa-map-marker subdomains-icons"></i></a>
                                           {% endif %}
-<<<<<<< HEAD
                                         {% endif %}
                                       </td>
                                       <td>
-                                        {% if slot.additional_information %}
+                                        {% if s.additional_information %}
                                           {% trans 'Additional information' %} :
-                                          <div class="text-truncate" id="truncated_info_{{ slot.id }}" style="max-height: 4.5em; overflow: hidden;">{{ slot.additional_information }}</div>
-                                          <button class="btn btn-link p-0 mt-1" onclick="openFullInfoModalHtml(`{{ slot.additional_information|escapejs }}`)">{% trans 'See more' %}</button>
-                                        {% endif %}
-                                      </td>
-                                      <div class="modal fade" id="fullTextModal" tabindex="-1">
-                                        <div class="modal-dialog modal-lg">
-                                          <div class="modal-content">
-                                            <div class="modal-header">
-                                              <h5 class="modal-title">{% trans 'Additional information' %}</h5>
-                                              <button type="button" class="btn badge badge-pill badge-secondary pull-right" onclick="$('#fullTextModal').modal('hide')" aria-label="{% trans 'Close' %}">{% trans 'Close' %}</button>
-                                            </div>
-                                            <div class="modal-body" id="full_text_content"></div>
-                                          </div>
-                                        </div>
-                                      </div>
+                                          <div class="text-truncate" id="truncated_info_{{ s.id }}" style="max-height: 4.5em; overflow: hidden;">{{ s.additional_information }}</div>
+                                          <button class="btn btn-link p-0 mt-1" onclick="openFullInfoModalHtml(`{{ s.additional_information|escapejs }}`)">{% trans 'See more' %}</button>
+                                        {% endif %}
+                                      </td>
+
                                     </tr>
                                   </tbody>
                                 </table>
                               </div>
                             {% endif %}
                           {% endfor %}
-=======
-                                          {% if not s.establishments_restrictions and not s.levels_restrictions and not s.bachelors_restrictions %}
-                                          <i class="fa fas fa-universal-access text-secondary d-none d-md-inline-block subdomains-icons"
-                                            data-toggle="tooltip" title="{% trans 'Restrictions' %}"></i>
-                                          {% trans "Slot open to all" %}
-                                          {% endif %}
-                                        </td>
-                                        <td>
-                                          {% if s.cancelled %}
-                                            <span class="badge badge-pill badge-danger">{% trans 'Cancelled registration' %}</span>
-                                            {% if s.can_register %}
-                                              <button type="button" class="badge badge-pill badge-primary" onclick="register({{ s.id }})">
-                                              {% trans 'Register again' %}
-                                             </button>
-                                             <div id="feedback_{{s.pk}}"></div>
-                                            {% endif %}
-                                          {% elif s.already_registered %}
-                                            <span class="badge badge-pill badge-success">{% trans 'Already registered' %}</span>
-                                          {% elif s.opening_soon %}
-                                            <span class="badge badge-pill badge-info">{% trans 'Opening soon' %}</span>
-                                          {% elif s.available_seats > 0 %}
-                                            <span class="badge badge-primary badge-pill">
-                                              {% trans 'Available places' %} : {{ s.available_seats }}
-                                            </span><br>
-                                            {% if authorized_groups|in_groups:"LYC,ETU,VIS" and s.can_register %}
-                                              <button type="button" class="badge badge-pill badge-primary" onclick="register({{ s.id }})">
-                                                {% trans 'Register' %}
-                                              </button>
-                                              <div id="feedback_{{s.pk}}"></div>
-                                            {% endif %}
-                                          <span class="badge badge-pill {% if s.passed_registration_limit_date %}badge-danger{% else %}badge-info{% endif %}">
-                                            {% trans 'Registration limit' %} : {{ s.registration_limit_date }}
-                                          </span>
-                                          {% else %}
-                                            <span class="badge badge-pill badge-danger">{% trans 'Full' %}</span>
-                                          {% endif %}
-                                        </td>
-                                      </tr>
-                                      <tr>
-                                        <td>
-                                          <!--If there is structure to be shown AND :-->
-                                          <!--  The user is not connected and the structure are hidden OR-->
-                                          <!--  The user is connected and the structure are hidden to connected users anyway-->
-                                          {% if s.event.structure %}
-                                            {% if not hide_fields_public_area.structure.hide_public_area %}
-                                              <i class="fa fas fa-institution text-secondary d-none d-md-inline-block subdomains-icons"
-                                                data-toggle="tooltip" title="{% trans 'Structure' %}"></i>
-                                              {{ s.event.structure.label }} ({{ s.event.structure.establishment.label }})
-                                            {% endif %}
-                                          {% endif %}
-                                        </td>
-                                        <td>
-                                          {% if s.campus %}
-                                          <p>
-                                            <i class="fa fas fa-university text-secondary d-none d-md-inline-block subdomains-icons"
-                                              data-toggle="tooltip" title="{% trans 'Campus' %}"></i>
-                                            {{ s.campus }}
-                                          </p>
-                                          {% endif %}
-                                        </td>
-                                        <td>
-                                          <!--If there is building to be shown AND :-->
-                                          <!--  The user is not connected and the building are hidden OR-->
-                                          <!--  The user is connected and the building are hidden to connected users anyway-->
-                                          {% if not hide_fields_public_area.building.hide_public_area %}
-                                            {% if s.building %}
-                                                <i class="fa fas fa-building text-secondary d-none d-md-inline-block subdomains-icons" data-toggle="tooltip"
-                                                  title="{% trans 'Building' %}"></i>{% trans 'Building' %} : {{ s.building }}
-                                            {% endif %}
-                                            {% if s.building.url %}
-                                            <a href="{{ s.building.url }}" target="_blank" title="{% trans 'Show map url' %}"><i
-                                                class="fa fas fa-map-marker subdomains-icons"></i></a>
-                                            {% endif %}
-                                          {% endif %}
-                                        </td>
-                                        <td>
-                                          {% if s.additional_information %}
-                                            {% trans 'Additional information' %} :
-                                            <div class="text-truncate" id="truncated_info_{{ s.id }}" style="max-height: 4.5em; overflow: hidden;">{{ s.additional_information }}</div>
-                                            <button class="btn btn-link p-0 mt-1" onclick="openFullInfoModalHtml(`{{ s.additional_information|escapejs }}`)">{% trans 'See more' %}</button>
-                                          {% endif %}
-                                        </td>
-                                      </tr>
-                                    </tbody>
-                                  </table>
-                                </div>
-                              {% endif %}
-                            {% endfor %}
-                          </div>
->>>>>>> 5bd0bbdb
                         </div>
                       </div>
                     </div>

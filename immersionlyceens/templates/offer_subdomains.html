{% extends "base.html" %}
{% load static i18n immersionlyceens_tags %}
{% get_current_language as LANGUAGE_CODE %}
{% block head-css %}
<link rel="stylesheet" href="{% static 'js/vendor/datatables/DataTables-1.10.20/css/dataTables.bootstrap4.min.css' %}">
<link rel="stylesheet" href="{% static 'js/vendor/datatables/Select-1.3.1/css/select.bootstrap4.min.css' %}">
{% comment %} TODO: add this in css file !!! {% endcomment %}
<style>
  table.table-bordered{
      border:2px solid grey !important;
      margin-top:20px;
    }



</style>
{% endblock %}

{% block head-javascript %}
<script src="{% static 'js/vendor/jquery-ui/jquery-ui-1.12.1/jquery-ui.min.js' %}"></script>
<script src="{% static 'js/vendor/datatables/datatables.min.js' %}"></script>
<script src="{% static 'js/immersionlyceens.min.js' %}"></script>
{% endblock %}

{% block title %}
{% trans "Courses offer" %}
{% endblock %}
{% block content %}
{% authorized_groups request.user %}
{% include 'modals/modal_course_alert.html' %}
<div class="main-title inside text-center domain-{{ subdomain.training_domain.pk }}">
    <div></div>
    <div class="container">
        <div class="row">
            <div class="col">
                <h1>{{ subdomain }}</h1>
                <p class="text-uppercase mb-0"></p>
                <button class="btn btn-primary close-button pull-right" type="button">{% trans 'Close all' %}</button>
            </div>
        </div>
    </div>
</div>


<section class="py-2">
    <div class="container">
        <nav aria-label="breadcrumb">
            <ol class="breadcrumb">
                <li class="breadcrumb-item"><a href="{% url 'home' %}">{% trans 'Homepage' %}</a></li>
                <li class="breadcrumb-item"><a href="{% url 'offer' %}">{% trans "Courses offer" %}</a></li>
                <li class="breadcrumb-item active" aria-current="page">{{ subdomain }}</li>
            </ol>
        </nav>
    </div>
</section>


<section class="py-5 bg-gray">
<div class="container-fluid mt-4">

      {% if data %}
        <div id="accordion" class="accordion">
          {% regroup data by training as data_list %}
          {% for training in data_list %}
          <div class="card">
            <div class="card-header card-cours" id="training{{training.pk}}">
              <h5 class="mb-0 more-less-title">
                {% for e in training.grouper.distinct_establishments %}
                  <span class="badge badge-pill immersup-badge" style="background-color: {{e.badge_html_color }};margin: 2px;">{{ e.label }}</span>
                {% endfor %}
                {% if training.grouper.highschool %}
                  <span class="badge badge-pill immersup-badge" style="background-color: {{training.grouper.highschool.badge_html_color }};margin: 2px;">{{ training.grouper.highschool.label }} - {{ training.grouper.highschool.city }}</span>
                {% endif %}
                <button class="btn btn-link" data-toggle="collapse" data-target="#training{{training.grouper.pk}}" aria-expanded="false" aria-controls="training{{training.grouper.pk}}">
<<<<<<< HEAD
                <i class="us us-arrow-right us-fw text-secondary d-none d-md-inline-block subdomains-icons" data-toggle="tooltip" title="{% trans 'Training' %}"></i>{{ training.grouper.label }}
=======
                <i class="fa fa-arrow-right fa-fw text-primary d-none d-md-inline-block subdomains-icons" data-toggle="tooltip" title="{% trans 'Training' %}"></i>{{ training.grouper.label }}
>>>>>>> 9436a201
                </button>
                {% if training.grouper.url %}<a href="{{ training.grouper.url }}" target=”_blank” data-toggle="tooltip" data-placement="top" title="{% trans 'Click here for more informations'%}"><i class="fa fas fa-info-circle subdomains-icons"></i></a>{% endif %}
              </h5>
            </div>
            <div id="training{{training.grouper.pk}}" class="collapse" aria-labelledby="training{{training.grouper.pk}}" data-parent="#accordion">
              <div class="card-body">
              {% for d in training.list %}
                <div class="card-header">
                  <h6 class="mb-5 mb-sm-0 more-less-title">
                    <i class="nv nv-graduation-hat nv-fw" data-toggle="tooltip" title="{% trans 'Course' %}"></i>
                    {% if d.slots %}
                      <button class="btn btn-link pl-0" data-toggle="collapse" data-target="#course{{d.course.pk}}" aria-expanded="false" aria-controls="course{{d.course.pk}}">
                    {% endif %}
                    {{ d.course.label }}
                    {% if d.course.url %}
                      <a href="{{ d.course.url }}" target=”_blank” data-toggle="tooltip" data-placement="top" title="{% trans 'Click here for more informations'%}"><i class="fa fas fa-info-circle subdomains-icons"></i></a>
                    {% endif %}
                    {% if not d.slots %}
                      <span class="badge badge-pill badge-warning pull-right ml-2">{% trans 'No slots available' %}</span>
                    {% endif %}
                    {% if d.slots %}
                      </button>
                    {% endif %}
                    {% if True in d.alert or d.alert == True %}
                      {% if request.user.is_anonymous or request.user.email and d.course.id not in course_alerts and authorized_groups|in_groups:"LYC,ETU,VIS" %}
                        <a href="#" class="badge badge-info pull-right" id='id_alert_{{ d.course.id }}' onclick="open_alert_modal({{ d.course.id }})">{% trans 'Notify me when a place is available' %}</a>
                      {% endif %}
                      {% if authorized_groups|in_groups:"LYC,ETU,VIS" %}
                        <a href="#" class="badge badge-success pull-right" id='id_alert_set_{{ d.course.id }}' {% if request.user.is_anonymous or d.course.id not in course_alerts %}style='display:none;'{% endif %}>
                          {% trans 'Availability alert set' %}
                        </a>
                      {% endif %}
                    {% endif %}
                  </h6>
                </div>
                {% if  d.slots %}
                <div class="collapse" id="course{{d.course.pk}}">
                  <div class="card">
                    <div class="card-body">
                      {% for slot in d.slots %}
                      <div class="table-responsive">
                        <table class="table table-bordered">
                          <tbody>
                            <tr>
<<<<<<< HEAD
                              <td style="width: 20%"><i class="fa fas fa-calendar text-secondary d-none d-md-inline-block subdomains-icons" data-toggle="tooltip" title="{% trans 'Date' %}"></i> {{ slot.date | date:"l d F Y"}}</td>
                              <td style="width: 20%"><i class="fa fas fa-clock-o text-secondary d-none d-md-inline-block subdomains-icons" data-toggle="tooltip" title="{% trans 'Schedules' %}"></i> {{ slot.start_time }} - {{ slot.end_time }}</td>
                              <td style="width: 20%"><i class="us us-books us-fw text-secondary d-none d-md-inline-block subdomains-icons" data-toggle="tooltip" title="{% trans 'Course type' %}"></i> {{ slot.course_type }}</td>
=======
                              <td style="width: 20%"><i class="fa fas fa-calendar text-primary d-none d-md-inline-block subdomains-icons" data-toggle="tooltip" title="{% trans 'Date' %}"></i> {{ slot.date | date:"l d F Y"}}</td>
                              <td style="width: 20%"><i class="fa fas fa-clock-o text-primary d-none d-md-inline-block subdomains-icons" data-toggle="tooltip" title="{% trans 'Schedules' %}"></i> {{ slot.start_time }} - {{ slot.end_time }}</td>
                              <td style="width: 20%"><i class="fa fa-book fa-fw text-primary d-none d-md-inline-block subdomains-icons" data-toggle="tooltip" title="{% trans 'Course type' %}"></i> {{ slot.course_type }}</td>
>>>>>>> 9436a201
                              <td style="width: 10%" rowspan="2">
                                <i class="fa fas fa-users text-primary d-none d-md-inline-block subdomains-icons" data-toggle="tooltip" title="{% trans 'Speaker(s)' %}"></i>
                                {% trans 'Speaker(s)' %} :
                                <ul>
                              {% if slot.speakers.all%}
                                  {% for speaker in slot.speakers.all  %}
                                  <li>{{ speaker.last_name | title }} {{ speaker.first_name | title }}</li>
                                  {% endfor %}
                              {% else %}
                                  <li>{% trans 'Data not available' %}</li>
                              {% endif %}
                                </ul>
                              </td>
                              <td style="width: 15%" rowspan="2">
                              {% if slot.establishments_restrictions or slot.levels_restrictions %}
                                <i class="fa fas fa-ban text-primary d-none d-md-inline-block subdomains-icons" data-toggle="tooltip" title="{% trans 'Restrictions' %}"></i>
                                {% trans "Restrictions" %} :
                                {% if slot.allowed_establishments.all%}
                                <h6>{% trans "Allowed establishments" %} :</h6>
                                <ul>
                                  {% for e in slot.allowed_establishments.all %}
                                  <li>{{ e.label }} - {{ e.city }}</li>
                                  {% endfor %}
                                </ul>
                                {% endif %}
                                {% if slot.allowed_highschools.all%}
                                <h6>{% trans "Allowed highschools" %} :</h6>
                                <ul>
                                {% for h in slot.allowed_highschools.all %}
                                  <li>{{ h.label }} - {{ h.city }}</li>
                                {% endfor %}
                                </ul>
                                {% endif %}
                              {% endif %}
                              {% if slot.levels_restrictions %}
                                {% if slot.allowed_highschool_levels.all %}
                                <h6>{% trans "Allowed highschool levels" %} :</h6>
                                <ul>
                                {% for l in  slot.get_allowed_highschool_levels %}
                                  <li>{{ l }}</li>
                                {% endfor %}
                                </ul>
                              {% endif %}
                              {% if slot.allowed_student_levels.all %}
                                <h6>{% trans "Allowed student levels" %} :</h6>
                                <ul>
                                {% for l in  slot.get_allowed_students_levels %}
                                  <li>{{ l }}</li>
                                {% endfor %}
                                </ul>
                              {% endif %}
                              {% if slot.allowed_post_bachelor_levels.all %}
                                <h6>{% trans "Allowed post bachelor levels" %} :</h6>
                                <ul>
                                {% for l in  slot.get_allowed_post_bachelor_levels %}
                                  <li>{{ l }}</li>
                                {% endfor %}
                                </ul>
                              {% endif %}
                              </td>
                            {% endif %}
                            {% if not slot.establishments_restrictions and not slot.levels_restrictions %}

                            <i class="fa fas fa-universal-access text-primary d-none d-md-inline-block subdomains-icons" data-toggle="tooltip" title="{% trans 'Restrictions' %}"></i>
                            {% trans "Slot open to all" %}
                            {% endif %}
                              <td>
                            {% if slot.cancelled %}
                                <span class="badge badge-pill badge-danger">{% trans 'Cancelled registration' %}</span>
                              {% if slot.can_register %}
                                <button type="button" class="badge badge-pill badge-primary" onclick="register({{ slot.id }})">{% trans 'Register again' %}</button>
                                <div id="feedback_{{slot.pk}}" ></div>
                              {% endif %}
                            {% elif slot.already_registered %}
                                <span class="badge badge-pill badge-success">{% trans 'Already registered' %}</span>
                            {% elif slot.opening_soon %}
                                <span class="badge badge-pill badge-info">{% trans 'Opening soon' %}</span>
                            {% elif slot.available_seats > 0 %}
                                <span class="badge badge-primary badge-pill">
                                {% trans 'Available places' %} : {{ slot.available_seats }}
                                </span><br>
                              {% if authorized_groups|in_groups:"LYC,ETU,VIS" %}
                                  {% if slot.can_register %}
                                <button type="button" class="badge badge-pill badge-primary" onclick="register({{ slot.id }})">{% trans 'Register' %}</button>
                                <div id="feedback_{{slot.pk}}" ></div>
                                  {% endif %}
                              {% endif %}
                            {% else %}
                                <span class="badge badge-pill badge-danger">{% trans 'Full' %}</span>
                            {% endif %}
                              </td>
                            </tr>
                            <tr>
                              <td>
                              {% if slot.campus %}
                              <p>
                              <i class="fa fas fa-university text-primary d-none d-md-inline-block subdomains-icons" data-toggle="tooltip" title="{% trans 'Campus' %}"></i>
                              {{ slot.campus }}
                              </p>
                              {% endif %}
                              {% if slot.course.structure.label %}
                              <p>
                              <i class="fa fas fa-address-card text-primary d-none d-md-inline-block subdomains-icons" data-toggle="tooltip" title="{% trans 'Organizing structure' %}"></i>
                              {{ slot.course.structure.label }}
                              </p>
                              {% endif %}
                              </td>
                              <td>
                              {% if slot.building %}
                              <i class="fa fas fa-building text-primary d-none d-md-inline-block subdomains-icons" data-toggle="tooltip" title="{% trans 'Building' %}"></i>{% trans 'Building' %} : {{ slot.building }}
                              {% endif %}
                              {% if slot.building.url %}
                                <a href="{{ slot.building.url }}" target="_blank" title="{% trans 'Show map url' %}"><i class="fa fas fa-map-marker subdomains-icons"></i></a>
                              {% endif %}
                              </td>
                              <td>
                              {% if slot.room %}
                              <i class="fa fas fa-map-marker text-primary d-none d-md-inline-block subdomains-icons" data-toggle="tooltip" title="{% trans 'Meeting place' %}"></i>
                              {{ slot.room }}
                              {% endif %}
                              </td>
                              <td>{% if slot.additional_information %}{% trans 'Additional information' %} : <p>{{ slot.additional_information }}</p>{% endif %}</td>
                            </tr>
                          </tbody>
                        </table>
                      </div>
                      {% endfor %}
                    </div>
                  </div>
                </div>
                {% endif %}
              {% endfor %}
              </div>
            </div>
          </div>
          {% endfor %}
        </div>
      {% else %}
      <p>{% trans 'No training available for the selected domain' %}</p>
      <p><a class="unlink" href="{% url 'offer' %}">{% trans 'Click here to return to offer selection' %}</a></p>
      {% endif %}
</div>
</section>
<script>
var feedback;
var open_course_id = "{{ open_course_id }}";
var open_training_id = "{{ open_training_id }}";
var current_course_id = "";
var is_anonymous = {% if is_anonymous %}true{% else %}false{% endif %};

function register(slot_id) {
  $.ajax({
      url: "{% url 'SlotRegistration' %}",
      type: 'POST',
      data: {
        'slot_id': slot_id,
        csrfmiddlewaretoken: '{{ csrf_token }}'
      },
      success: function (json) {
        let msg = json['msg'];
        let error = json['error'];

        if(error) {
          feedback = $("#feedback_"+slot_id);
          feedback.trigger("showFeedback", [[msg, "danger"]]);
        }
        else {
          window.location = "{% url 'offer_subdomain' subdomain_id=subdomain.id %}";
        }
      },
      error: function(json) {
        console.log(json);
      }
    })
}

function open_alert_modal(course_id) {
  current_course_id = course_id;
  $('#modal_course_alert').modal('show');
}

$(document).ready(function() {
  initFeedback();
  initBadge();
  feedback = $("#feedback");

  $(".close-button").on("click", function() {
    $("div.collapse").collapse('hide');
  });

  // Reopen course and training accordeons after registration for easier navigation
  if(open_training_id) {
    $('#training'+open_training_id).collapse('show');
  }

  if(open_course_id) {
    $('#course'+open_course_id).collapse('show');
  }
});
</script>
{% endblock %}<|MERGE_RESOLUTION|>--- conflicted
+++ resolved
@@ -72,11 +72,7 @@
                   <span class="badge badge-pill immersup-badge" style="background-color: {{training.grouper.highschool.badge_html_color }};margin: 2px;">{{ training.grouper.highschool.label }} - {{ training.grouper.highschool.city }}</span>
                 {% endif %}
                 <button class="btn btn-link" data-toggle="collapse" data-target="#training{{training.grouper.pk}}" aria-expanded="false" aria-controls="training{{training.grouper.pk}}">
-<<<<<<< HEAD
-                <i class="us us-arrow-right us-fw text-secondary d-none d-md-inline-block subdomains-icons" data-toggle="tooltip" title="{% trans 'Training' %}"></i>{{ training.grouper.label }}
-=======
                 <i class="fa fa-arrow-right fa-fw text-primary d-none d-md-inline-block subdomains-icons" data-toggle="tooltip" title="{% trans 'Training' %}"></i>{{ training.grouper.label }}
->>>>>>> 9436a201
                 </button>
                 {% if training.grouper.url %}<a href="{{ training.grouper.url }}" target=”_blank” data-toggle="tooltip" data-placement="top" title="{% trans 'Click here for more informations'%}"><i class="fa fas fa-info-circle subdomains-icons"></i></a>{% endif %}
               </h5>
@@ -121,15 +117,9 @@
                         <table class="table table-bordered">
                           <tbody>
                             <tr>
-<<<<<<< HEAD
-                              <td style="width: 20%"><i class="fa fas fa-calendar text-secondary d-none d-md-inline-block subdomains-icons" data-toggle="tooltip" title="{% trans 'Date' %}"></i> {{ slot.date | date:"l d F Y"}}</td>
-                              <td style="width: 20%"><i class="fa fas fa-clock-o text-secondary d-none d-md-inline-block subdomains-icons" data-toggle="tooltip" title="{% trans 'Schedules' %}"></i> {{ slot.start_time }} - {{ slot.end_time }}</td>
-                              <td style="width: 20%"><i class="us us-books us-fw text-secondary d-none d-md-inline-block subdomains-icons" data-toggle="tooltip" title="{% trans 'Course type' %}"></i> {{ slot.course_type }}</td>
-=======
                               <td style="width: 20%"><i class="fa fas fa-calendar text-primary d-none d-md-inline-block subdomains-icons" data-toggle="tooltip" title="{% trans 'Date' %}"></i> {{ slot.date | date:"l d F Y"}}</td>
                               <td style="width: 20%"><i class="fa fas fa-clock-o text-primary d-none d-md-inline-block subdomains-icons" data-toggle="tooltip" title="{% trans 'Schedules' %}"></i> {{ slot.start_time }} - {{ slot.end_time }}</td>
                               <td style="width: 20%"><i class="fa fa-book fa-fw text-primary d-none d-md-inline-block subdomains-icons" data-toggle="tooltip" title="{% trans 'Course type' %}"></i> {{ slot.course_type }}</td>
->>>>>>> 9436a201
                               <td style="width: 10%" rowspan="2">
                                 <i class="fa fas fa-users text-primary d-none d-md-inline-block subdomains-icons" data-toggle="tooltip" title="{% trans 'Speaker(s)' %}"></i>
                                 {% trans 'Speaker(s)' %} :

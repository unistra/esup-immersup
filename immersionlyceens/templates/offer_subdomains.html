--- conflicted
+++ resolved
@@ -25,13 +25,9 @@
 {% block content %}
 {% authorized_groups request.user %}
 {% include 'modals/modal_course_alert.html' %}
-<<<<<<< HEAD
 {% general_settings_get 'HIDE_FIELDS_PUBLIC_AREA' as hide_fields_public_area %}
 
 
-=======
-{% include "modals/modal_notify_disability.html" %}
->>>>>>> ce077e27
 {% trans 'No city' as no_city %}
 
 <div class="main-title inside text-center domain-{{ subdomain.training_domain.pk }}">

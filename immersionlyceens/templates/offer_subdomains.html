{% extends "base.html" %}
{% load static staticfiles i18n immersionlyceens_tags %}
{% get_current_language as LANGUAGE_CODE %}
{% block head-css %}
<link rel="stylesheet" href="{% static 'js/vendor/datatables/DataTables-1.10.20/css/dataTables.bootstrap4.min.css' %}">
<link rel="stylesheet" href="{% static 'js/vendor/datatables/Select-1.3.1/css/select.bootstrap4.min.css' %}">
{% endblock %}

{% block head-javascript %}
<script src="{% static 'js/vendor/jquery/jquery-3.4.1.min.js' %}"></script>
<script src="{% static 'js/bootstrap.bundle.min.js' %}"></script>
<script src="{% static 'js/vendor/jquery-ui/jquery-ui-1.12.1/jquery-ui.min.js' %}"></script>
<script src="{% static 'js/vendor/datatables/datatables.min.js' %}"></script>
<script src="{% static 'js/immersionlyceens.js' %}"></script>
{% endblock %}

{% block title %}
{% trans "Offer" %}
{% endblock %}
{% block content %}
<div id="feedback" class="container"></div>
<div class="container-fluid" style="padding-top:20px;">
  <div class="card">
    <div class="card-header text-white bg-secondary">
      <a class="unlink" href="{% url 'home' %}">{% trans 'Homepage' %}</a> / <a class="unlink" href="{% url 'offer' %}">{% trans 'Offer' %}</a> / {{ subdomain }}
      <div class="collapse-group pull-right">
        <div class="controls">
          <button class="btn btn-primary close-button" type="button">{% trans 'Close all' %}</button>
        </div>
      </div>
    </div>
    <div class="card-body">
      {% if data %}
        <div id="accordion" class="accordion">
          {% regroup data by training as data_list %}
          {% for training in data_list %}
          <div class="card">
            <div class="card-header" id="training{{training.pk}}">
              <h5 class="mb-0 more-less-title">
                <button class="btn btn-link" data-toggle="collapse" data-target="#training{{training.grouper.pk}}" aria-expanded="false" aria-controls="#training{{training.grouper.pk}}">
                {{ training.grouper.label }} {% if training.grouper.url %}<a href="{{ training.grouper.url }}" target=”_blank”><i class="fa fas fa-info-circle"></i></a>{% endif %}
                </button>
              </h5>
            </div>
            <div id="training{{training.grouper.pk}}" class="collapse" aria-labelledby="{{training.grouper.label}}" data-parent="#accordion">
              <div class="card-body">
              {% for d in training.list %}
                <div class="card-header">
                  <h6 class="mb-0 more-less-title">
                    {% if  d.slots %}<button class="btn btn-link" data-toggle="collapse" data-target="#course{{d.course.pk}}" aria-expanded="false" aria-controls="course{{d.course.pk}}">{% endif %}
                    {{ d.course.label}}
                    {% if not d.slots %}
                    <span class="badge badge-pill badge-warning">{% trans 'No slots available' %}</span>
                    {% endif %}
                    {% if  d.slots %}</button>{% endif %}
                  {% if authorized_groups|in_groups:"LYC,ETU" %}
                    {% if True in d.alert or d.alert == True %}
                    <a href="#" class="badge badge-info pull-right">{% trans 'Notify me when a place is available' %}</a>
                    {% endif %}
                  {% endif %}
                  </h6>
                </div>
                {% if  d.slots %}
                <div class="collapse" id="course{{d.course.pk}}">
                  <div class="card">
                    <div class="card-body">
                      {% for slot in d.slots  %}
                      <table class="table table-bordered" cellspacing="0" width="100%">
                        <tbody>
                          <tr>
                            <td style="width: 20%"><i class="fa fas fa-calendar"></i> {{ slot.date | date:"l d F Y"}}</td>
                            <td style="width: 20%"><i class="fa fas fa-clock-o"></i> {{ slot.start_time }} - {{ slot.end_time }}</td>
                            <td style="width: 20%">{{ slot.course_type }}</td>
                            <td style="width: 20%" rowspan="2">
                              {% trans 'Teacher(s)' %} :
                              <ul>
                            {% if slot.teachers.all%}
                                {% for teacher in slot.teachers.all  %}
                                <li>{{ teacher.last_name | title }} {{ teacher.first_name | title }}</li>
                                {% endfor %}
                            {% else %}
                                <li>{% trans 'Data not available' %}</li>
                            {% endif %}
                              </ul>
                            </td>
<<<<<<< HEAD
                            <td >{% if slot.available_seats > 0 %}
                                  {% trans 'Available places' %} : {{ slot.available_seats }}<br>
                                  {% if authorized_groups|in_groups:"LYC,ETU" %}<a href="TODO" class="badge badge-pill badge-primary">{% trans 'Register' %}</a>{% endif %}
                                {% else %}
                                  <span class="badge badge-pill badge-danger">{% trans 'Full' %}</span>
=======
                            <td>
                              {% if slot.already_registered %}
                                  <span class="badge badge-pill badge-success">{% trans 'Already registered' %}</span>
                              {% elif slot.available_seats > 0 %}
                                {% trans 'Available places' %} : {{ slot.available_seats }}<br>
                                {% if slot.can_register %}
                                  <button type="button" class="badge badge-pill badge-primary" onclick="register({{ slot.id }})">{% trans 'Register' %}</button>
>>>>>>> e1348b72
                                {% endif %}
                              {% else %}
                                <span class="badge badge-pill badge-danger">{% trans 'Full' %}</span>
                              {% endif %}
                            </td>
                          </tr>
                          <tr>
                            <td>{% trans 'Campus' %} : {{ slot.campus }}</td>
                            <td>{% trans 'Building' %} : {{ slot.building }}
                            {% if slot.building.url %}
                              <a href="{{ slot.building.url" target="_blank" title="{% trans 'Show map url' %}"><i class="fa fas fa-map-marker"></i></a>
                            {% endif %}
                            </td>
                            <td>{% trans 'Room' %} : {{ slot.room }}</td>
                            <td>{% if slot.additional_information %}{% trans 'Additional information' %} : <p>{{ slot.additional_information }}</p>{% endif %}</td>
                          </tr>
                        </tbody>
                      </table>
                      {% endfor %}
                    </div>
                  </div>
                </div>
                {% endif %}
              {% endfor %}
              </div>
            </div>
          </div>
          {% endfor %}
        </div>
      {% else %}
      <p>{% trans 'No training available for the selected domain' %}</p>
      <p><a class="unlink" href="{% url 'offer' %}">{% trans 'Click here to return to offer selection' %}</a></p>
      {% endif %}
    </div>
  </div>
</div>
<script>
var feedback;
var open_course_id = "{{ open_course_id }}";
var open_training_id = "{{ open_training_id }}";

function register(slot_id) {
  $.ajax({
      url: "{% url 'SlotRegistration' %}",
      type: 'POST',
      data: {
        'slot_id': slot_id,
        csrfmiddlewaretoken: '{{ csrf_token }}'
      },
      success: function (json) {
        let msg = json['msg'];
        let error = json['error'];

        if(error) {
          feedback.trigger("showFeedback", [[msg, "danger"]]);
        }
        else {
          window.location = "{% url 'offer_subdomain' subdomain_id=subdomain.id %}";
        }
      },
      error: function(json) {
        console.log(json);
      }
    })
}
$(document).ready(function() {
  initFeedback();
  feedback = $("#feedback");

  $(".close-button").on("click", function() {
    $("div.collapse").collapse('hide');
  });

  // Reopen course and training accordeons after registration for easier navigation
  if(open_training_id) {
    $('#training'+open_training_id).collapse('show');
  }

  if(open_course_id) {
    $('#course'+open_course_id).collapse('show');
  }
});
</script>
{% endblock %}<|MERGE_RESOLUTION|>--- conflicted
+++ resolved
@@ -83,21 +83,15 @@
                             {% endif %}
                               </ul>
                             </td>
-<<<<<<< HEAD
-                            <td >{% if slot.available_seats > 0 %}
-                                  {% trans 'Available places' %} : {{ slot.available_seats }}<br>
-                                  {% if authorized_groups|in_groups:"LYC,ETU" %}<a href="TODO" class="badge badge-pill badge-primary">{% trans 'Register' %}</a>{% endif %}
-                                {% else %}
-                                  <span class="badge badge-pill badge-danger">{% trans 'Full' %}</span>
-=======
                             <td>
                               {% if slot.already_registered %}
                                   <span class="badge badge-pill badge-success">{% trans 'Already registered' %}</span>
                               {% elif slot.available_seats > 0 %}
                                 {% trans 'Available places' %} : {{ slot.available_seats }}<br>
-                                {% if slot.can_register %}
-                                  <button type="button" class="badge badge-pill badge-primary" onclick="register({{ slot.id }})">{% trans 'Register' %}</button>
->>>>>>> e1348b72
+                                {% if authorized_groups|in_groups:"LYC,ETU" %}
+                                    {% if slot.can_register %}
+                                      <button type="button" class="badge badge-pill badge-primary" onclick="register({{ slot.id }})">{% trans 'Register' %}</button>
+                                    {% endif %}
                                 {% endif %}
                               {% else %}
                                 <span class="badge badge-pill badge-danger">{% trans 'Full' %}</span>

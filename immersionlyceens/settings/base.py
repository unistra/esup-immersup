import os
import re
import csv
from os.path import abspath, basename, dirname, join, normpath

from django.utils.translation import gettext_lazy as _

from ckeditor.configs import DEFAULT_CONFIG

######################
# Path configuration #
######################

DJANGO_ROOT = dirname(dirname(abspath(__file__)))
SITE_ROOT = dirname(DJANGO_ROOT)
SITE_NAME = basename(DJANGO_ROOT)


#######################
# Debug configuration #
#######################

DEBUG = False
TEMPLATE_DEBUG = DEBUG


##########################
# Manager configurations #
##########################

ADMINS = [
    # ('Your Name', 'your_email@example.com'),
]

MANAGERS = ADMINS


##########################
# Database configuration #
##########################

# In your virtualenv, edit the file $VIRTUAL_ENV/bin/postactivate and set
# properly the environnement variable defined in this file (ie: os.environ[KEY])
# ex: export DEFAULT_DB_USER='immersionlyceens'

# Default values for default database are :
# engine : sqlite3
# name : PROJECT_ROOT_DIR/immersionlyceens.db

# defaut db connection
DATABASES = {
    'default': {
        'ENGINE': 'django.db.backends.postgresql',
        'NAME': 'immersionlyceens',
        'USER': '',
        'PASSWORD': '',
        'HOST': '',
        'PORT': '5432',
    }
}

DEFAULT_AUTO_FIELD = 'django.db.models.BigAutoField'

# PostgreSQL unaccent extension
POSTGRESQL_ADD_UNACCENT_EXTENSION = True # For migration file
POSTGRESQL_HAS_UNACCENT_EXTENSION = True # For queries


######################
# Site configuration #
######################

# Hosts/domain names that are valid for this site; required if DEBUG is False
# See https://docs.djangoproject.com/en/1.11/ref/settings/#allowed-hosts
ALLOWED_HOSTS = []

#########################
# General configuration #
#########################

# Local time zone for this installation. Choices can be found here:
# http://en.wikipedia.org/wiki/List_of_tz_zones_by_name
# although not all choices may be available on all operating systems.
# In a Windows environment this must be set to your system time zone.
TIME_ZONE = 'Europe/Paris'

# Language code for this installation. All choices can be found here:
# http://www.i18nguy.com/unicode/language-identifiers.html
LANGUAGE_CODE = 'fr-FR'

SITE_ID = 1

# If you set this to False, Django will make some optimizations so as not
# to load the internationalization machinery.
USE_I18N = True

# If you set this to False, Django will not format dates, numbers and
# calendars according to the current locale.
USE_L10N = True

# If you set this to False, Django will not use timezone-aware datetimes.
USE_TZ = True


#######################
# locale configuration #
#######################

LOCALE_PATHS = [
    normpath(join(DJANGO_ROOT, 'locale')),
]


#######################
# Media configuration #
#######################

# Absolute filesystem path to the directory that will hold user-uploaded files.
# Example: "/var/www/example.com/media/"
MEDIA_ROOT = normpath(join(DJANGO_ROOT, 'media'))

# URL that handles the media served from MEDIA_ROOT. Make sure to use a
# trailing slash.
# Examples: "http://example.com/media/", "http://media.example.com/"
MEDIA_URL = '/media/'


##############################
# Static files configuration #
##############################

# Absolute path to the directory static files should be collected to.
# Don't put anything in this directory yourself; store your static files
# in apps' "static/" subdirectories and in STATICFILES_DIRS.
# Example: "/var/www/example.com/static/"
STATIC_ROOT = normpath(join(SITE_ROOT, 'assets'))

# URL prefix for static files.
# Example: "http://example.com/static/", "http://static.example.com/"
STATIC_URL = '/site_media/'

# Additional locations of static files
STATICFILES_DIRS = [
    normpath(join(DJANGO_ROOT, 'static')),
]

# List of finder classes that know how to find static files in
# various locations.
STATICFILES_FINDERS = [
    'django.contrib.staticfiles.finders.FileSystemFinder',
    'django.contrib.staticfiles.finders.AppDirectoriesFinder',
]


##############
# Secret key #
##############

# Make this unique, and don't share it with anybody.
# Only for dev and test environnement. Should be redefined for production
# environnement
SECRET_KEY = 'ma8r116)33!-#pty4!sht8tsa(1bfe%(+!&9xfack+2e9alah!'


##########################
# Template configuration #
##########################

TEMPLATES = [
    {
        'BACKEND': 'django.template.backends.django.DjangoTemplates',
        'DIRS': [join(DJANGO_ROOT, 'templates')],
        'APP_DIRS': True,
        'OPTIONS': {
            'context_processors': [
                'django.contrib.auth.context_processors.auth',
                'django.template.context_processors.debug',
                'django.template.context_processors.i18n',
                'django.template.context_processors.media',
                'django.template.context_processors.static',
                'django.template.context_processors.tz',
                'django.contrib.messages.context_processors.messages',
                'django.template.context_processors.request',
                'immersionlyceens.apps.context_processors.establishments',
            ],
        },
    },
]


############################
# Middleware configuration #
############################

MIDDLEWARE = [
    'django.middleware.security.SecurityMiddleware',
    'django.contrib.sessions.middleware.SessionMiddleware',
    'django.middleware.common.CommonMiddleware',
    'django.middleware.csrf.CsrfViewMiddleware',
    'django.contrib.auth.middleware.AuthenticationMiddleware',
    'django.contrib.messages.middleware.MessageMiddleware',
    'django.middleware.clickjacking.XFrameOptionsMiddleware',
    'django_cas.middleware.CASMiddleware',
    'middlewares.custom_shibboleth.CustomHeaderShibboleth.CustomHeaderMiddleware',
    'middlewares.charter_management.ImmersionCharterManagement.ImmersionCharterManagement',
    'middlewares.email_check.EmailCheck.EmailCheck',
    'hijack.middleware.HijackUserMiddleware',

]

AUTHENTICATION_BACKENDS = (
    'django.contrib.auth.backends.ModelBackend',
    'django_cas.backends.CASBackend',
    'shibboleth.backends.ShibbolethRemoteUserBackend',
)

######################
#   Authentication   #
######################

AUTH_USER_MODEL = "core.ImmersionUser"
LOGIN_REDIRECT_URL = "/"
LOGOUT_REDIRECT_URL = "/"

#####################
#       CAS         #
#####################

# By default, do not activate CAS features, Shibboleth is prefered
# Use CAS only in dev instances where Shibboleth is not available
USE_CAS = False

CAS_SERVER_URL = 'https://cas.unistra.fr:443/cas/'
CAS_LOGOUT_REQUEST_ALLOWED = ('cas1.di.unistra.fr', 'cas2.di.unistra.fr')
CAS_USER_CREATION = False
CAS_IGNORE_REFERER = True
CAS_REDIRECT_URL = '/'
CAS_USERNAME_FORMAT = lambda username: username.lower().strip()
CAS_RETRY_LOGIN = True

# CAS_LOGOUT_COMPLETELY = True
CAS_FORCE_SSL_SERVICE_URL = True
SESSION_EXPIRE_AT_BROWSER_CLOSE = True

#####################
# Url configuration #
#####################

ROOT_URLCONF = '%s.urls' % SITE_NAME


######################
# WSGI configuration #
######################

# Python dotted path to the WSGI application used by Django's runserver.
WSGI_APPLICATION = '%s.wsgi.application' % SITE_NAME


#############################
# Application configuration #
#############################

DJANGO_APPS = [
    'django.contrib.auth',
    'django.contrib.contenttypes',
    'django.contrib.sessions',
    # 'django.contrib.sites',
    'django.contrib.messages',
    'django.contrib.staticfiles',
    # Uncomment the next line to enable the admin:
    'django.contrib.admin',
    'django.contrib.postgres',
    'django_cas',
    # 'django.contrib.admindocs',
]

THIRD_PARTY_APPS = [
    'django_extensions',
    'rest_framework',
    'rest_framework.authtoken',
    'django_filters',
    'hijack',
    'hijack.contrib.admin',
    'ckeditor',
    'django_json_widget',
    'django_admin_listfilter_dropdown',
    'adminsortable2',
    'shibboleth',
    'django_countries',
    'drf_spectacular',
]

LOCAL_APPS = [
    'immersionlyceens',
    'immersionlyceens.apps.core',
    'immersionlyceens.apps.immersion',
    'immersionlyceens.apps.charts',
    'immersionlyceens.apps.user',
    'immersionlyceens.apps.api',
]


INSTALLED_APPS = DJANGO_APPS + THIRD_PARTY_APPS + LOCAL_APPS


#########################
# Session configuration #
#########################

SESSION_SERIALIZER = 'django.contrib.sessions.serializers.JSONSerializer'

########################
# Passwords validation #
########################

AUTH_PASSWORD_VALIDATORS = [
    {'NAME': 'django.contrib.auth.password_validation.MinimumLengthValidator', },
    {'NAME': 'django.contrib.auth.password_validation.CommonPasswordValidator', },
    {'NAME': 'django.contrib.auth.password_validation.NumericPasswordValidator', },
]


#####################
# Log configuration #
#####################

LOGGING = {
    'version': 1,
    'disable_existing_loggers': False,
    'formatters': {
        'default': {'format': '%(levelname)s %(asctime)s %(name)s:%(lineno)s %(message)s'},
        'django.server': {'()': 'django.utils.log.ServerFormatter', 'format': '[%(server_time)s] %(message)s', },
    },
    'filters': {
        'require_debug_false': {'()': 'django.utils.log.RequireDebugFalse', },
        'require_debug_true': {'()': 'django.utils.log.RequireDebugTrue', },
    },
    'handlers': {
        'console': {'level': 'INFO', 'filters': ['require_debug_true'], 'class': 'logging.StreamHandler', },
        'django.server': {'level': 'INFO', 'class': 'logging.StreamHandler', 'formatter': 'django.server', },
        'mail_admins': {
            'level': 'ERROR',
            'filters': ['require_debug_false'],
            'class': 'django.utils.log.AdminEmailHandler',
        },
        'file': {
            'level': 'INFO',
            'class': 'logging.handlers.RotatingFileHandler',
            'filename': '',
            'maxBytes': 209715200,
            'backupCount': 3,
            'formatter': 'default',
        },
    },
    'loggers': {
        'django': {'handlers': ['console', 'mail_admins'], 'level': 'INFO', },
        'django.server': {'handlers': ['django.server'], 'level': 'INFO', 'propagate': False, },
        'immersionlyceens': {'handlers': ['mail_admins', 'file'], 'level': 'ERROR', 'propagate': True, },
        'default': {'handlers': ['file'], 'level': 'INFO', 'propagate': True, },
    },
}

######################################
# django-restframework configuration #
######################################

REST_FRAMEWORK = {
    'DEFAULT_FILTER_BACKENDS': (
        'django_filters.rest_framework.DjangoFilterBackend',
    ),
    'DEFAULT_PERMISSION_CLASSES': (
        "rest_framework.permissions.IsAuthenticated",
    ),
    'DEFAULT_AUTHENTICATION_CLASSES': (
        "rest_framework.authentication.SessionAuthentication",
        "rest_framework.authentication.TokenAuthentication",
    ),
    'DEFAULT_SCHEMA_CLASS': 'drf_spectacular.openapi.AutoSchema',
    'EXCEPTION_HANDLER': 'rest_framework_custom_exceptions.exceptions.simple_error_handler',
}

SPECTACULAR_SETTINGS = {
    'TITLE': 'ImmerSup API',
    'DESCRIPTION': 'High school students immersions',
    'VERSION': '1.0.0',
    'SERVE_INCLUDE_SCHEMA': False,
}


#######################
# Admin page settings #
#######################

ADMIN_SITE_HEADER = "ImmerSup %s" % __import__('immersionlyceens').get_version()
ADMIN_SITE_TITLE = _('ImmerSup Admin Page')
ADMIN_SITE_INDEX_TITLE = _('Welcome to ImmerSup administration page')

#################
# Django hijack #
#################
# HIJACK_PERMISSION_CHECK = "hijack.permissions.superusers_only"
# HIJACK_PERMISSION_CHECK = "hijack.permissions.superusers_and_staff"
HIJACK_PERMISSION_CHECK = "immersionlyceens.permissions.hijack_permissions"


#################
# APIs settings #
#################

# Feel free to implement your own accounts search functions and
# enter your plugin name here :)

ACCOUNTS_PLUGINS = {
    'LDAP': 'immersionlyceens.libs.api.accounts.ldap'
}

AVAILABLE_ACCOUNTS_PLUGINS = (
    ('LDAP', 'LDAP'),
)

#######################
# SHIBBOLETH settings #
#######################

# Do not use : may not be unique accross institutions
# "HTTP_UID": (True, "username"),
# Instead, http_remote_user should be the email of the user

SHIBBOLETH_REMOTE_USER_ATTR = "HTTP_REMOTE_USER"

# Old : "HTTP_REMOTE_USER": (False, "username"),

SHIBBOLETH_ATTRIBUTE_MAP = {
    "HTTP_REMOTE_USER": (False, "username"),
    "HTTP_GIVENNAME": (False, "first_name"),
    "HTTP_SN": (False, "last_name"),
    "HTTP_MAIL": (False, "email"),
    "HTTP_SUPANNETABLISSEMENT": (False, "uai_code"),
    "HTTP_AFFILIATION": (False, "affiliation"),
    "HTTP_UNSCOPED_AFFILIATION": (False, "unscoped_affiliation"),
    "HTTP_PRIMARY_AFFILIATION": (False, "primary_affiliation"),
<<<<<<< HEAD
=======
    "HTTP_SUPANNETUETAPE": (False, 'etu_stage'),
    "HTTP_SUPANNOIDCDATEDENAISSANCE": (False, 'birth_date'),
>>>>>>> 49faf781
}

SHIBBOLETH_LOGOUT_URL = "/Shibboleth.sso/Logout?return=%s"
SHIBBOLETH_LOGOUT_REDIRECT_URL = "/"
SHIBBOLETH_UNQUOTE_ATTRIBUTES = True

CREATE_UNKNOWN_USER = False

# Logout URLs
EDUCONNECT_LOGOUT_URL = ""
AGENT_FEDERATION_LOGOUT_URL = ""

#######################
# Email configuration #
#######################

DEFAULT_FROM_EMAIL = 'support@unistra.fr'

# EMAIL_BACKEND choices :
#     - immersionlyceens.libs.mails.backends.EmailBackend
#     - immersionlyceens.libs.mails.backends.ConsoleBackend
#     - immersionlyceens.libs.mails.backends.FileBackend
EMAIL_BACKEND = 'immersionlyceens.libs.mails.backends.EmailBackend'
EMAIL_HOST = '127.0.0.1'
EMAIL_USE_TLS = False
EMAIL_SSL_ON_CONNECT = False
EMAIL_PORT = 25
EMAIL_HOST_USER = ''
EMAIL_HOST_PASSWORD = ''

FROM_ADDR = 'no.reply@unistra.fr'

FORCE_EMAIL_ADDRESS = None


# Displaying apps order in ADMIN
# Use virtual app names to regroup models
ADMIN_APPS_ORDER = [
    'auth', 'utilisateurs', 'calendrier', 'etablissements', 'formations', 'lieux', 'etudes', 'docs',
    'evaluations', 'configuration', 'user', 'authtoken'
]

ADMIN_APPS_MAPPING = {
    'utilisateurs': {'app': 'core', 'name': 'Utilisateurs'},
    'calendrier': {'app': 'core', 'name': 'Calendrier'},
    'etablissements': {'app': 'core', 'name': 'Établissements'},
    'formations': {'app': 'core', 'name': 'Formations et évènements'},
    'lieux': {'app': 'core', 'name': 'Lieux'},
    'etudes': {'app': 'core', 'name': 'Études'},
    'docs': {'app': 'core', 'name': 'Messages et documents'},
    'evaluations': {'app': 'core', 'name': 'Évaluations'},
    'configuration': {'app': 'core', 'name': 'Autres paramètres'},
}

ADMIN_MODELS_ORDER = {
    'utilisateurs': [
        'ImmersionUser',
    ],
    'calendrier': [
        'UniversityYear',
        'Vacation',
        'Holiday',
        'Period',
        'AnnualStatistics',
    ],
    'etablissements': [
        'Establishment',
        'HighSchool',
        'Structure',
    ],
    'formations': [
        'TrainingDomain',
        'TrainingSubdomain',
        'Training',
        'CourseType',
        'CancelType',
        'OffOfferEventType',
    ],
    'lieux': [
        'Campus',
        'Building',
    ],
    'etudes': [
        'BachelorType',
        'GeneralBachelorTeaching',
        'BachelorMention',
        'HighSchoolLevel',
        'MefStat',
        'PostBachelorLevel',
        'StudentLevel',
    ],
    'docs': [
        'MailTemplate',
        'FaqEntry',
        'PublicDocument',
        'PublicType',
        'InformationText',
        'AccompanyingDocument',
        'AttestationDocument',
        'CertificateLogo',
        'CertificateSignature',
    ],
    'evaluations': [
        'EvaluationType',
        'EvaluationFormLink',
    ],
    'configuration': [
        'GeneralSettings',
        'Profile',
        'ScheduledTask',
        'CustomThemeFile',
        'ScheduledTask',
        'ScheduledTaskLog',
        'History',
    ],
    'user': [
        'Student',
        'HighSchoolStudent',
        'Visitor',
        'Speaker',
        'Operator',
        'MasterEstablishmentManager',
        'EstablishmentManager',
        'StructureManager',
        'StructureConsultant',
        'HighSchoolManager',
        'LegalDepartmentStaff',
        'UserGroup'
    ]
}

# Define groups rights on others
# DO NOT EDIT
HAS_RIGHTS_ON_GROUP = {
    'REF-TEC': ['REF-TEC', 'REF-ETAB-MAITRE', 'REF-ETAB', 'REF-STR', 'REF-LYC', 'SRV-JUR', 'INTER', 'LYC', 'VIS', 'ETU', 'CONS-STR'],
    'REF-ETAB-MAITRE': ['REF-ETAB', 'REF-STR', 'REF-LYC', 'SRV-JUR', 'INTER', 'CONS-STR'],
    'REF-ETAB': ['REF-STR', 'SRV-JUR', 'INTER', 'CONS-STR'],
    'REF-LYC': ['INTER']
}


############
# CKEDITOR #
############
X_FRAME_OPTIONS = 'SAMEORIGIN'
CUSTOM_TOOLBAR = [
    {
        "name": "document",
        "items": [
            "Styles",
            "Format",
            "Bold",
            "Italic",
            "Underline",
            "Strike",
            "-",
            "TextColor",
            "BGColor",
            "-",
            "JustifyLeft",
            "JustifyCenter",
            "JustifyRight",
            "JustifyBlock",
        ],
    },
    {
        "name": "widgets",
        "items": [
            "Undo",
            "Redo",
            "-",
            "NumberedList",
            "BulletedList",
            "-",
            "Outdent",
            "Indent",
            "-",
            "Link",
            "Unlink",
            "-",
            "CodeSnippet",
            "Table",
            "HorizontalRule",
            "SpecialChar",
            "-",
            "Blockquote",
            "-",
            "Maximize",
        ],
    },
]

CKEDITOR_CONFIGS = {
    "default": {
        "skin": "moono-lisa",
        "toolbar": CUSTOM_TOOLBAR,
        "toolbarGroups": None,
        "extraPlugins": ",".join(
            [
                'codesnippet',
            ]
        ),
        "removePlugins": ",".join(['image', 'uploadimage', 'uploadwidget', 'elementspath']),
        "codeSnippet_theme": "xcode",
        'height': '100%',
        'width': '100%',
    },
    'toolbar': [
        [
            'style',
            [
                'style',
                'bold',
                'italic',
                'underline',
                'strikethrough',
                'superscript',
                'subscript',
                'clear',
            ],
        ],
        [
            'font',
            [
                'fontsize',
                'forecolor',
                'paragraph',
            ],
        ],
        [
            'misc',
            [
                'ol',
                'ul',
                'height',
            ],
        ],
        [
            'others',
            ['link', 'table', 'hr'],
        ],
        [
            'view',
            ['codeview', 'undo', 'redo', 'fullscreen'],
        ],
    ],
    'popover': {
        'link': ['link', ['linkDialogShow', 'unlink']],
        'table': [
            ['add', ['addRowDown', 'addRowUp', 'addColLeft', 'addColRight']],
            ['delete', ['deleteRow', 'deleteCol', 'deleteTable']],
        ],
    },
}

CKEDITOR_UPLOAD_PATH = "ckeditor_uploads/"

####################
# Geo Api settings #
####################

USE_GEOAPI = True
GEOAPI_BASE_URL = "https://geo.api.gouv.fr"


####################
# Uploads settings #
####################

# Type of docs
# Use extension of files authorized !
CONTENT_TYPES = [
    'doc',
    'pdf',
    'xls',
    'ods',
    'odt',
    'docx',
    'xlsx',
]

MIME_TYPES = [
    "application/msword",
    "application/pdf",
    "application/vnd.ms-excel",
    "application/vnd.oasis.opendocument.spreadsheet",
    "application/vnd.oasis.opendocument.text",
    "application/vnd.openxmlformats-officedocument.wordprocessingml.document",
    "application/vnd.openxmlformats-officedocument.spreadsheetml.sheet",
]

# Max size
# 20mo for now !!!
MAX_UPLOAD_SIZE = "20971520"
# Values :
# 2.5MB - 2621440
# 5MB - 5242880
# 10MB - 10485760
# 20MB - 20971520
# 50MB - 5242880
# 100MB - 104857600
# 250MB - 214958080
# 500MB - 429916160

# Highschool students settings
# USERNAME_PREFIX = "@EXTERNAL@_"
DESTRUCTION_DELAY = 5  # in days

# Some general settings default values
DEFAULT_NB_DAYS_SLOT_REMINDER = 4
DEFAULT_NB_DAYS_SPEAKER_SLOT_REMINDER = 4
DEFAULT_NB_WEEKS_STRUCTURES_SLOT_REMINDER = 1

# Opendata
# This should be a stable URL according to this site :
# https://www.data.gouv.fr/fr/datasets/etablissements-denseignement-superieur-2
# INSTITUTES_URL = "https://api.opendata.onisep.fr/downloads/57da952417293/57da952417293.json"
INSTITUTES_URL = (
    "https://data.enseignementsup-recherche.gouv.fr/api/records/1.0/search/?"
    + "dataset=fr-esr-principaux-etablissements-enseignement-superieur&facet=uai&facet=type_d_etablissement"
    + "&facet=com_nom&facet=dep_nom&facet=aca_nom&facet=reg_nom&facet=pays_etranger_acheminement"
    + "&rows=%s&start=%s"
)  # don't forget to add rows and start values in requests for pagination


# Notifications display time (milliseconds)
MESSAGES_TIMEOUT = 8000

# Ignored queries for 404 error
IGNORABLE_404_URLS = [
    re.compile(r'^/apple-touch-icon.*\.png$'),
    re.compile(r'^/favicon\.ico$'),
    re.compile(r'^/robots\.txt$'),
]

# django countries settings
COUNTRIES_FIRST = ['FR',]

# Expiration of S3 url very looooooooooooooong :)
AWS_QUERYSTRING_EXPIRE = 999999999

########################
# CSV exports settings #
########################
# TODO: move to general settings ?
# Used to generate csv compliant with ms-excel
CSV_OPTIONS = {'delimiter': ';', 'quotechar': '"', 'quoting': csv.QUOTE_ALL, 'dialect': csv.excel}


###########################
#  SEARCH PLUGIN FOR UAI  #
###########################
# Configure this on deployment since it will contain API Key
UAI_API_URL = ""
UAI_API_AUTH_HEADER = ""<|MERGE_RESOLUTION|>--- conflicted
+++ resolved
@@ -440,11 +440,8 @@
     "HTTP_AFFILIATION": (False, "affiliation"),
     "HTTP_UNSCOPED_AFFILIATION": (False, "unscoped_affiliation"),
     "HTTP_PRIMARY_AFFILIATION": (False, "primary_affiliation"),
-<<<<<<< HEAD
-=======
     "HTTP_SUPANNETUETAPE": (False, 'etu_stage'),
     "HTTP_SUPANNOIDCDATEDENAISSANCE": (False, 'birth_date'),
->>>>>>> 49faf781
 }
 
 SHIBBOLETH_LOGOUT_URL = "/Shibboleth.sso/Logout?return=%s"

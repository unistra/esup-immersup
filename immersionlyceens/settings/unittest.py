--- conflicted
+++ resolved
@@ -17,23 +17,16 @@
 DATABASES = {
     'default': {
         'ENGINE': 'django.db.backends.postgresql',
-<<<<<<< HEAD
-        'NAME': environ.get('DEFAULT_DB_TEST_NAME', 'immersionlyceens'),
-=======
         'NAME': environ.get('DEFAULT_DB_NAME', 'immersionlyceens'),
->>>>>>> 10ac94f4
         'USER': environ.get('DEFAULT_DB_USER', 'immersionlyceens'),
         'PASSWORD': environ.get('DEFAULT_DB_PASSWORD', 'immersionlyceens'),
         'HOST': environ.get('DEFAULT_DB_HOST', 'postgres'),
         'PORT': environ.get('DEFAULT_DB_PORT', '5432'),
-<<<<<<< HEAD
-=======
         'TEST':  {
             'NAME': None,
             'CHARSET': "UTF-8' LC_COLLATE 'C' LC_CTYPE 'C",
             'TEMPLATE': "template0",
         }
->>>>>>> 10ac94f4
     }
 }
 
@@ -68,4 +61,4 @@
     'date': 'date',
     'label': 'nom_jour_ferie'
 }
-HOLIDAY_API_DATE_FORMAT = '%Y-%m-%d'+HOLIDAY_API_DATE_FORMAT = '%Y-%m-%d'

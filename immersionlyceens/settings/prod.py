import os
import socket
from os import environ
from os.path import normpath

import sentry_sdk
from sentry_sdk.integrations.django import DjangoIntegration

from .base import *

##########################
# Database configuration #
##########################

DATABASES['default']['HOST'] = '{{ default_db_host }}'
DATABASES['default']['USER'] = '{{ default_db_user }}'
DATABASES['default']['PASSWORD'] = '{{ default_db_password }}'
DATABASES['default']['NAME'] = '{{ default_db_name }}'


############################
# Allowed hosts & Security #
############################

ALLOWED_HOSTS = [
    '.u-strasbg.fr',
    '.unistra.fr',
]

SECURE_PROXY_SSL_HEADER = ('HTTP_X_FORWARDED_PROTOCOL', 'ssl')


#####################
# Log configuration #
#####################

LOGGING['handlers']['file']['filename'] = '{{ remote_current_path }}/log/app.log'

##############
# Secret key #
##############

SECRET_KEY = '{{ secret_key }}'


####################
#       CAS        #
####################
USE_CAS = False
CAS_REDIRECT_URL = '{{ cas_redirect_url }}'
CAS_FORCE_SSL_SERVICE_URL = True


#################
# APIs settings #
#################

WITH_HOLIDAY_API = True
HOLIDAY_API_URL = 'http://rest-api.u-strasbg.fr/holidays/alsace-moselle/{year}.json'
HOLIDAY_API_MAP = {'date': 'date', 'label': 'nom_jour_ferie'}
HOLIDAY_API_DATE_FORMAT = '%Y-%m-%d'

#######################
# Email configuration #
#######################
EMAIL_BACKEND = 'immersionlyceens.libs.mails.backends.EmailBackend'
EMAIL_HOST = '{{ email_host }}'
EMAIL_USE_TLS = '{{ email_use_tls }}'.lower() == 'true'
EMAIL_PORT = '{{ email_port }}'
EMAIL_HOST_USER = '{{ email_host_user }}'
EMAIL_HOST_PASSWORD = '{{ email_host_password }}'
DEFAULT_FROM_EMAIL = '{{ default_from_email }}'

########################
# UPLOAD configuration #
########################

# url for logos upload
MEDIA_ROOT = '/nfs/immersion'

# Mailing list subscriber files directory
BASE_FILES_DIR = '{{ base_files_dir }}'
MAILING_LIST_FILES_DIR = join(BASE_FILES_DIR, 'mailing_lists')

###############
# Sentry init #
###############

# TODO: add boolean to deactivate sentry integration ???
RELEASE = '{{ release }}'
sentry_sdk.init(
    dsn="https://068693b77bd442eaa28c842d8c2ebb38@sentry.app.unistra.fr/34",
    integrations=[DjangoIntegration()],
    environment="prod",
    release=RELEASE,
)

# Goal
STAGE = 'Prod'

<<<<<<< HEAD
=======
#####################
# S3 storage config #
#####################
# Uncomment/comment below switching to s3 media (uploads) file storage
DEFAULT_FILE_STORAGE = 'storages.backends.s3boto3.S3Boto3Storage'
AWS_S3_FILE_OVERWRITE = True
AWS_DEFAULT_ACL = None
AWS_AUTO_CREATE_BUCKET = True
AWS_ACCESS_KEY_ID = '{{ s3_access_key }}'
AWS_SECRET_ACCESS_KEY = '{{ s3_secret_key }}'
AWS_STORAGE_BUCKET_NAME = '{{ s3_bucket }}'
AWS_S3_ENDPOINT_URL = '{{ s3_endpoint }}'
S3_FILEPATH = 'prod'

>>>>>>> 10ac94f4
##########
# Matomo #
##########

<<<<<<< HEAD
USE_MATOMO = True
MATOMO_URL = '{{ matomo_url }}'
MATOMO_SITE_ID = '{{ matomo_site_id }}'
=======
# FIXME: be used later ...
# USE_MATOMO = True
# MATOMO_URL = '{{ matomo_url }}'
# MATOMO_SITE_ID = '{{ matomo_site_id }}'

# Use Unistra theme & css
UNISTRA = '{{ use_unistra_theme }}'
>>>>>>> 10ac94f4
<|MERGE_RESOLUTION|>--- conflicted
+++ resolved
@@ -98,8 +98,6 @@
 # Goal
 STAGE = 'Prod'
 
-<<<<<<< HEAD
-=======
 #####################
 # S3 storage config #
 #####################
@@ -114,21 +112,9 @@
 AWS_S3_ENDPOINT_URL = '{{ s3_endpoint }}'
 S3_FILEPATH = 'prod'
 
->>>>>>> 10ac94f4
-##########
-# Matomo #
-##########
-
-<<<<<<< HEAD
 USE_MATOMO = True
 MATOMO_URL = '{{ matomo_url }}'
 MATOMO_SITE_ID = '{{ matomo_site_id }}'
-=======
-# FIXME: be used later ...
-# USE_MATOMO = True
-# MATOMO_URL = '{{ matomo_url }}'
-# MATOMO_SITE_ID = '{{ matomo_site_id }}'
 
 # Use Unistra theme & css
 UNISTRA = '{{ use_unistra_theme }}'
->>>>>>> 10ac94f4

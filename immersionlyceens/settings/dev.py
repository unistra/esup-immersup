import os
import socket
from os import environ
from os.path import normpath

from .base import *

#######################
# Debug configuration #
#######################

DEBUG = True


##########################
# Database configuration #
##########################

# In your virtualenv, edit the file $VIRTUAL_ENV/bin/postactivate and set
# properly the environnement variable defined in this file (ie: os.environ[KEY])
# ex: export DEFAULT_DB_NAME='project_name'

# Default values for default database are :
# engine : sqlite3
# name : PROJECT_ROOT_DIR/default.db

DATABASES['default']['HOST'] = environ.get('DEFAULT_DB_HOST', 'localhost')
DATABASES['default']['USER'] = environ.get('DEFAULT_DB_USER', '')
DATABASES['default']['PASSWORD'] = environ.get('DEFAULT_DB_PASSWORD', '')
DATABASES['default']['NAME'] = environ.get('DEFAULT_DB_NAME', '')
DATABASES['default']['PORT'] = environ.get('DEFAULT_DB_PORT', '5432')

# DATABASES = {
#     'default': {
#         'ENGINE': 'django.db.backends.sqlite3',
#         'NAME': 'db.sqlite3',
#     }
# }

########################
#     CAS SETTINGS     #
########################
USE_CAS = True

CAS_SERVER_URL = 'https://cas-dev.unistra.fr/cas/'
CAS_LOGOUT_REQUEST_ALLOWED = ('cas-dev.unistra.fr', 'cas-dev.unistra.fr')
CAS_FORCE_SSL_SERVICE_URL = False

############################
# Allowed hosts & Security #
############################

ALLOWED_HOSTS = [
    '*'
]

#####################
# Log configuration #
#####################

LOGGING['handlers']['file']['filename'] = environ.get('LOG_DIR', normpath(join('/tmp', '%s.log' % SITE_NAME)))
LOGGING['handlers']['file']['level'] = 'DEBUG'

for logger in LOGGING['loggers']:
    LOGGING['loggers'][logger]['level'] = 'DEBUG'


###########################
# Unit test configuration #
###########################

INSTALLED_APPS += [
    'coverage',
    'debug_toolbar',
]


#################
# Debug toolbar #
#################

DEBUG_TOOLBAR_PATCH_SETTINGS = False
MIDDLEWARE += [
    'debug_toolbar.middleware.DebugToolbarMiddleware',
]
INTERNAL_IPS = ['127.0.0.1', '0.0.0.0']


################
# API settings #
################

WITH_HOLIDAY_API = True
HOLIDAY_API_URL = 'http://rest-api.u-strasbg.fr/holidays/alsace-moselle/{year}.json'
HOLIDAY_API_MAP = {
    'date': 'date',
    'label': 'nom_jour_ferie'
}
HOLIDAY_API_DATE_FORMAT = '%Y-%m-%d'

#######################
# Email configuration #
#######################

EMAIL_BACKEND = 'immersionlyceens.libs.mails.backends.ConsoleBackend'
# FORCE_EMAIL_ADDRESS = "appli-immersionlyceens-test@unistra.fr"

EMAIL_HOST = environ.get('EMAIL_HOST', '127.0.0.1')
EMAIL_USE_TLS = environ.get('EMAIL_USE_TLS', "false").lower() == 'true'
EMAIL_PORT = environ.get('EMAIL_PORT', 25)
EMAIL_HOST_USER = environ.get('EMAIL_HOST_USER', '')
EMAIL_HOST_PASSWORD = environ.get('EMAIL_HOST_PASSWORD', '')

DEFAULT_FROM_EMAIL = 'no-reply@%s' % socket.getfqdn()


# Mailing list subscriber files directory
BASE_FILES_DIR = "/tmp"
MAILING_LIST_FILES_DIR = join(BASE_FILES_DIR, 'mailing_lists')

# Goal
<<<<<<< HEAD
STAGE = 'Dev'
=======
STAGE = 'Dev'

#####################
# S3 storage config #
#####################

# Uncomment/comment below switching to s3 media (uploads) file storage
# DEFAULT_FILE_STORAGE = 'storages.backends.s3boto3.S3Boto3Storage'
# AWS_S3_FILE_OVERWRITE = True
# AWS_DEFAULT_ACL = None
# AWS_AUTO_CREATE_BUCKET = True
# AWS_S3_ENDPOINT_URL = environ.get('AWS_S3_ENDPOINT_URL')
# AWS_STORAGE_BUCKET_NAME = environ.get('AWS_STORAGE_BUCKET_NAME', 'immersup')
# AWS_ACCESS_KEY_ID = environ.get('AWS_ACCESS_KEY_ID')
# AWS_SECRET_ACCESS_KEY = environ.get('AWS_SECRET_ACCESS_KEY')
# S3_FILEPATH = 'dev'

# Use Unistra theme & css
UNISTRA = environ.get('USE_UNISTRA_THEME', 'true')
>>>>>>> 10ac94f4
<|MERGE_RESOLUTION|>--- conflicted
+++ resolved
@@ -119,9 +119,6 @@
 MAILING_LIST_FILES_DIR = join(BASE_FILES_DIR, 'mailing_lists')
 
 # Goal
-<<<<<<< HEAD
-STAGE = 'Dev'
-=======
 STAGE = 'Dev'
 
 #####################
@@ -140,5 +137,4 @@
 # S3_FILEPATH = 'dev'
 
 # Use Unistra theme & css
-UNISTRA = environ.get('USE_UNISTRA_THEME', 'true')
->>>>>>> 10ac94f4
+UNISTRA = environ.get('USE_UNISTRA_THEME', 'true')
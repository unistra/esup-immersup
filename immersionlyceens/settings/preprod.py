import os
import socket
from os import environ
from os.path import normpath

import sentry_sdk
from sentry_sdk.integrations.django import DjangoIntegration

from .base import *

##########################
# Database configuration #
##########################

DATABASES['default']['HOST'] = '{{ default_db_host }}'
DATABASES['default']['USER'] = '{{ default_db_user }}'
DATABASES['default']['PASSWORD'] = '{{ default_db_password }}'
DATABASES['default']['NAME'] = '{{ default_db_name }}'

# PostgreSQL unaccent extension
POSTGRESQL_ADD_UNACCENT_EXTENSION = False # For migration file
POSTGRESQL_HAS_UNACCENT_EXTENSION = True # For queries

############################
# Allowed hosts & Security #
############################

ALLOWED_HOSTS = [
    '.u-strasbg.fr',
    '.unistra.fr',
]

SECURE_PROXY_SSL_HEADER = ('HTTP_X_FORWARDED_PROTOCOL', 'ssl')


#####################
# Log configuration #
#####################

LOGGING['handlers']['file']['filename'] = '{{ remote_current_path }}/log/app.log'

##############
# Secret key #
##############

SECRET_KEY = '{{ secret_key }}'


####################
#       CAS        #
####################
USE_CAS = False

CAS_REDIRECT_URL = '{{ cas_redirect_url }}'
CAS_SERVER_URL = 'https://cas.unistra.fr:443/cas/'
CAS_LOGOUT_REQUEST_ALLOWED = ('cas1.di.unistra.fr', 'cas2.di.unistra.fr')
CAS_FORCE_SSL_SERVICE_URL = True

#################
# APIs settings #
#################

WITH_HOLIDAY_API = True
HOLIDAY_API_URL = 'http://rest-api.u-strasbg.fr/holidays/alsace-moselle/{year}.json'
HOLIDAY_API_MAP = {'date': 'date', 'label': 'nom_jour_ferie'}
HOLIDAY_API_DATE_FORMAT = '%Y-%m-%d'

#######################
# Email configuration #
#######################

EMAIL_BACKEND = 'immersionlyceens.libs.mails.backends.EmailBackend'
<<<<<<< HEAD
FORCE_EMAIL_ADDRESS = "appli-immersionlyceens-pprd@unistra.fr"
DEFAULT_FROM_EMAIL = 'no-reply@%s' % socket.getfqdn()


# SUMMER NOTE
SUMMERNOTE_THEME = 'bs4'
SUMMERNOTE_CONFIG = {
    'spellCheck': True,
    'iframe': True,
    'summernote': {'lang': 'fr-FR', },
    'codeviewIframeFilter': True,
    'disable_attachment': True,
    'toolbar': [
        ['style', ['style', 'bold', 'italic', 'underline', 'strikethrough', 'superscript', 'subscript', 'clear', ], ],
        ['font', ['fontsize', 'forecolor', 'paragraph', ]],
        ['misc', ['ol', 'ul', 'height', ], ],
        ['others', ['link', 'table', 'hr'], ],
        ['view', ['codeview', 'undo', 'redo', 'fullscreen'], ],
    ],
    'popover': {
        'link': ['link', ['linkDialogShow', 'unlink']],
        'table': [
            ['add', ['addRowDown', 'addRowUp', 'addColLeft', 'addColRight']],
            ['delete', ['deleteRow', 'deleteCol', 'deleteTable']],
        ],
    },
}
=======

EMAIL_HOST = '{{ email_host }}'
EMAIL_USE_TLS = '{{ email_use_tls }}'.lower() == 'true'
EMAIL_PORT = '{{ email_port }}'
EMAIL_HOST_USER = '{{ email_host_user }}'
EMAIL_HOST_PASSWORD = '{{ email_host_password }}'

FORCE_EMAIL_ADDRESS = '{{ force_email_address }}'
DEFAULT_FROM_EMAIL = '{{ default_from_email }}'
>>>>>>> 10ac94f4

########################
# UPLOAD configuration #
########################

# url for logos upload
MEDIA_ROOT = '/nfs/immersion'

# Mailing list subscriber files directory
BASE_FILES_DIR = '{{ base_files_dir }}'
MAILING_LIST_FILES_DIR = join(BASE_FILES_DIR, 'mailing_lists')

###############
# Sentry init #
###############

# TODO: add boolean to deactivate sentry integration ???
RELEASE = '{{ release }}'
sentry_sdk.init(
    dsn="https://068693b77bd442eaa28c842d8c2ebb38@sentry.app.unistra.fr/34",
    integrations=[DjangoIntegration()],
    environment="preprod",
    release=RELEASE,
)

# Goal
<<<<<<< HEAD
STAGE = 'Preprod'
=======
STAGE = 'Preprod'

#####################
# S3 storage config #
#####################
# Uncomment/comment below switching to s3 media (uploads) file storage
DEFAULT_FILE_STORAGE = 'storages.backends.s3boto3.S3Boto3Storage'
AWS_S3_FILE_OVERWRITE = True
AWS_DEFAULT_ACL = None
AWS_AUTO_CREATE_BUCKET = True
AWS_ACCESS_KEY_ID = '{{ s3_access_key }}'
AWS_SECRET_ACCESS_KEY = '{{ s3_secret_key }}'
AWS_STORAGE_BUCKET_NAME = '{{ s3_bucket }}'
AWS_S3_ENDPOINT_URL = '{{ s3_endpoint }}'
S3_FILEPATH = 'preprod'

# Use Unistra theme & css
UNISTRA = '{{ use_unistra_theme }}'
##########
# Matomo #
##########
USE_MATOMO = True
MATOMO_URL = '{{ matomo_url }}'
MATOMO_SITE_ID = '{{ matomo_site_id }}'
>>>>>>> 10ac94f4
<|MERGE_RESOLUTION|>--- conflicted
+++ resolved
@@ -70,45 +70,14 @@
 #######################
 
 EMAIL_BACKEND = 'immersionlyceens.libs.mails.backends.EmailBackend'
-<<<<<<< HEAD
-FORCE_EMAIL_ADDRESS = "appli-immersionlyceens-pprd@unistra.fr"
-DEFAULT_FROM_EMAIL = 'no-reply@%s' % socket.getfqdn()
-
-
-# SUMMER NOTE
-SUMMERNOTE_THEME = 'bs4'
-SUMMERNOTE_CONFIG = {
-    'spellCheck': True,
-    'iframe': True,
-    'summernote': {'lang': 'fr-FR', },
-    'codeviewIframeFilter': True,
-    'disable_attachment': True,
-    'toolbar': [
-        ['style', ['style', 'bold', 'italic', 'underline', 'strikethrough', 'superscript', 'subscript', 'clear', ], ],
-        ['font', ['fontsize', 'forecolor', 'paragraph', ]],
-        ['misc', ['ol', 'ul', 'height', ], ],
-        ['others', ['link', 'table', 'hr'], ],
-        ['view', ['codeview', 'undo', 'redo', 'fullscreen'], ],
-    ],
-    'popover': {
-        'link': ['link', ['linkDialogShow', 'unlink']],
-        'table': [
-            ['add', ['addRowDown', 'addRowUp', 'addColLeft', 'addColRight']],
-            ['delete', ['deleteRow', 'deleteCol', 'deleteTable']],
-        ],
-    },
-}
-=======
 
 EMAIL_HOST = '{{ email_host }}'
 EMAIL_USE_TLS = '{{ email_use_tls }}'.lower() == 'true'
 EMAIL_PORT = '{{ email_port }}'
 EMAIL_HOST_USER = '{{ email_host_user }}'
 EMAIL_HOST_PASSWORD = '{{ email_host_password }}'
-
 FORCE_EMAIL_ADDRESS = '{{ force_email_address }}'
 DEFAULT_FROM_EMAIL = '{{ default_from_email }}'
->>>>>>> 10ac94f4
 
 ########################
 # UPLOAD configuration #
@@ -135,9 +104,6 @@
 )
 
 # Goal
-<<<<<<< HEAD
-STAGE = 'Preprod'
-=======
 STAGE = 'Preprod'
 
 #####################
@@ -156,10 +122,10 @@
 
 # Use Unistra theme & css
 UNISTRA = '{{ use_unistra_theme }}'
+
 ##########
 # Matomo #
 ##########
 USE_MATOMO = True
 MATOMO_URL = '{{ matomo_url }}'
-MATOMO_SITE_ID = '{{ matomo_site_id }}'
->>>>>>> 10ac94f4
+MATOMO_SITE_ID = '{{ matomo_site_id }}'
--- conflicted
+++ resolved
@@ -2552,21 +2552,17 @@
             'email': 'unittest@unittest.fr',
             'notify_user': True,
         }
+
         content = json.loads(self.client.post(url, data, **self.header).content.decode())
         self.assertFalse(content['error'])
         self.assertEqual(content['msg'], "")
 
-<<<<<<< HEAD
-        content = json.loads(self.client.post(url, data, **header).content.decode())
-        self.assertFalse(content['error'])
-=======
         # Invalid settings
         GeneralSettings.objects.get(setting='MAIL_CONTACT_REF_ETAB').delete()
         content = json.loads(self.client.post(url, data, **self.header).content.decode())
 
         self.assertTrue(content['error'])
         self.assertEqual(content['msg'], "Config parameter not found")
->>>>>>> 10ac94f4
 
     def test_API_ajax_get_students_presence(self):
 

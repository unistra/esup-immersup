"""
Django API tests suite
"""
import csv
import json
import unittest
from datetime import datetime, time, timedelta

from django.conf import settings
from django.contrib.auth import get_user_model
from django.contrib.auth.models import Group
from django.template.defaultfilters import date as _date
from django.test import Client, RequestFactory, TestCase
from django.utils.translation import pgettext
from django.utils.translation import ugettext_lazy as _
<<<<<<< HEAD
from immersionlyceens.apps.core.models import (AccompanyingDocument, Building, Calendar, Campus, CancelType,
    Component, Course, CourseType, Establishment, GeneralSettings, HighSchool, Immersion, ImmersionUser, MailTemplate,
    MailTemplateVars, Slot, Training, TrainingDomain, TrainingSubdomain, UserCourseAlert, Vacation
)
from immersionlyceens.apps.immersion.models import HighSchoolStudentRecord, StudentRecord
=======
from immersionlyceens.apps.core.models import (AccompanyingDocument, Building,
                                               Calendar, Campus, CancelType,
                                               Structure, Course, CourseType,
                                               GeneralSettings, HighSchool,
                                               Immersion, ImmersionUser,
                                               MailTemplate, MailTemplateVars,
                                               Slot, Training, TrainingDomain,
                                               TrainingSubdomain,
                                               UserCourseAlert, Vacation)
from immersionlyceens.apps.immersion.models import (HighSchoolStudentRecord,
                                                    StudentRecord)
>>>>>>> bfab228a
from immersionlyceens.libs.api.views import ajax_check_course_publication
from immersionlyceens.libs.utils import get_general_setting

request_factory = RequestFactory()
request = request_factory.get('/admin')


class APITestCase(TestCase):
    """Tests for API"""

    fixtures = ['group', 'generalsettings']

    def setUp(self):
        """
        GeneralSettings.objects.create(
            setting='MAIL_CONTACT_REF_ETAB',
            value='unittest@unittest.fr',
            description='REF-ETAB email'
        )
        """
<<<<<<< HEAD
        self.establishment = Establishment.objects.create(
            code='ETA1', label='Etablissement 1', short_label='Eta 1', active=True, master=True, email='test@test.com',
            establishment_type='HIGHER_INST'
        )

        self.scuio_user = get_user_model().objects.create_user(
            username='scuio', password='pass', email='immersion@no-reply.com', first_name='scuio', last_name='scuio',
=======
        self.ref_etab_user = get_user_model().objects.create_user(
            username='ref_etab', password='pass', email='immersion@no-reply.com', first_name='ref_etab', last_name='ref_etab',
>>>>>>> bfab228a
        )
        self.ref_etab_user.set_password('pass')
        self.ref_etab_user.save()

        self.highschool_user = get_user_model().objects.create_user(
            username='@EXTERNAL@_hs', password='pass', email='hs@no-reply.com', first_name='high', last_name='SCHOOL',
        )
        self.highschool_user.set_password('pass')
        self.highschool_user.save()

        self.highschool_user2 = get_user_model().objects.create_user(username='@EXTERNAL@_hs2', password='pass',
                                                                     email='hs2@no-reply.com', first_name='high2', last_name='SCHOOL2', )
        self.highschool_user2.set_password('pass')
        self.highschool_user2.save()

        self.highschool_user3 = get_user_model().objects.create_user(username='@EXTERNAL@_hs3', password='pass',
                                                                     email='hs3@no-reply.com', first_name='high3', last_name='SCHOOL3', )
        self.highschool_user3.set_password('pass')
        self.highschool_user3.save()

        self.ref_str = get_user_model().objects.create_user(
            username='ref_str',
            password='pass',
            email='ref_str@no-reply.com',
            first_name='ref_str',
            last_name='ref_str',
        )
        self.teacher1 = get_user_model().objects.create_user(
            username='teacher1',
            password='pass',
            email='teacher-immersion@no-reply.com',
            first_name='teach',
            last_name='HER',
        )
        self.lyc_ref = get_user_model().objects.create_user(
            username='lycref',
            password='pass',
            email='teacher-immersion@no-reply.com',
            first_name='lyc',
            last_name='REF',
        )
        self.student = get_user_model().objects.create_user(
            username='student',
            password='pass',
            email='student@no-reply.com',
            first_name='student',
            last_name='STUDENT',
        )
        self.student2 = get_user_model().objects.create_user(
            username='student2',
            password='pass',
            email='student2@no-reply.com',
            first_name='student2',
            last_name='STUDENT2',
        )
        self.cancel_type = CancelType.objects.create(label='Hello world')
        self.client = Client()
        self.client.login(username='ref_etab', password='pass')

        Group.objects.get(name='REF-ETAB').user_set.add(self.ref_etab_user)
        Group.objects.get(name='ENS-CH').user_set.add(self.teacher1)
        Group.objects.get(name='REF-STR').user_set.add(self.ref_str)
        Group.objects.get(name='LYC').user_set.add(self.highschool_user)
        Group.objects.get(name='LYC').user_set.add(self.highschool_user2)
        Group.objects.get(name='LYC').user_set.add(self.highschool_user3)
        Group.objects.get(name='ETU').user_set.add(self.student)
        Group.objects.get(name='ETU').user_set.add(self.student2)
        Group.objects.get(name='REF-LYC').user_set.add(self.lyc_ref)

        self.today = datetime.today()

        self.calendar = Calendar.objects.create(
            label="Calendrier1",
            calendar_mode=Calendar.CALENDAR_MODE[0][0],
            year_start_date=self.today - timedelta(days=10),
            year_end_date=self.today + timedelta(days=10),
            year_nb_authorized_immersion=4,
            year_registration_start_date=self.today - timedelta(days=9)
        )

        self.vac = Vacation.objects.create(
            label="vac",
            start_date=self.today - timedelta(days=2),
            end_date=self.today + timedelta(days=2)
        )
        self.structure = Structure.objects.create(label="test structure")
        self.t_domain = TrainingDomain.objects.create(label="test t_domain")
        self.t_sub_domain = TrainingSubdomain.objects.create(label="test t_sub_domain", training_domain=self.t_domain)
        self.training = Training.objects.create(label="test training")
        self.training2 = Training.objects.create(label="test training 2")
        self.training.training_subdomains.add(self.t_sub_domain)
        self.training2.training_subdomains.add(self.t_sub_domain)
        self.training.structures.add(self.structure)
        self.training2.structures.add(self.structure)
        self.course = Course.objects.create(label="course 1", training=self.training, structure=self.structure)
        self.course.teachers.add(self.teacher1)
        self.campus = Campus.objects.create(label='Esplanade')
        self.building = Building.objects.create(label='Le portique', campus=self.campus)
        self.course_type = CourseType.objects.create(label='CM')
        self.slot = Slot.objects.create(
            course=self.course,
            course_type=self.course_type,
            campus=self.campus,
            building=self.building,
            room='room 1',
            date=self.today,
            start_time=time(12, 0),
            end_time=time(14, 0),
            n_places=20,
            additional_information="Hello there!"
        )
        self.slot2 = Slot.objects.create(
            course=self.course,
            course_type=self.course_type,
            campus=self.campus,
            building=self.building,
            room='room 2',
            date=self.today + timedelta(days=1),
            start_time=time(12, 0),
            end_time=time(14, 0),
            n_places=20,
            additional_information="Hello there!"
        )
        self.slot3 = Slot.objects.create(
            course=self.course,
            course_type=self.course_type,
            campus=self.campus,
            building=self.building,
            room='room 2',
            date=self.today + timedelta(days=2),
            start_time=time(12, 0),
            end_time=time(14, 0),
            n_places=20,
            additional_information="Hello there!"
        )
        self.full_slot = Slot.objects.create(
            course=self.course,
            course_type=self.course_type,
            campus=self.campus,
            building=self.building,
            room='room 2',
            date=self.today + timedelta(days=1),
            start_time=time(12, 0),
            end_time=time(14, 0),
            n_places=0,
            additional_information="Hello there!"
        )
        self.past_slot = Slot.objects.create(
            course=self.course,
            course_type=self.course_type,
            campus=self.campus,
            building=self.building,
            room='room 2',
            date=self.today - timedelta(days=1),
            start_time=time(12, 0),
            end_time=time(14, 0),
            n_places=20,
            additional_information="Hello there!"
        )

        self.unpublished_slot = Slot.objects.create(
            course=self.course,
            course_type=self.course_type,
            campus=self.campus,
            building=self.building,
            room='room 2',
            date=self.today + timedelta(days=1),
            start_time=time(12, 0),
            end_time=time(14, 0),
            n_places=20,
            published=False,
            additional_information="Hello there!"
        )
        self.slot.teachers.add(self.teacher1),
        self.slot2.teachers.add(self.teacher1),
        self.high_school = HighSchool.objects.create(
            label='HS1',
            address='here',
            department=67,
            city='STRASBOURG',
            zip_code=67000,
            phone_number='0123456789',
            email='a@b.c',
            head_teacher_name='M. A B',
            convention_start_date=self.today - timedelta(days=10),
            convention_end_date=self.today + timedelta(days=10),
        )
        self.hs_record = HighSchoolStudentRecord.objects.create(
            student=self.highschool_user,
            highschool=self.high_school,
            birth_date=datetime.today(),
            civility=1,
            phone='0123456789',
            level=1,
            class_name='1ere S 3',
            bachelor_type=3,
            professional_bachelor_mention='My spe',
            visible_immersion_registrations=True,
            visible_email=True,
            allowed_global_registrations=2,
            allowed_first_semester_registrations=2,
            allowed_second_semester_registrations=2,
        )
        self.hs_record2 = HighSchoolStudentRecord.objects.create(
            student=self.highschool_user2,
            highschool=self.high_school,
            birth_date=datetime.today(),
            civility=2,
            phone='0123456789',
            level=2,
            class_name='TS 3',
            bachelor_type=3,
            professional_bachelor_mention='My spe',
            visible_immersion_registrations=True,
            visible_email=True,
            allowed_global_registrations=2,
            allowed_first_semester_registrations=0,
            allowed_second_semester_registrations=0,
        )
        self.student_record = StudentRecord.objects.create(
            student=self.student,
            uai_code='0673021V',  # Université de Strasbourg
            civility=StudentRecord.CIVS[0][0],
            birth_date=datetime.today(),
            level=StudentRecord.LEVELS[0][0],
            origin_bachelor_type=StudentRecord.BACHELOR_TYPES[0][0],
            allowed_global_registrations=2,
            allowed_first_semester_registrations=0,
            allowed_second_semester_registrations=0,
        )
        self.student_record2 = StudentRecord.objects.create(
            student=self.student2,
            uai_code='0597065J',  # Université de Lille
            civility=StudentRecord.CIVS[0][0],
            birth_date=datetime.today(),
            level=StudentRecord.LEVELS[0][0],
            origin_bachelor_type=StudentRecord.BACHELOR_TYPES[0][0],
            allowed_global_registrations=2,
            allowed_first_semester_registrations=0,
            allowed_second_semester_registrations=0,
        )
        self.lyc_ref.highschool = self.high_school
        self.lyc_ref.save()
        self.immersion = Immersion.objects.create(
            student=self.highschool_user,
            slot=self.slot,
        )
        self.immersion2 = Immersion.objects.create(
            student=self.student,
            slot=self.slot
        )
        self.mail_t = MailTemplate.objects.create(
            code="code",
            label="label",
            description="description",
            subject="subject",
            body="body",
        )
        self.var = MailTemplateVars.objects.create(
            code='code',
            description='description'
        )
        self.mail_t.available_vars.add(self.var)
        self.alert = UserCourseAlert.objects.create(
            email=self.student.email,
            course=self.course
        )

    def test_API_get_documents__ok(self):
        request.user = self.ref_etab_user

        url = "/api/get_available_documents/"
        header = {'HTTP_X_REQUESTED_WITH': 'XMLHttpRequest'}
        ajax_request = self.client.get(url, request, **header)

        content = ajax_request.content.decode()

        json_content = json.loads(content)
        self.assertIn('msg', json_content)
        self.assertIn('data', json_content)
        self.assertIsInstance(json_content['data'], list)
        self.assertIsInstance(json_content['msg'], str)

        docs = AccompanyingDocument.objects.filter(active=True)
        self.assertEqual(len(json_content['data']), docs.count())

    def test_API_get_documents__wrong_request(self):
        """No access"""
        request = self.client.get('/api/get_available_documents/')
        self.assertEqual(request.status_code, 403)  # forbidden

    def test_API_ajax_check_course_publication__false(self):
        self.course.published = False
        self.course.save()

        request.user = self.ref_etab_user
        url = "/api/check_course_publication/1"
        header = {'HTTP_X_REQUESTED_WITH': 'XMLHttpRequest'}

        content = json.loads(self.client.post(url, {}, **header).content.decode())

        self.assertIn('msg', content)
        self.assertIn('data', content)
        self.assertIsInstance(content['data'], dict)
        self.assertIsInstance(content['msg'], str)
        self.assertFalse(content['data']['published'])

    def test_API_ajax_check_course_publication__true(self):
        self.course.published = True
        self.course.save()
        request.user = self.ref_etab_user
        url = "/api/check_course_publication/1"
        header = {'HTTP_X_REQUESTED_WITH': 'XMLHttpRequest'}

        content = json.loads(self.client.post(url, {}, **header).content.decode())

        self.assertIn('msg', content)
        self.assertIn('data', content)
        self.assertIsInstance(content['data'], dict)
        self.assertIsInstance(content['msg'], str)
        self.assertTrue(content['data']['published'])

    def test_API_ajax_check_course_publication__true(self):
        self.course.published = True
        self.course.save()
        request.user = self.ref_etab_user
        url = "/api/check_course_publication/1"
        header = {'HTTP_X_REQUESTED_WITH': 'XMLHttpRequest'}

        content = json.loads(self.client.post(url, {}, **header).content.decode())

        self.assertIn('msg', content)
        self.assertIn('data', content)
        self.assertIsInstance(content['data'], dict)
        self.assertIsInstance(content['msg'], str)
        self.assertTrue(content['data']['published'])

    def test_API_ajax_check_course_publication__404(self):
        request.user = self.ref_etab_user
        url = "/api/check_course_publication/"
        header = {'HTTP_X_REQUESTED_WITH': 'XMLHttpRequest'}

        response = self.client.post(url, {}, **header)
        self.assertEqual(response.status_code, 404)

    def test_API_ajax_get_course_teachers__404(self):
        request.user = self.ref_etab_user
        url = "/api/check_course_teachers/"
        header = {'HTTP_X_REQUESTED_WITH': 'XMLHttpRequest'}
        response = self.client.post(url, {}, **header)
        self.assertEqual(response.status_code, 404)

    def test_API_ajax_get_course_teachers__ok(self):
        request.user = self.ref_etab_user
        url = "/api/get_course_teachers/"
        header = {'HTTP_X_REQUESTED_WITH': 'XMLHttpRequest'}
        response = self.client.post(url, {}, **header)
        self.assertEqual(response.status_code, 404)

    def test_API_ajax_get_course_teachers__ok(self):
        request.user = self.ref_etab_user
        url = f"/api/get_course_teachers/{self.course.id}"
        header = {'HTTP_X_REQUESTED_WITH': 'XMLHttpRequest'}
        response = self.client.post(url, {}, **header)
        content = json.loads(response.content.decode())

        self.assertIn('msg', content)
        self.assertIn('data', content)
        self.assertIsInstance(content['data'], list)
        self.assertIsInstance(content['msg'], str)
        self.assertEqual(len(content['data']), 1)
        self.assertIsInstance(content['data'][0], dict)
        self.assertEqual(content['data'][0]['id'], self.teacher1.id)
        self.assertEqual(content['data'][0]['first_name'], self.teacher1.first_name)
        self.assertEqual(content['data'][0]['last_name'], self.teacher1.last_name)

    def test_API_ajax_get_buildings__ok(self):
        request.user = self.ref_etab_user
        url = f"/api/get_buildings/{self.campus.id}"
        header = {'HTTP_X_REQUESTED_WITH': 'XMLHttpRequest'}
        response = self.client.post(url, {}, **header)
        content = json.loads(response.content.decode())

        self.assertIn('msg', content)
        self.assertIn('data', content)
        self.assertIsInstance(content['data'], list)
        self.assertIsInstance(content['msg'], str)
        self.assertEqual(len(content['data']), 1)
        self.assertIsInstance(content['data'][0], dict)
        self.assertEqual(content['data'][0]['id'], self.building.id)
        self.assertEqual(content['data'][0]['label'], self.building.label)

    def test_API_ajax_get_courses_by_training(self):
        request.user = self.ref_etab_user
        url = f"/api/get_courses_by_training/{self.structure.id}/{self.training.id}"
        header = {'HTTP_X_REQUESTED_WITH': 'XMLHttpRequest'}
        response = self.client.post(url, {}, **header)
        content = json.loads(response.content.decode())

        self.assertIn('msg', content)
        self.assertIn('data', content)
        self.assertIsInstance(content['data'], list)
        self.assertIsInstance(content['msg'], str)
        self.assertEqual(len(content['data']), 1)
        self.assertIsInstance(content['data'][0], dict)
        self.assertEqual(content['data'][0]['key'], self.course.id)
        self.assertEqual(content['data'][0]['label'], self.course.label)
        self.assertEqual(content['data'][0]['url'], self.course.url)
        self.assertEqual(content['data'][0]['slots'], Slot.objects.filter(course__training=self.training).count())

    def test_API_get_ajax_slots_ok(self):
        request.user = self.ref_etab_user
        url = f"/api/get_slots"
        header = {'HTTP_X_REQUESTED_WITH': 'XMLHttpRequest'}
        data = {'structure_id': self.structure.id, 'training_id': self.training.id}
        response = self.client.get(url, data, **header)
        content = json.loads(response.content.decode())

        self.assertIn('msg', content)
        self.assertIn('data', content)
        self.assertIsInstance(content['data'], list)
        self.assertIsInstance(content['msg'], str)
        self.assertEqual(len(content['data']), 6)
        self.assertIsInstance(content['data'][0], dict)
        slot = content['data'][0]
        self.assertEqual(slot['id'], self.slot.id)
        self.assertEqual(slot['published'], self.slot.published)
        self.assertEqual(slot['course_label'], self.slot.course.label)
        self.assertEqual(slot['structure']['code'], self.slot.course.structure.code)
        self.assertTrue(slot['structure']['managed_by_me'])
        self.assertEqual(slot['course_type'], self.slot.course_type.label)
        self.assertEqual(slot['date'], _date(self.today, 'l d/m/Y'))
        self.assertEqual(slot['time']['start'], '12h00')
        self.assertEqual(slot['time']['end'], '14h00')
        self.assertEqual(slot['location']['campus'], self.slot.campus.label)
        self.assertEqual(slot['location']['building'], self.slot.building.label)
        self.assertEqual(slot['room'], self.slot.room)
        self.assertEqual(slot['n_register'], self.slot.registered_students())
        self.assertEqual(slot['n_places'], self.slot.n_places)

    def test_API_get_ajax_slots_ok__no_training_id(self):
        request.user = self.ref_etab_user
        url = f"/api/get_slots"
        header = {'HTTP_X_REQUESTED_WITH': 'XMLHttpRequest'}
        data = {'structure_id': self.structure.id}
        response = self.client.get(url, data, **header)
        content = json.loads(response.content.decode())
        self.assertIn('msg', content)
        self.assertIn('data', content)
        self.assertIsInstance(content['data'], list)
        self.assertIsInstance(content['msg'], str)
        self.assertEqual(len(content['data']), 6)
        self.assertIsInstance(content['data'][0], dict)
        slot = content['data'][0]
        self.assertEqual(slot['id'], self.slot.id)
        self.assertEqual(slot['published'], self.slot.published)
        self.assertEqual(slot['course_label'], self.slot.course.label)
        self.assertEqual(slot['structure']['code'], self.slot.course.structure.code)
        self.assertTrue(slot['structure']['managed_by_me'])
        self.assertEqual(slot['course_type'], self.slot.course_type.label)
        self.assertEqual(slot['date'], _date(self.today, 'l d/m/Y'))
        self.assertEqual(slot['time']['start'], '12h00')
        self.assertEqual(slot['time']['end'], '14h00')
        self.assertEqual(slot['location']['campus'], self.slot.campus.label)
        self.assertEqual(slot['location']['building'], self.slot.building.label)
        self.assertEqual(slot['room'], self.slot.room)
        self.assertEqual(slot['n_register'], self.slot.registered_students())
        self.assertEqual(slot['n_places'], self.slot.n_places)

    def test_API_get_ajax_slots_ref_str(self):
        client = Client()
        client.login(username='ref_str', password='pass')

        url = f"/api/get_slots"
        header = {'HTTP_X_REQUESTED_WITH': 'XMLHttpRequest'}
        data = {'structure_id': self.structure.id, 'training_id': self.training.id}
        response = client.get(url, data, **header)
        self.assertGreaterEqual(response.status_code, 200)
        self.assertLess(response.status_code, 300)

    def test_API_get_trainings(self):
        request.user = self.ref_etab_user
        url = f"/api/get_trainings"
        header = {'HTTP_X_REQUESTED_WITH': 'XMLHttpRequest'}
        data = {'structure_id': self.structure.id}

        response = self.client.post(url, data, **header)
        content = json.loads(response.content.decode())
        self.assertIn('msg', content)
        self.assertIn('data', content)
        self.assertIsInstance(content['data'], list)
        self.assertIsInstance(content['msg'], str)
        self.assertEqual(len(content['data']), 2)
        self.assertIsInstance(content['data'][0], dict)
        t1 = content['data'][0]
        self.assertEqual(t1['label'], self.training.label)
        self.assertEqual(t1['subdomain'], [s.label for s in self.training.training_subdomains.filter(active=True)])

        t2 = content['data'][1]
        self.assertEqual(t2['label'], self.training2.label)
        self.assertEqual(t2['subdomain'], [s.label for s in self.training2.training_subdomains.filter(active=True)])

    def test_API_get_trainings__empty(self):
        request.user = self.ref_etab_user
        url = f"/api/get_trainings"
        header = {'HTTP_X_REQUESTED_WITH': 'XMLHttpRequest'}
        data = {}
        response = self.client.post(url, data, **header)
        content = json.loads(response.content.decode())
        self.assertIn('msg', content)
        self.assertIn('data', content)
        self.assertIsInstance(content['data'], list)
        self.assertIsInstance(content['msg'], str)
        self.assertEqual(len(content['data']), 0)

    def test_API_get_student_records__no_action(self):
        request.user = self.ref_etab_user
        url = "/api/get_student_records/"
        header = {'HTTP_X_REQUESTED_WITH': 'XMLHttpRequest'}
        data = {}
        response = self.client.post(url, data, **header)
        content = json.loads(response.content.decode())

        self.assertIn('msg', content)
        self.assertIn('data', content)
        self.assertIsInstance(content['data'], list)
        self.assertIsInstance(content['msg'], str)
        self.assertEqual(len(content['data']), 0)
        self.assertGreater(len(content['msg']), 0)

    def test_API_get_student_records__no_student_hs_id(self):
        request.user = self.ref_etab_user
        url = "/api/get_student_records/"
        header = {'HTTP_X_REQUESTED_WITH': 'XMLHttpRequest'}
        data = {'action': 'TO_VALIDATE'}
        response = self.client.post(url, data, **header)
        content = json.loads(response.content.decode())

        self.assertIn('msg', content)
        self.assertIn('data', content)
        self.assertIsInstance(content['data'], list)
        self.assertIsInstance(content['msg'], str)
        self.assertEqual(len(content['data']), 0)
        self.assertGreater(len(content['msg']), 0)

    def test_API_get_student_records__TO_VALIDATE(self):
        request.user = self.ref_etab_user
        self.hs_record.validation = 1  # to validate
        self.hs_record.save()
        url = "/api/get_student_records/"
        header = {'HTTP_X_REQUESTED_WITH': 'XMLHttpRequest'}
        data = {'action': 'TO_VALIDATE', 'high_school_id': self.hs_record.id}
        response = self.client.post(url, data, **header)
        content = json.loads(response.content.decode())

        self.assertIn('msg', content)
        self.assertIn('data', content)
        self.assertIsInstance(content['data'], list)
        self.assertIsInstance(content['msg'], str)
        self.assertEqual(len(content['data']), 2)
        hs_record = content['data'][0]
        self.assertEqual(hs_record['id'], self.hs_record.id)
        self.assertEqual(hs_record['first_name'], self.hs_record.student.first_name)
        self.assertEqual(hs_record['last_name'], self.hs_record.student.last_name)
        self.assertEqual(hs_record['level'], HighSchoolStudentRecord.LEVELS[self.hs_record.level - 1][1])
        self.assertEqual(hs_record['class_name'], self.hs_record.class_name)

    def test_API_get_student_records__VALIDget_available_documentsATED(self):
        request.user = self.ref_etab_user
        self.hs_record.validation = 2  # validate
        self.hs_record.save()
        url = "/api/get_student_records/"
        header = {'HTTP_X_REQUESTED_WITH': 'XMLHttpRequest'}
        data = {'action': 'VALIDATED', 'high_school_id': self.hs_record.id}
        response = self.client.post(url, data, **header)
        content = json.loads(response.content.decode())

        self.assertIn('msg', content)
        self.assertIn('data', content)
        self.assertIsInstance(content['data'], list)
        self.assertIsInstance(content['msg'], str)
        self.assertEqual(len(content['data']), 1)
        hs_record = content['data'][0]
        self.assertEqual(hs_record['id'], self.hs_record.id)

    def test_API_get_student_records__REJECTED(self):
        request.user = self.ref_etab_user
        self.hs_record.validation = 3  # rejected
        self.hs_record.save()
        url = "/api/get_student_records/"
        header = {'HTTP_X_REQUESTED_WITH': 'XMLHttpRequest'}
        data = {'action': 'REJECTED', 'high_school_id': self.hs_record.id}
        response = self.client.post(url, data, **header)
        content = json.loads(response.content.decode())

        self.assertIn('msg', content)
        self.assertIn('data', content)
        self.assertIsInstance(content['data'], list)
        self.assertIsInstance(content['msg'], str)
        self.assertEqual(len(content['data']), 1)
        hs_record = content['data'][0]
        self.assertEqual(hs_record['id'], self.hs_record.id)

    def test_API_ajax_get_reject_student__no_high_school_student_id(self):
        request.user = self.ref_etab_user
        url = "/api/reject_student/"
        header = {'HTTP_X_REQUESTED_WITH': 'XMLHttpRequest'}

        # Fail with no record id
        data = {}
        response = self.client.post(url, data, **header)
        content = json.loads(response.content.decode())

        self.assertIn('msg', content)
        self.assertIn('data', content)
        self.assertIsNone(content['data'])
        self.assertIsInstance(content['msg'], str)
        self.assertEqual(content['msg'], "Error: No student selected")

        # Fail with record id error
        data = {'student_record_id': 0}
        response = self.client.post(url, data, **header)
        content = json.loads(response.content.decode())

        self.assertIn('msg', content)
        self.assertIn('data', content)
        self.assertIsNone(content['data'])
        self.assertIsInstance(content['msg'], str)
        self.assertEqual(content['msg'], "Error: No student record")

    def test_API_ajax_get_reject_student__ok(self):
        self.hs_record.validation = 1  # TO_VALIDATE
        self.hs_record.save()
        request.user = self.ref_etab_user
        url = "/api/reject_student/"
        header = {'HTTP_X_REQUESTED_WITH': 'XMLHttpRequest'}
        data = {'student_record_id': self.hs_record.id}
        response = self.client.post(url, data, **header)
        content = json.loads(response.content.decode())

        self.assertIn('msg', content)
        self.assertIn('data', content)
        self.assertIsInstance(content['msg'], str)
        self.assertIsInstance(content['data'], dict)
        self.assertTrue(content['data']['ok'])
        h = HighSchoolStudentRecord.objects.get(id=self.hs_record.id)
        self.assertEqual(h.validation, 3)  # rejected

    def test_API_ajax_get_reject_student__LYC_REF(self):
        self.hs_record.validation = 1  # TO_VALIDATE
        self.hs_record.save()

        client = Client()
        client.login(username='lycref', password='pass')

        url = "/api/reject_student/"
        header = {'HTTP_X_REQUESTED_WITH': 'XMLHttpRequest'}
        data = {'student_record_id': self.hs_record.id}
        response = client.post(url, data, **header)
        content = json.loads(response.content.decode())

        self.assertIn('msg', content)
        self.assertIn('data', content)
        self.assertIsInstance(content['msg'], str)
        self.assertIsInstance(content['data'], dict)
        self.assertTrue(content['data']['ok'])
        h = HighSchoolStudentRecord.objects.get(id=self.hs_record.id)
        self.assertEqual(h.validation, 3)  # rejected

    def test_API_ajax_get_validate_student__ok(self):
        self.hs_record.validation = 1  # TO_VALIDATE
        self.hs_record.save()
        request.user = self.ref_etab_user
        url = "/api/validate_student/"
        header = {'HTTP_X_REQUESTED_WITH': 'XMLHttpRequest'}
        data = {'student_record_id': self.hs_record.id}
        response = self.client.post(url, data, **header)
        content = json.loads(response.content.decode())

        self.assertIn('msg', content)
        self.assertIn('data', content)
        self.assertIsInstance(content['msg'], str)
        self.assertIsInstance(content['data'], dict)
        self.assertTrue(content['data']['ok'])
        h = HighSchoolStudentRecord.objects.get(id=self.hs_record.id)
        self.assertEqual(h.validation, 2)  # validated

    def test_API_get_csv_anonymous_immersion(self):
        url = f'/api/get_csv_anonymous_immersion/'
        response = self.client.get(url, request)

        content = csv.reader(response.content.decode().split('\n'))

        headers = [
            _('structure'),
            _('training domain'),
            _('training subdomain'),
            _('training'),
            _('course'),
            _('course_type'),
            _('date'),
            _('start_time'),
            _('end_time'),
            _('campus'),
            _('building'),
            _('room'),
            _('registration number'),
            _('place number'),
            _('additional information'),
            _('origin institution'),
            _('student level'),
        ]
        n = 0
        for row in content:
            # header check
            if n == 0:
                for h in headers:
                    self.assertIn(h, row)
            elif n == 1:
                self.assertEqual(self.structure.label, row[0])
                self.assertIn(self.t_domain.label, row[1].split('|'))
                self.assertIn(self.t_sub_domain.label, row[2].split('|'))
                self.assertEqual(self.training.label, row[3])
                self.assertEqual(self.course.label, row[4])
                self.assertEqual(self.course_type.label, row[5])
                self.assertEqual(_date(self.hs_record.birth_date, 'd/m/Y'), row[6])
                self.assertIn(self.slot.start_time.strftime("%H:%M"), row[7])
                self.assertIn(self.slot.end_time.strftime("%H:%M"), row[8])
                self.assertEqual(self.campus.label, row[9])
                self.assertEqual(self.building.label, row[10])
                self.assertEqual(self.slot.room, row[11])
                self.assertEqual(str(self.slot.registered_students()), row[12])
                self.assertEqual(str(self.slot.n_places), row[13])
                self.assertEqual(self.slot.additional_information, row[14])
                self.assertEqual(self.high_school.label, row[15])
                self.assertEqual(HighSchoolStudentRecord.LEVELS[self.hs_record.level - 1][1], row[16])
            elif n == 2:
                self.assertEqual(self.student_record.uai_code, row[15])
                self.assertEqual(StudentRecord.LEVELS[self.student_record.level - 1][1], row[16])
            n += 1

    def test_API_get_csv_highschool(self):
        url = f'/api/get_csv_highschool/{self.high_school.id}'
        client = Client()
        client.login(username='lycref', password='pass')

        request.user = self.lyc_ref
        response = client.get(url, request)

        content = csv.reader(response.content.decode().split('\n'))
        headers = [
            _('last name'),
            _('first name'),
            _('birthdate'),
            _('level'),
            _('class name'),
            _('bachelor type'),
            _('training domain'),
            _('training subdomain'),
            _('training'),
            _('course'),
        ]

        n = 0
        for row in content:
            if n == 0:
                for h in headers:
                    self.assertIn(h, row)
            elif n == 1:
                self.assertEqual(self.hs_record.student.last_name, row[0])
                self.assertEqual(self.hs_record.student.first_name, row[1])
                self.assertEqual(_date(self.hs_record.birth_date, 'd/m/Y'), row[2])
                self.assertEqual(HighSchoolStudentRecord.LEVELS[self.hs_record.level - 1][1], row[3])
                self.assertEqual(self.hs_record.class_name, row[4])
                self.assertEqual(HighSchoolStudentRecord.BACHELOR_TYPES[self.hs_record.bachelor_type - 1][1], row[5])
                self.assertIn(self.t_domain.label, row[6].split('|'))
                self.assertIn(self.t_sub_domain.label, row[7].split('|'))
                self.assertIn(self.training.label, row[8])
                self.assertIn(self.course.label, row[9])

            n += 1

    def test_API_get_csv_structures(self):
        url = f'/api/get_csv_structures/{self.high_school.id}'
        client = Client()
        client.login(username='ref_str', password='pass')

        request.user = self.ref_str
        response = client.get(url, request)

        content = csv.reader(response.content.decode().split('\n'))
        headers = [
            _('domain'),
            _('subdomain'),
            _('training'),
            _('course'),
            _('course type'),
            _('date'),
            _('start_time'),
            _('end_time'),
            _('campus'),
            _('building'),
            _('room'),
            _('teachers'),
            _('registration number'),
            _('place number'),
            _('additional information'),
        ]

        n = 0
        for row in content:
            if n == 0:
                for h in headers:
                    self.assertIn(h, row)
            elif n == 1:
                self.assertIn(self.t_domain.label, row[0].split('|'))
                self.assertIn(self.t_sub_domain.label, row[1].split('|'))
                self.assertIn(self.training.label, row[2])
                self.assertIn(self.course.label, row[3])
                self.assertIn(self.course_type.label, row[4])
                self.assertIn(_date(self.today, 'd/m/Y'), row[5])
                self.assertIn(self.slot.start_time.strftime("%H:%M"), row[6])
                self.assertIn(self.slot.end_time.strftime("%H:%M"), row[7])
                self.assertIn(self.slot.campus.label, row[8])
                self.assertIn(self.slot.building.label, row[9])
                self.assertEqual(self.slot.room, row[10])
                self.assertIn(
                    f'{self.teacher1.first_name} {self.teacher1.last_name}',
                    row[11].split('|')
                ),
                self.assertEqual(str(self.slot.registered_students()), row[12])
                self.assertEqual(str(self.slot.n_places), row[13])
                self.assertEqual(self.slot.additional_information, row[14])

            n += 1

    def test_API_ajax_get_available_vars(self):
        request.user = self.ref_etab_user

        url = f"/api/get_available_vars/{self.mail_t.id}"
        header = {'HTTP_X_REQUESTED_WITH': 'XMLHttpRequest'}
        response = self.client.get(url, request, **header)
        content = json.loads(response.content.decode())

        self.assertIsInstance(content, dict)
        self.assertIn('data', content)
        self.assertIn('msg', content)
        self.assertEqual(content['msg'], '')
        self.assertIsInstance(content['data'], list)
        self.assertEqual(len(content['data']), 1)
        var = content['data'][0]
        self.assertIsInstance(var, dict)
        self.assertEqual(var['id'], self.var.id)
        self.assertEqual(var['code'], self.var.code)
        self.assertEqual(var['description'], self.var.description)

    def test_API_ajax_get_available_vars__empty(self):
        request.user = self.ref_etab_user

        url = f"/api/get_available_vars/0"
        header = {'HTTP_X_REQUESTED_WITH': 'XMLHttpRequest'}
        response = self.client.get(url, request, **header)
        content = json.loads(response.content.decode())

        self.assertIsInstance(content, dict)
        self.assertIn('data', content)
        self.assertIn('msg', content)
        self.assertGreater(len(content['msg']), 0)
        self.assertIsInstance(content['data'], list)
        self.assertEqual(len(content['data']), 0)

    def test_API_get_person__no_data(self):
        request.user = self.ref_etab_user

        url = f"/api/get_person"
        header = {'HTTP_X_REQUESTED_WITH': 'XMLHttpRequest'}
        data = { 'establishment_id': self.establishment.id }

        # No username search string
        response = self.client.post(url, data, **header)
        content = json.loads(response.content.decode())

        self.assertIsInstance(content, dict)
        self.assertIn('data', content)
        self.assertIn('msg', content)
        self.assertEqual(len(content['msg']), 0)
        self.assertIsInstance(content['data'], list)
        self.assertEqual(content['data'], [])

        # Establishment has no source plugin configured
        data["username"] = "whatever"
        response = self.client.post(url, data, **header)
        content = json.loads(response.content.decode())

        self.assertIsInstance(content, dict)
        self.assertIn('data', content)
        self.assertIn('msg', content)
        self.assertGreater(len(content['msg']), 0)
        self.assertIsInstance(content['data'], list)
        self.assertEqual(content['data'], [])

    def test_API_get_courses__no_data(self):
        request.user = self.ref_etab_user

        url = f"/api/get_courses/{self.structure.id}/"
        header = {'HTTP_X_REQUESTED_WITH': 'XMLHttpRequest'}
        response = self.client.get(url, request, **header)
        content = json.loads(response.content.decode())

        self.assertIsInstance(content, dict)
        self.assertIn('data', content)
        self.assertIn('msg', content)
        self.assertEqual(content['msg'], '')
        self.assertIsInstance(content['data'], list)
        self.assertEqual(len(content['data']), 1)
        c = content['data'][0]
        self.assertIsInstance(c, dict)
        self.assertEqual(c['id'], self.course.id)
        self.assertEqual(c['published'], self.course.published)
        self.assertEqual(c['training_label'], self.course.training.label)
        self.assertEqual(c['label'], self.course.label)
        self.assertEqual(c['structure_code'], self.course.structure.code)
        self.assertEqual(c['structure_id'], self.course.structure.id)

        teachers_naming = [f'{t.last_name} {t.first_name}' for t in self.course.teachers.all()]
        for t in c['teachers']:
            self.assertIn(t, teachers_naming)

        self.assertEqual(c['slots_count'], self.course.slots_count())
        self.assertEqual(c['n_places'], self.course.free_seats())
        self.assertEqual(c['published_slots_count'], self.course.published_slots_count())
        self.assertEqual(c['registered_students_count'], self.course.registrations_count())
        self.assertEqual(c['alerts_count'], self.course.get_alerts_count())
        self.assertEqual(c['can_delete'], not self.course.slots.exists())

    def test_API_ajax_delete_course__no_data(self):
        request.user = self.ref_etab_user

        url = f"/api/delete_course"
        header = {'HTTP_X_REQUESTED_WITH': 'XMLHttpRequest'}
        data = {}
        response = self.client.post(url, data, **header)
        content = json.loads(response.content.decode())

        self.assertIsInstance(content, dict)
        self.assertIn('error', content)
        self.assertIn('msg', content)
        self.assertGreater(len(content['error']), 0)
        self.assertEqual(content['msg'], '')

    def test_API_ajax_delete_course__not_exists(self):
        request.user = self.ref_etab_user

        url = f"/api/delete_course"
        header = {'HTTP_X_REQUESTED_WITH': 'XMLHttpRequest'}
        data = {'course_id': 0}
        response = self.client.post(url, data, **header)
        content = json.loads(response.content.decode())

        self.assertIsInstance(content, dict)
        self.assertIn('error', content)
        self.assertIn('msg', content)
        self.assertEqual(len(content['error']), 0)
        self.assertEqual(content['msg'], '')

    def test_API_ajax_delete_course__no_slot_attach(self):
        request.user = self.ref_etab_user
        course_id = self.course.id

        self.slot.delete()
        self.slot2.delete()
        self.slot3.delete()
        self.full_slot.delete()
        self.past_slot.delete()
        self.unpublished_slot.delete()

        url = f"/api/delete_course"
        header = {'HTTP_X_REQUESTED_WITH': 'XMLHttpRequest'}
        data = {'course_id': self.course.id}
        response = self.client.post(url, data, **header)
        content = json.loads(response.content.decode())

        self.assertIsInstance(content, dict)
        self.assertIn('error', content)
        self.assertIn('msg', content)
        self.assertEqual(len(content['error']), 0)
        self.assertGreater(len(content['msg']), 0)
        self.assertEqual(Slot.objects.filter(course=self.course).count(), 0)

        with self.assertRaises(Course.DoesNotExist):
            Course.objects.get(id=self.course.id)

    def test_API_ajax_delete_course__slot_attach(self):
        request.user = self.ref_etab_user
        course_id = self.course.id

        url = f"/api/delete_course"
        header = {'HTTP_X_REQUESTED_WITH': 'XMLHttpRequest'}
        data = {'course_id': self.course.id}
        response = self.client.post(url, data, **header)
        content = json.loads(response.content.decode())

        self.assertIsInstance(content, dict)
        self.assertIn('error', content)
        self.assertIn('msg', content)
        self.assertGreater(len(content['error']), 0)
        self.assertEqual(content['msg'], '')
        self.assertGreater(Slot.objects.filter(course=self.course).count(), 0)

        not_raised = True
        try:
            Course.objects.get(id=self.course.id)
        except Course.DoesNotExist:
            not_raised = False
        self.assertTrue(not_raised)

    def test_API_ajax_get_my_courses(self):
        request.user = self.teacher1
        client = Client()
        client.login(username='teacher1', password='pass')

        url = f"/api/get_my_courses/{self.teacher1.id}/"
        header = {'HTTP_X_REQUESTED_WITH': 'XMLHttpRequest'}
        response = client.get(url, request, **header)
        content = json.loads(response.content.decode())

        self.assertIsInstance(content, dict)
        self.assertIn('msg', content)
        self.assertIn('data', content)
        self.assertEqual(content['msg'], '')
        self.assertIsInstance(content['data'], list)
        self.assertGreater(len(content['data']), 0)
        c = content['data'][0]
        self.assertEqual(self.course.id, c['id'])
        self.assertEqual(self.course.published, c['published'])
        self.assertEqual(self.course.structure.code, c['structure'])
        self.assertEqual(self.course.training.label, c['training_label'])
        self.assertEqual(self.course.label, c['label'])
        # teachers
        self.assertEqual(self.course.slots_count(teacher_id=self.teacher1.id), c['slots_count'])
        self.assertEqual(self.course.free_seats(teacher_id=self.teacher1.id), c['n_places'])
        self.assertEqual(
            self.course.published_slots_count(teacher_id=self.teacher1.id),
            c['published_slots_count']
        )
        self.assertEqual(self.course.get_alerts_count(), c['alerts_count'])

    def test_API_ajax_get_my_slots(self):
        request.user = self.teacher1
        client = Client()
        client.login(username='teacher1', password='pass')

        url = f"/api/get_my_slots/{self.teacher1.id}/"
        header = {'HTTP_X_REQUESTED_WITH': 'XMLHttpRequest'}
        response = client.get(url, request, **header)
        content = json.loads(response.content.decode())

        self.assertIsInstance(content, dict)
        self.assertIn('msg', content)
        self.assertIn('data', content)
        self.assertEqual(content['msg'], '')
        self.assertIsInstance(content['data'], list)
        self.assertGreater(len(content['data']), 0)
        s = content['data'][0]
        self.assertEqual(self.slot.id, s['id'])
        self.assertEqual(self.slot.published, s['published'])
        self.assertEqual(self.slot.course.structure.code, s['structure'])
        self.assertEqual(
            f'{self.slot.course.training.label} ({self.slot.course_type.label})',
            s['training_label']
        )
        self.assertEqual(
            f'{self.slot.course.training.label} ({self.slot.course_type.full_label})',
            s['training_label_full']
        )
        self.assertIsInstance(s['location'], dict)
        self.assertEqual(
            f'{self.slot.campus.label} - {self.slot.building.label}',
            s['location']['campus']
        )
        self.assertEqual(self.slot.room, s['location']['room'])

        sch = s['schedules']
        self.assertIsInstance(sch, dict)
        self.assertEqual(
            _date(self.slot.date, 'l d/m/Y'),
            sch['date']
        )
        self.assertEqual(
            f'{self.slot.start_time.strftime("%H:%M")} - {self.slot.end_time.strftime("%H:%M")}',
            sch['time']
        )
        # self.assertEqual(
        #     datetime.strptime(
        #         "%s:%s:%s %s:%s"
        #         % (self.slot.date.year, self.slot.date.month, self.slot.date.day, self.slot.start_time.hour, self.slot.start_time.minute,),
        #         "%Y:%m:%d %H:%M",
        #     ),
        #     s['datetime']
        # )
        # TODO: fix
        self.assertEqual(self.slot.start_time.strftime("%H:%M"), s['start_time'])
        self.assertEqual(self.slot.end_time.strftime("%H:%M"), s['end_time'])
        self.assertEqual(self.slot.course.label, s['label'])
        # TODO: teachers
        self.assertEqual(self.slot.n_places, s['n_places'])
        capa = s['registered_students_count']
        self.assertIsInstance(capa, dict)
        self.assertEqual(self.slot.n_places, capa['capacity'])
        self.assertEqual(self.slot.registered_students(), capa['students_count'])
        self.assertEqual(self.slot.additional_information, s['additional_information'])

    def test_API_ajax_get_my_slots_all__past(self):
        self.slot.date = self.today - timedelta(days=10)
        self.slot.save()
        request.user = self.teacher1
        client = Client()
        client.login(username='teacher1', password='pass')

        url = f"/api/get_my_slots/all/{self.teacher1.id}/"
        header = {'HTTP_X_REQUESTED_WITH': 'XMLHttpRequest'}
        response = client.get(url, request, **header)
        content = json.loads(response.content.decode())

        self.assertIsInstance(content, dict)
        self.assertIn('msg', content)
        self.assertIn('data', content)
        self.assertEqual(content['msg'], '')
        self.assertIsInstance(content['data'], list)
        self.assertGreater(len(content['data']), 0)
        s = content['data'][0]
        self.assertEqual(self.slot.id, s['id'])

    def test_API_ajax_get_my_slots_all__no_immersions(self):
        self.slot.date = self.today - timedelta(days=10)
        self.slot.save()
        self.immersion.delete()
        self.immersion2.delete()
        request.user = self.teacher1
        client = Client()
        client.login(username='teacher1', password='pass')

        url = f"/api/get_my_slots/all/{self.teacher1.id}/"
        header = {'HTTP_X_REQUESTED_WITH': 'XMLHttpRequest'}
        response = client.get(url, request, **header)
        content = json.loads(response.content.decode())

        self.assertIsInstance(content, dict)
        self.assertIn('msg', content)
        self.assertIn('data', content)
        self.assertEqual(content['msg'], '')
        self.assertIsInstance(content['data'], list)
        self.assertGreater(len(content['data']), 0)

    def test_API_ajax_get_agreed_highschools(self):
        request.user = self.ref_etab_user

        url = f"/api/get_agreed_highschools"
        header = {'HTTP_X_REQUESTED_WITH': 'XMLHttpRequest'}
        response = self.client.get(url, request, **header)
        content = json.loads(response.content.decode())

        self.assertEqual(content['msg'], '')
        self.assertIsInstance(content['data'], list)
        self.assertGreater(len(content['data']), 0)
        self.assertIsInstance(content['data'][0], list)
        self.assertIsInstance(content['data'][0][0], dict)
        hs = content['data'][0][0]
        self.assertEqual(self.high_school.id, hs['id'])
        self.assertEqual(self.high_school.label, hs['label'])
        self.assertEqual(self.high_school.address, hs['address'])
        self.assertEqual(self.high_school.address2, hs['address2'])
        self.assertEqual(self.high_school.address3, hs['address3'])
        self.assertEqual(str(self.high_school.department), hs['department'])
        self.assertEqual(self.high_school.city, hs['city'])
        self.assertEqual(str(self.high_school.zip_code), hs['zip_code'])
        self.assertEqual(self.high_school.phone_number, hs['phone_number'])
        self.assertEqual(self.high_school.fax, hs['fax'])
        self.assertEqual(self.high_school.email, hs['email'])
        self.assertEqual(self.high_school.head_teacher_name, hs['head_teacher_name'])
        self.assertEqual(_date(self.high_school.convention_start_date, 'Y-m-d'), hs['convention_start_date'])
        self.assertEqual(_date(self.high_school.convention_end_date, 'Y-m-d'), hs['convention_end_date'])

    def test_API_ajax_get_immersions__no_user(self):
        request.user = self.ref_etab_user
        self.immersion.delete()
        self.immersion2.delete()
        url = f"/api/get_immersions/0"
        header = {'HTTP_X_REQUESTED_WITH': 'XMLHttpRequest'}
        response = self.client.get(url, request, **header)
        content = json.loads(response.content.decode())

        self.assertGreater(len(content['msg']), 0)
        self.assertIsInstance(content['data'], list)

    def test_API_ajax_get_immersions__wrong_user(self):
        request.user = self.student
        client = Client()
        client.login(username='student', password='pass')

        url = f"/api/get_immersions/{self.teacher1.id}"
        header = {'HTTP_X_REQUESTED_WITH': 'XMLHttpRequest'}
        response = client.get(url, request, **header)
        content = json.loads(response.content.decode())
        self.assertGreater(len(content['msg']), 0)
        self.assertIsInstance(content['data'], list)

    def test_API_ajax_get_immersions__user_not_found(self):
        request.user = self.ref_etab_user

        url = f"/api/get_immersions/999"
        header = {'HTTP_X_REQUESTED_WITH': 'XMLHttpRequest'}
        response = self.client.get(url, request, **header)

        content = json.loads(response.content.decode())

        self.assertEqual(content['data'], [])
        self.assertIsInstance(content['msg'], str)
        self.assertGreater(len(content['msg']), 0)

    def test_API_ajax_get_immersions__future(self):
        request.user = self.ref_etab_user
        self.slot.date = self.today + timedelta(days=2)
        self.slot.save()
        url = f"/api/get_immersions/{self.highschool_user.id}/future"
        header = {'HTTP_X_REQUESTED_WITH': 'XMLHttpRequest'}
        response = self.client.get(url, request, **header)

        content = json.loads(response.content.decode())

        self.assertIsInstance(content['data'], list)
        self.assertEqual(content['msg'], '')
        self.assertGreater(len(content['data']), 0)
        i = content['data'][0]
        self.assertIsInstance(i, dict)
        self.assertEqual(self.immersion.id, i['id'])
        self.assertEqual(self.immersion.slot.course.training.label, i['training'])
        self.assertEqual(self.immersion.slot.course.label, i['course'])
        self.assertEqual(self.immersion.slot.course_type.label, i['type'])
        self.assertEqual(self.immersion.slot.course_type.full_label, i['type_full'])
        self.assertEqual(self.immersion.slot.campus.label, i['campus'])
        self.assertEqual(self.immersion.slot.building.label, i['building'])
        self.assertEqual(self.immersion.slot.room, i['room'])

        self.assertEqual(self.immersion.slot.start_time.strftime("%-Hh%M"), i['start_time'])
        self.assertEqual(self.immersion.slot.end_time.strftime("%-Hh%M"), i['end_time'])
        self.assertEqual(self.immersion.slot.additional_information, i['info'])
        self.assertEqual(self.immersion.get_attendance_status_display(), i['attendance'])
        self.assertEqual(self.immersion.attendance_status, i['attendance_status'])
        self.assertEqual(self.today.date() < self.immersion.slot.date.date(), i['cancellable'])
        self.assertEqual(self.immersion.slot.id, i['slot_id'])

    def test_API_ajax_get_immersions__past(self):
        request.user = self.ref_etab_user
        self.slot.date = self.today - timedelta(days=2)
        self.slot.save()
        url = f"/api/get_immersions/{self.highschool_user.id}/past"
        header = {'HTTP_X_REQUESTED_WITH': 'XMLHttpRequest'}
        response = self.client.get(url, request, **header)

        content = json.loads(response.content.decode())

        self.assertIsInstance(content['data'], list)
        self.assertEqual(content['msg'], '')
        self.assertGreater(len(content['data']), 0)
        i = content['data'][0]
        self.assertIsInstance(i, dict)
        self.assertEqual(self.immersion.id, i['id'])
        self.assertEqual(self.immersion.slot.course.training.label, i['training'])
        self.assertEqual(self.immersion.slot.course.label, i['course'])
        self.assertEqual(self.immersion.slot.course_type.label, i['type'])
        self.assertEqual(self.immersion.slot.course_type.full_label, i['type_full'])
        self.assertEqual(self.immersion.slot.campus.label, i['campus'])
        self.assertEqual(self.immersion.slot.building.label, i['building'])
        self.assertEqual(self.immersion.slot.room, i['room'])

        self.assertEqual(self.immersion.slot.start_time.strftime("%-Hh%M"), i['start_time'])
        self.assertEqual(self.immersion.slot.end_time.strftime("%-Hh%M"), i['end_time'])
        self.assertEqual(self.immersion.slot.additional_information, i['info'])
        self.assertEqual(self.immersion.get_attendance_status_display(), i['attendance'])
        self.assertEqual(self.immersion.attendance_status, i['attendance_status'])
        self.assertEqual(self.today.date() < self.immersion.slot.date.date(), i['cancellable'])
        self.assertEqual(self.immersion.slot.id, i['slot_id'])

    def test_API_ajax_get_immersions__cancelled(self):
        request.user = self.ref_etab_user
        self.slot.date = self.today - timedelta(days=2)
        self.slot.save()
        self.immersion.cancellation_type = self.cancel_type
        self.immersion.save()
        url = f"/api/get_immersions/{self.highschool_user.id}/cancelled"
        header = {'HTTP_X_REQUESTED_WITH': 'XMLHttpRequest'}
        response = self.client.get(url, request, **header)

        content = json.loads(response.content.decode())

        self.assertIsInstance(content['data'], list)
        self.assertEqual(content['msg'], '')
        self.assertGreater(len(content['data']), 0)
        i = content['data'][0]
        self.assertIsInstance(i, dict)
        self.assertEqual(self.immersion.id, i['id'])
        self.assertEqual(self.immersion.slot.course.training.label, i['training'])
        self.assertEqual(self.immersion.slot.course.label, i['course'])
        self.assertEqual(self.immersion.slot.course_type.label, i['type'])
        self.assertEqual(self.immersion.slot.course_type.full_label, i['type_full'])
        self.assertEqual(self.immersion.slot.campus.label, i['campus'])
        self.assertEqual(self.immersion.slot.building.label, i['building'])
        self.assertEqual(self.immersion.slot.room, i['room'])

        self.assertEqual(self.immersion.slot.start_time.strftime("%-Hh%M"), i['start_time'])
        self.assertEqual(self.immersion.slot.end_time.strftime("%-Hh%M"), i['end_time'])
        self.assertEqual(self.immersion.slot.additional_information, i['info'])
        self.assertEqual(self.immersion.get_attendance_status_display(), i['attendance'])
        self.assertEqual(self.immersion.attendance_status, i['attendance_status'])
        self.assertEqual(self.today.date() < self.immersion.slot.date.date(), i['cancellable'])
        self.assertEqual(self.immersion.slot.id, i['slot_id'])

    def test_API_get_other_registrants(self):
        client = Client()
        client.login(username='student', password='pass')
        request.user = self.student

        url = f"/api/get_other_registrants/{self.immersion2.id}"
        header = {'HTTP_X_REQUESTED_WITH': 'XMLHttpRequest'}
        response = client.get(url, request, **header)
        content = json.loads(response.content.decode())

        self.assertEqual(content['msg'], '')
        self.assertIsInstance(content['data'], list)
        self.assertGreater(len(content['data']), 0)
        i = content['data'][0]
        self.assertIsInstance(i, dict)
        self.assertEqual(
            i['name'],
            f'{self.highschool_user.last_name} {self.highschool_user.first_name}'
        )
        self.assertEqual(i['email'], self.highschool_user.email)

    def test_API_ajax_get_slot_registrations(self):
        request.user = self.ref_etab_user

        url = f"/api/get_slot_registrations/{self.slot.id}"
        header = {'HTTP_X_REQUESTED_WITH': 'XMLHttpRequest'}
        response = self.client.get(url, request, **header)
        content = json.loads(response.content.decode())

        self.assertEqual(content['msg'], '')
        self.assertEqual(content['msg'], '')
        self.assertIsInstance(content['data'], list)
        self.assertEqual(len(content['data']), 2)
        hs = content['data'][0]
        self.assertIsInstance(hs, dict)
        self.assertEqual(hs['id'], self.immersion.id)
        self.assertEqual(hs['lastname'], self.highschool_user.last_name)
        self.assertEqual(hs['firstname'], self.highschool_user.first_name)
        self.assertEqual(hs['profile'], _('High-school student'))
        self.assertEqual(hs['school'], self.hs_record.highschool.label)
        self.assertEqual(hs['level'], self.hs_record.get_level_display())
        self.assertEqual(hs['city'], self.hs_record.highschool.city)
        self.assertEqual(hs['attendance'], self.immersion.get_attendance_status_display())
        self.assertEqual(hs['attendance_status'], self.immersion.attendance_status)

        stu = content['data'][1]
        self.assertEqual(stu['profile'], _('Student'))
        self.assertEqual(stu['level'], self.student_record.get_level_display())
        self.assertEqual(stu['school'], self.student_record.uai_code)
        self.assertEqual(stu['city'], '')

    def test_API_ajax_get_available_students(self):
        request.user = self.ref_etab_user

        self.hs_record.validation = 2
        self.hs_record.save()
        self.hs_record2.validation = 2
        self.hs_record2.save()

        url = f"/api/get_available_students/%s" % self.slot.id
        header = {'HTTP_X_REQUESTED_WITH': 'XMLHttpRequest'}
        response = self.client.get(url, request, **header)
        content = json.loads(response.content.decode())

        self.assertEqual(content['msg'], '')
        self.assertIsInstance(content['data'], list)
        self.assertEqual(len(content['data']), 2)
        stu = content['data'][0]
        hs = content['data'][1]

        self.assertEqual(self.student2.id, stu['id'])
        self.assertEqual(self.student2.first_name, stu['firstname'])
        self.assertEqual(self.student2.last_name, stu['lastname'])
        self.assertEqual(pgettext('person type', 'Student'), stu['profile'])
        self.assertEqual(self.student_record2.uai_code, stu['school'])
        self.assertEqual('', stu['level'])
        self.assertEqual('', stu['city'])
        self.assertEqual('', stu['class'])

        self.assertEqual(self.highschool_user2.id, hs['id'])
        self.assertEqual(self.highschool_user2.first_name, hs['firstname'])
        self.assertEqual(self.highschool_user2.last_name, hs['lastname'])
        self.assertEqual(pgettext('person type', 'High school student'), hs['profile'])
        self.assertEqual(self.hs_record2.highschool.label, hs['school'])
        self.assertEqual('', hs['level'])
        self.assertEqual(self.hs_record2.highschool.city, hs['city'])
        self.assertEqual(self.hs_record2.class_name, hs['class'])

    def test_API_ajax_get_highschool_students__no_record(self):
        request.user = self.ref_etab_user

        url = f"/api/get_highschool_students/no_record"
        header = {'HTTP_X_REQUESTED_WITH': 'XMLHttpRequest'}
        response = self.client.get(url, request, **header)
        content = json.loads(response.content.decode())

        self.assertEqual(content['msg'], '')
        self.assertIsInstance(content['data'], list)
        self.assertEqual(len(content['data']), 1)
        h = content['data'][0]
        self.assertEqual(self.highschool_user3.id, h['id'])
        self.assertEqual(
            f'{self.highschool_user3.last_name} {self.highschool_user3.first_name}',
            h['name']
        )
        fields = ('birthdate', 'level')
        empty_fields = ('institution', 'bachelor', 'post_bachelor_level', 'class')
        for field in fields:
            self.assertEqual('-', h[field])
        for field in empty_fields:
            self.assertEqual('', h[field])

    def test_API_ajax_get_highschool_students__no_highschool(self):
        self.lyc_ref.highschool = None
        self.lyc_ref.save()
        request.user = self.lyc_ref
        client = Client()
        client.login(username='lycref', password='pass')

        url = f"/api/get_highschool_students/"
        header = {'HTTP_X_REQUESTED_WITH': 'XMLHttpRequest'}
        response = client.get(url, request, **header)
        content = json.loads(response.content.decode())

        self.assertGreater(len(content['msg']), 0)
        self.assertEqual(content['data'], [])

    def test_API_ajax_get_highschool_students(self):
        request.user = self.lyc_ref
        client = Client()
        client.login(username='lycref', password='pass')

        url = f"/api/get_highschool_students/"
        header = {'HTTP_X_REQUESTED_WITH': 'XMLHttpRequest'}
        response = client.get(url, request, **header)
        content = json.loads(response.content.decode())

        self.assertEqual(content['msg'], '')
        self.assertIsInstance(content['data'], list)
        self.assertEqual(len(content['data']), 2)

    def test_API_ajax_get_highschool_students__student(self):
        self.hs_record.level = 3
        self.hs_record.origin_bachelor_type = 1
        self.hs_record.post_bachelor_level = 1
        self.hs_record.save()
        request.user = self.lyc_ref
        client = Client()
        client.login(username='lycref', password='pass')

        url = f"/api/get_highschool_students/"
        header = {'HTTP_X_REQUESTED_WITH': 'XMLHttpRequest'}
        response = client.get(url, request, **header)
        content = json.loads(response.content.decode())

        self.assertEqual(content['msg'], '')
        self.assertIsInstance(content['data'], list)
        self.assertEqual(len(content['data']), 2)

        one = False
        for h in content['data']:
            if h['level'] == HighSchoolStudentRecord.LEVELS[2][1]:
                self.assertEqual(self.hs_record.get_post_bachelor_level_display(), h['post_bachelor_level'])
                self.assertEqual(self.hs_record.get_origin_bachelor_type_display(), h['bachelor'])
                one = True
                break
        self.assertTrue(one)

    def test_API_ajax_check_date_between_vacation__no_date(self):
        request.user = self.ref_etab_user

        url = f"/api/check_vacations"
        header = {'HTTP_X_REQUESTED_WITH': 'XMLHttpRequest'}
        response = self.client.get(url, request, **header)
        content = json.loads(response.content.decode())

        self.assertGreater(len(content['msg']), 0)
        self.assertEqual(content['data'], {})

    def test_API_ajax_check_date_between_vacation__date_format_failure(self):
        request.user = self.ref_etab_user

        url = f"/api/check_vacations?date=failure"
        header = {'HTTP_X_REQUESTED_WITH': 'XMLHttpRequest'}
        response = self.client.get(url, request, **header)
        content = json.loads(response.content.decode())

        self.assertGreater(len(content['msg']), 0)
        self.assertEqual(content['data'], {})

    def test_API_ajax_check_date_between_vacation__dmY_format(self):
        request.user = self.ref_etab_user

        url = f"/api/check_vacations?date=01/01/2010"
        header = {'HTTP_X_REQUESTED_WITH': 'XMLHttpRequest'}
        response = self.client.get(url, request, **header)
        content = json.loads(response.content.decode())

        self.assertEqual(content['msg'], '')
        self.assertIsInstance(content['data'], dict)
        self.assertIn('is_between', content['data'])
        self.assertIsInstance(content['data']['is_between'], bool)
        self.assertEqual(content['data']['is_between'], False)

    def test_API_ajax_check_date_between_vacation__Ymd_format(self):
        request.user = self.ref_etab_user
        d = self.today
        if d.weekday() == 6:
            d = self.today + timedelta(days=1)
        dd = _date(d, 'Y/m/d')
        url = f"/api/check_vacations?date={dd}"
        header = {'HTTP_X_REQUESTED_WITH': 'XMLHttpRequest'}
        response = self.client.get(url, request, **header)
        content = json.loads(response.content.decode())

        self.assertEqual(content['msg'], '')
        self.assertIsInstance(content['data'], dict)
        self.assertIn('is_between', content['data'])
        self.assertIsInstance(content['data']['is_between'], bool)
        self.assertEqual(content['data']['is_between'], True)

    def test_API_ajax_delete_account__not_student_id(self):
        request.user = self.ref_etab_user
        url = "/api/delete_account"
        header = {'HTTP_X_REQUESTED_WITH': 'XMLHttpRequest'}
        data = {}
        content = json.loads(self.client.post(url, data, **header).content.decode())

        self.assertTrue(content['error'])
        self.assertGreater(len(content['msg']), 0)

    def test_API_ajax_delete_account__wrong_user_group(self):
        request.user = self.ref_etab_user
        url = "/api/delete_account"
        header = {'HTTP_X_REQUESTED_WITH': 'XMLHttpRequest'}
        data = {'student_id': self.ref_str.id}
        content = json.loads(self.client.post(url, data, **header).content.decode())

        self.assertTrue(content['error'])
        self.assertGreater(len(content['msg']), 0)

    def test_API_ajax_delete_account(self):
        request.user = self.ref_etab_user
        url = "/api/delete_account"
        uid = self.highschool_user.id
        header = {'HTTP_X_REQUESTED_WITH': 'XMLHttpRequest'}
        data = {'student_id': self.highschool_user.id, 'send_email': 'true'}
        content = json.loads(self.client.post(url, data, **header).content.decode())

        self.assertFalse(content['error'])
        self.assertGreater(len(content['msg']), 0)
        with self.assertRaises(ImmersionUser.DoesNotExist):
            ImmersionUser.objects.get(pk=uid)

    def test_API_ajax_cancel_registration__no_post_param(self):
        request.user = self.ref_etab_user
        url = "/api/cancel_registration"
        header = {'HTTP_X_REQUESTED_WITH': 'XMLHttpRequest'}
        data = {}
        content = json.loads(self.client.post(url, data, **header).content.decode())
        self.assertTrue(content['error'])
        self.assertGreater(len(content['msg']), 0)

    def test_API_ajax_cancel_registration__bad_user_id(self):
        request.user = self.ref_etab_user
        url = "/api/cancel_registration"
        header = {'HTTP_X_REQUESTED_WITH': 'XMLHttpRequest'}
        data = {'immersion_id': 0, 'reason_id': 1}
        content = json.loads(self.client.post(url, data, **header).content.decode())
        self.assertTrue(content['error'])
        self.assertGreater(len(content['msg']), 0)

    def test_API_ajax_cancel_registration__bad_reason_id(self):
        request.user = self.ref_etab_user
        self.slot.date = self.today + timedelta(days=1)
        self.slot.save()
        url = "/api/cancel_registration"
        header = {'HTTP_X_REQUESTED_WITH': 'XMLHttpRequest'}
        data = {'immersion_id': self.highschool_user.id, 'reason_id': 0}
        content = json.loads(self.client.post(url, data, **header).content.decode())
        self.assertTrue(content['error'])
        self.assertGreater(len(content['msg']), 0)

    def test_API_ajax_cancel_registration__past_immersion(self):
        request.user = self.ref_etab_user
        self.slot.date = self.today - timedelta(days=1)
        self.slot.save()
        url = "/api/cancel_registration"
        header = {'HTTP_X_REQUESTED_WITH': 'XMLHttpRequest'}
        data = {'immersion_id': self.highschool_user.id, 'reason_id': 0}
        content = json.loads(self.client.post(url, data, **header).content.decode())
        self.assertTrue(content['error'])
        self.assertGreater(len(content['msg']), 0)

    def test_API_ajax_cancel_registration(self):
        request.user = self.ref_etab_user
        self.slot.date = self.today + timedelta(days=1)
        self.slot.save()
        self.assertIsNone(self.immersion.cancellation_type)
        url = "/api/cancel_registration"
        header = {'HTTP_X_REQUESTED_WITH': 'XMLHttpRequest'}
        data = {'immersion_id': self.immersion.id, 'reason_id': self.cancel_type.id}
        content = json.loads(self.client.post(url, data, **header).content.decode())
        self.assertFalse(content['error'])
        self.assertGreater(len(content['msg']), 0)
        i = Immersion.objects.get(pk=self.immersion.id)
        self.assertEqual(i.cancellation_type.id, self.cancel_type.id)

    def test_API_ajax_set_attendance(self):
        request.user = self.ref_etab_user
        url = "/api/set_attendance"
        header = {'HTTP_X_REQUESTED_WITH': 'XMLHttpRequest'}
        data = {}
        content = json.loads(self.client.post(url, data, **header).content.decode())

        self.assertEqual(content['success'], '')
        self.assertGreater(len(content['error']), 0)

    def test_API_ajax_set_attendance__no_attendance_status(self):
        request.user = self.ref_etab_user
        url = "/api/set_attendance"
        header = {'HTTP_X_REQUESTED_WITH': 'XMLHttpRequest'}
        data = {'immersion_id': self.immersion.id}
        content = json.loads(self.client.post(url, data, **header).content.decode())

        self.assertEqual(content['success'], '')
        self.assertGreater(len(content['error']), 0)

    def test_API_ajax_set_attendance__immersion_id(self):
        self.assertEqual(self.immersion.attendance_status, 0)

        request.user = self.ref_etab_user
        url = "/api/set_attendance"
        header = {'HTTP_X_REQUESTED_WITH': 'XMLHttpRequest'}
        data = {'immersion_id': self.immersion.id, 'attendance_value': 1}
        content = json.loads(self.client.post(url, data, **header).content.decode())

        self.assertEqual(content['success'], '')
        self.assertEqual(content['error'], '')
        self.assertGreater(len(content['msg']), 0)

        i = Immersion.objects.get(pk=self.immersion.id)
        self.assertEqual(i.attendance_status, 1)

    def test_API_ajax_set_attendance__immersion_idx(self):
        self.assertEqual(self.immersion.attendance_status, 0)
        self.assertEqual(self.immersion2.attendance_status, 0)

        request.user = self.ref_etab_user
        url = "/api/set_attendance"
        header = {'HTTP_X_REQUESTED_WITH': 'XMLHttpRequest'}
        data_immersion = json.dumps([self.immersion.id, self.immersion2.id])
        data = {'immersion_ids': data_immersion, 'attendance_value': 1}
        content = json.loads(self.client.post(url, data, **header).content.decode())

        self.assertEqual(content['success'], '')
        self.assertEqual(content['error'], '')
        self.assertGreater(len(content['msg']), 0)

        i = Immersion.objects.get(pk=self.immersion.id)
        self.assertEqual(i.attendance_status, 1)
        i = Immersion.objects.get(pk=self.immersion2.id)
        self.assertEqual(i.attendance_status, 1)

    def test_API_ajax_set_attendance__wrong_immersion_id(self):
        request.user = self.ref_etab_user
        url = "/api/set_attendance"
        header = {'HTTP_X_REQUESTED_WITH': 'XMLHttpRequest'}
        data = {'immersion_ids': 0, 'attendance_value': 1}
        content = json.loads(self.client.post(url, data, **header).content.decode())

        self.assertEqual(content['success'], '')
        self.assertGreater(len(content['error']), 0)

    def test_API_ajax_get_alerts(self):
        request.user = self.student
        client = Client()
        client.login(username='student', password='pass')

        url = "/api/get_alerts"
        header = {'HTTP_X_REQUESTED_WITH': 'XMLHttpRequest'}
        response = client.get(url, request, **header)
        content = json.loads(response.content.decode())

        self.assertEqual(content['msg'], '')
        self.assertIsInstance(content['data'], list)
        self.assertGreater(len(content['data']), 0)
        a = content['data'][0]
        self.assertIsInstance(a, dict)
        self.assertEqual(self.alert.id, a['id'])
        self.assertEqual(self.alert.course.label, a['course'])
        self.assertEqual(self.alert.course.training.label, a['training'])
        self.assertEqual([s.label for s in self.alert.course.training.training_subdomains.all()], a['subdomains'])
        self.assertEqual(
            [s.training_domain.label for s in self.alert.course.training.training_subdomains.all()],
            a['domains'])
        self.assertEqual(self.alert.email_sent, a['email_sent'])

    def test_API_ajax_send_email__no_params(self):
        request.user = self.ref_etab_user
        url = "/api/send_email"
        header = {'HTTP_X_REQUESTED_WITH': 'XMLHttpRequest'}
        data = {}
        content = json.loads(self.client.post(url, data, **header).content.decode())

        self.assertTrue(content['error'])
        self.assertGreater(len(content['msg']), 0)

    def test_API_ajax_send_email(self):
        request.user = self.ref_etab_user
        url = "/api/send_email"
        header = {'HTTP_X_REQUESTED_WITH': 'XMLHttpRequest'}
        data = {'slot_id': self.slot.id, 'send_copy': 'true', 'subject': 'hello',
                'body': 'Hello world'}
        content = json.loads(self.client.post(url, data, **header).content.decode())

        self.assertFalse(content['error'])
        self.assertEqual(len(content['msg']), 0)

    def test_API_ajax_batch_cancel_registration__no_param(self):
        request.user = self.ref_etab_user
        url = "/api/batch_cancel_registration"
        header = {'HTTP_X_REQUESTED_WITH': 'XMLHttpRequest'}
        data = {}
        content = json.loads(self.client.post(url, data, **header).content.decode())

        self.assertTrue(content['error'])
        self.assertGreater(len(content['msg']), 0)

    def test_API_ajax_batch_cancel_registration__invalid_json_param(self):
        request.user = self.ref_etab_user
        url = "/api/batch_cancel_registration"
        header = {'HTTP_X_REQUESTED_WITH': 'XMLHttpRequest'}
        data = {'immersion_ids': 'hello world', 'reason_id': self.cancel_type.id}
        content = json.loads(self.client.post(url, data, **header).content.decode())

        self.assertTrue(content['error'])
        self.assertGreater(len(content['msg']), 0)

    def test_API_ajax_batch_cancel_registration__past_immersion(self):
        self.slot.date = self.today - timedelta(days=1)
        self.slot.save()
        request.user = self.ref_etab_user
        url = "/api/batch_cancel_registration"
        header = {'HTTP_X_REQUESTED_WITH': 'XMLHttpRequest'}
        data = {'immersion_ids': f'[{self.immersion.id}]', 'reason_id': self.cancel_type.id}
        content = json.loads(self.client.post(url, data, **header).content.decode())

        self.assertTrue(content['error'])
        self.assertGreater(len(content['msg']), 0)

    def test_API_ajax_batch_cancel_registration(self):
        self.slot.date = self.today + timedelta(days=1)
        self.slot.save()
        request.user = self.ref_etab_user
        url = "/api/batch_cancel_registration"
        header = {'HTTP_X_REQUESTED_WITH': 'XMLHttpRequest'}
        data = {'immersion_ids': json.dumps([self.immersion.id]), 'reason_id': self.cancel_type.id}
        content = json.loads(self.client.post(url, data, **header).content.decode())

        self.assertFalse(content['error'])
        self.assertGreater(len(content['msg']), 0)
        self.assertIsNone(content['err_msg'])

    def test_API_ajax_send_email_us__no_param(self):
        self.slot.date = self.today + timedelta(days=1)
        self.slot.save()
        request.user = self.ref_etab_user
        url = "/api/send_email_contact_us"
        header = {'HTTP_X_REQUESTED_WITH': 'XMLHttpRequest'}
        data = {}
        content = json.loads(self.client.post(url, data, **header).content.decode())

        self.assertTrue(content['error'])
        self.assertGreater(len(content['msg']), 0)

    def test_API_ajax_send_email_us__no_general_settings(self):
        GeneralSettings.objects.get(setting='MAIL_CONTACT_REF_ETAB').delete()
        self.slot.date = self.today + timedelta(days=1)
        self.slot.save()
        request.user = self.ref_etab_user
        url = "/api/send_email_contact_us"
        header = {'HTTP_X_REQUESTED_WITH': 'XMLHttpRequest'}
        data = {}
        content = json.loads(self.client.post(url, data, **header).content.decode())

        self.assertTrue(content['error'])
        self.assertGreater(len(content['msg']), 0)

    def test_API_ajax_send_email_us(self):
        self.slot.date = self.today + timedelta(days=1)
        self.slot.save()
        request.user = self.ref_etab_user
        url = "/api/send_email_contact_us"
        header = {'HTTP_X_REQUESTED_WITH': 'XMLHttpRequest'}
        data = {
            'subject': 'Unittest',
            'body': 'Hello world',
            'lastname': 'Hello',
            'firstname': 'World',
            'email': 'unittest@unittest.fr',
            'notify_user': True,
        }

        content = json.loads(self.client.post(url, data, **header).content.decode())

        self.assertFalse(content['error'])

    def test_API_ajax_get_students_presence(self):
        self.slot.date = self.today + timedelta(days=1)
        self.slot.save()
        request.user = self.ref_etab_user
        url = "/api/get_students_presence"
        header = {'HTTP_X_REQUESTED_WITH': 'XMLHttpRequest'}
        data = {}
        content = json.loads(self.client.post(url, data, **header).content.decode())

        i = content['data'][0]
        self.assertEqual(self.immersion.id, i['id'])
        self.assertEqual(_date(self.immersion.slot.date, 'l d/m/Y'), i['date'])
        self.assertEqual(self.immersion.slot.start_time.strftime('%Hh%M'), i['time']['start'])
        self.assertEqual(self.immersion.slot.end_time.strftime('%Hh%M'), i['time']['end'])
        self.assertEqual(f'{self.highschool_user.last_name} {self.highschool_user.first_name}', i['name'])
        self.assertEqual(self.hs_record.highschool.label, i['institution'])
        self.assertEqual(self.hs_record.phone, i['phone'])
        self.assertEqual(self.highschool_user.email, i['email'])
        self.assertEqual(self.immersion.slot.campus.label, i['campus'])
        self.assertEqual(self.immersion.slot.building.label, i['building'])
        self.assertEqual(self.immersion.slot.room, i['room'])

    def test_API_ajax_set_course_alert__wrong_course_id(self):
        request.user = self.ref_etab_user
        url = "/api/set_course_alert"
        header = {'HTTP_X_REQUESTED_WITH': 'XMLHttpRequest'}
        data = {'course_id': 0}
        content = json.loads(self.client.post(url, data, **header).content.decode())

        self.assertEqual(content['data'], [])
        self.assertGreater(len(content['msg']), 0)
        self.assertTrue(content['error'])

    def test_API_ajax_set_course_alert__email_not_valid(self):
        request.user = self.ref_etab_user
        url = "/api/set_course_alert"
        header = {'HTTP_X_REQUESTED_WITH': 'XMLHttpRequest'}
        data = {'course_id': self.course.id, 'email': 'wrong_email_address'}
        content = json.loads(self.client.post(url, data, **header).content.decode())

        self.assertEqual(content['data'], [])
        self.assertGreater(len(content['msg']), 0)
        self.assertTrue(content['error'])

    def test_API_ajax_set_course_alert__no_alert(self):
        self.alert.delete()
        request.user = self.ref_etab_user
        url = "/api/set_course_alert"
        header = {'HTTP_X_REQUESTED_WITH': 'XMLHttpRequest'}
        data = {'course_id': self.course.id, 'email': 'a@unittest.fr'}
        content = json.loads(self.client.post(url, data, **header).content.decode())

        self.assertEqual(content['data'], [])
        self.assertFalse(content['error'])
        self.assertGreater(len(content['msg']), 0)

        raises = False
        try:
            UserCourseAlert.objects.get(course_id=data['course_id'], email=data['email'])
        except UserCourseAlert.DoesNotExist:
            raises = True
        self.assertFalse(raises)

    def test_API_ajax_set_course_alert__alert_but_not_send(self):
        request.user = self.ref_etab_user
        url = "/api/set_course_alert"
        header = {'HTTP_X_REQUESTED_WITH': 'XMLHttpRequest'}
        data = {'course_id': self.course.id, 'email': self.student.email}
        content = json.loads(self.client.post(url, data, **header).content.decode())

        self.assertEqual(content['data'], [])
        self.assertTrue(content['error'])
        self.assertGreater(len(content['msg']), 0)

    def test_API_ajax_set_course_alert__alert_sent(self):
        self.alert.email_sent = True
        self.alert.save()
        request.user = self.ref_etab_user
        url = "/api/set_course_alert"
        header = {'HTTP_X_REQUESTED_WITH': 'XMLHttpRequest'}
        data = {'course_id': self.course.id, 'email': self.student.email}
        content = json.loads(self.client.post(url, data, **header).content.decode())

        self.assertEqual(content['data'], [])
        self.assertFalse(content['error'])
        self.assertGreater(len(content['msg']), 0)

    def test_API_ajax_cancel_alert__bad_alert_id(self):
        request.user = self.student
        client = Client()
        client.login(username='student', password='pass')
        url = "/api/cancel_alert"
        header = {'HTTP_X_REQUESTED_WITH': 'XMLHttpRequest'}
        data = {'alert_id': 0}
        response = client.post(url, data, **header)
        content = json.loads(response.content.decode())

        self.assertEqual(content['data'], [])
        self.assertGreater(len(content['error']), 0)

    def test_API_ajax_cancel_alert(self):
        request.user = self.student
        client = Client()
        client.login(username='student', password='pass')
        url = "/api/cancel_alert"
        header = {'HTTP_X_REQUESTED_WITH': 'XMLHttpRequest'}
        data = {'alert_id': self.alert.id}
        response = client.post(url, data, **header)
        content = json.loads(response.content.decode())

        self.assertEqual(content['data'], [])
        self.assertEqual(content['error'], '')
        self.assertGreater(len(content['msg']), 0)

        with self.assertRaises(UserCourseAlert.DoesNotExist):
            UserCourseAlert.objects.get(pk=data['alert_id'])

    def test_ajax_slot_registration(self):
        self.hs_record.validation = 2
        self.hs_record.save()

        self.assertEqual(self.highschool_user.remaining_registrations_count(),
                         {'semester1': 2, 'semester2': 2, 'annually': 1}
                         )

        client = Client()
        client.login(username='@EXTERNAL@_hs', password='pass')
        header = {'HTTP_X_REQUESTED_WITH': 'XMLHttpRequest'}

        # Should work
        response = client.post("/api/register", {'slot_id': self.slot3.id}, **header, follow=True)
        content = json.loads(response.content.decode('utf-8'))

        self.assertEqual("Registration successfully added", content['msg'])
        self.assertEqual(self.highschool_user.remaining_registrations_count(),
                         {'semester1': 2, 'semester2': 2, 'annually': 0}
                         )
        self.assertTrue(Immersion.objects.filter(student=self.highschool_user, slot=self.slot3).exists())

        # Fail : already registered
        response = client.post("/api/register", {'slot_id': self.slot3.id}, **header, follow=True)
        content = json.loads(response.content.decode('utf-8'))
        self.assertEqual("Already registered to this slot", content['msg'])

        # Fail : no more registration allowed
        response = client.post("/api/register", {'slot_id': self.slot2.id}, **header, follow=True)
        content = json.loads(response.content.decode('utf-8'))
        self.assertEqual("""You have no more remaining registration available, """
                         """you should cancel an immersion or contact immersion service""", content['msg'])

        # reset immersions
        Immersion.objects.filter(student=self.highschool_user).delete()

        # Fail with past slot registration
        response = client.post("/api/register", {'slot_id': self.past_slot.id}, **header, follow=True)
        content = json.loads(response.content.decode('utf-8'))
        self.assertEqual("Register to past slot is not available", content['msg'])

        # Fail with full slot registration
        response = client.post("/api/register", {'slot_id': self.full_slot.id}, **header, follow=True)
        content = json.loads(response.content.decode('utf-8'))
        self.assertEqual("No seat available for selected slot", content['msg'])

        # Fail with unpublished slot
        response = client.post("/api/register", {'slot_id': self.unpublished_slot.id}, **header, follow=True)
        content = json.loads(response.content.decode('utf-8'))
        self.assertEqual("Registering an unpublished slot is forbidden", content['msg'])

        # Todo : needs more tests with other users (ref-etab, ref-str, ...)
        # Todo : needs tests with a calendar in semester mode

    def test_ajax_get_duplicates(self):
        self.hs_record.duplicates = "[%s]" % self.hs_record2.id
        self.hs_record.save()

        self.hs_record2.duplicates = "[%s]" % self.hs_record.id
        self.hs_record2.save()

        client = Client()
        client.login(username='ref_etab', password='pass')
        header = {'HTTP_X_REQUESTED_WITH': 'XMLHttpRequest'}
        response = client.get("/api/get_duplicates", **header, follow=True)
        content = json.loads(response.content.decode('utf-8'))
        self.assertEqual(content['data'], [
            {'id': 0, 'record_ids': [1, 2],
             'names': ['SCHOOL high', 'SCHOOL2 high2'],
             'birthdates': [_date(self.hs_record.birth_date), _date(self.hs_record2.birth_date)],
             'highschools': ['HS1, 1ere S 3', 'HS1, TS 3'],
             'emails': ['hs@no-reply.com', 'hs2@no-reply.com'],
             'record_links': ['/immersion/hs_record/1', '/immersion/hs_record/2']}]
        )

    def test_ajax_keep_entries(self):
        self.hs_record.duplicates = "[%s]" % self.hs_record2.id
        self.hs_record.save()

        self.hs_record2.duplicates = "[%s]" % self.hs_record.id
        self.hs_record2.save()

        client = Client()
        client.login(username='ref_etab', password='pass')

        header = {'HTTP_X_REQUESTED_WITH': 'XMLHttpRequest'}

        data = {
            "entries[]": [self.hs_record.id, self.hs_record2.id]
        }
        response = client.post("/api/keep_entries", data, **header)
        content = json.loads(response.content.decode('utf-8'))
        self.assertEqual("Duplicates data cleared", content['msg'])

        r1 = HighSchoolStudentRecord.objects.get(pk=self.hs_record.id)
        r2 = HighSchoolStudentRecord.objects.get(pk=self.hs_record2.id)

        self.assertEqual(r1.solved_duplicates, '2')
        self.assertEqual(r2.solved_duplicates, '1')<|MERGE_RESOLUTION|>--- conflicted
+++ resolved
@@ -13,25 +13,12 @@
 from django.test import Client, RequestFactory, TestCase
 from django.utils.translation import pgettext
 from django.utils.translation import ugettext_lazy as _
-<<<<<<< HEAD
+
 from immersionlyceens.apps.core.models import (AccompanyingDocument, Building, Calendar, Campus, CancelType,
-    Component, Course, CourseType, Establishment, GeneralSettings, HighSchool, Immersion, ImmersionUser, MailTemplate,
+    Structure, Course, CourseType, Establishment, GeneralSettings, HighSchool, Immersion, ImmersionUser, MailTemplate,
     MailTemplateVars, Slot, Training, TrainingDomain, TrainingSubdomain, UserCourseAlert, Vacation
 )
 from immersionlyceens.apps.immersion.models import HighSchoolStudentRecord, StudentRecord
-=======
-from immersionlyceens.apps.core.models import (AccompanyingDocument, Building,
-                                               Calendar, Campus, CancelType,
-                                               Structure, Course, CourseType,
-                                               GeneralSettings, HighSchool,
-                                               Immersion, ImmersionUser,
-                                               MailTemplate, MailTemplateVars,
-                                               Slot, Training, TrainingDomain,
-                                               TrainingSubdomain,
-                                               UserCourseAlert, Vacation)
-from immersionlyceens.apps.immersion.models import (HighSchoolStudentRecord,
-                                                    StudentRecord)
->>>>>>> bfab228a
 from immersionlyceens.libs.api.views import ajax_check_course_publication
 from immersionlyceens.libs.utils import get_general_setting
 
@@ -52,18 +39,14 @@
             description='REF-ETAB email'
         )
         """
-<<<<<<< HEAD
         self.establishment = Establishment.objects.create(
             code='ETA1', label='Etablissement 1', short_label='Eta 1', active=True, master=True, email='test@test.com',
             establishment_type='HIGHER_INST'
         )
 
-        self.scuio_user = get_user_model().objects.create_user(
-            username='scuio', password='pass', email='immersion@no-reply.com', first_name='scuio', last_name='scuio',
-=======
         self.ref_etab_user = get_user_model().objects.create_user(
             username='ref_etab', password='pass', email='immersion@no-reply.com', first_name='ref_etab', last_name='ref_etab',
->>>>>>> bfab228a
+
         )
         self.ref_etab_user.set_password('pass')
         self.ref_etab_user.save()

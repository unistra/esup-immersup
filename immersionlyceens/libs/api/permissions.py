from rest_framework.permissions import BasePermission, DjangoModelPermissions
from django.utils.translation import activate, LANGUAGE_SESSION_KEY, ugettext_lazy as _

class CustomDjangoModelPermissions(DjangoModelPermissions):
    perms_map = {
        'GET': ['%(app_label)s.view_%(model_name)s'],
        'OPTIONS': [],
        'HEAD': [],
        'POST': ['%(app_label)s.add_%(model_name)s'],
        'PUT': ['%(app_label)s.change_%(model_name)s'],
        'PATCH': ['%(app_label)s.change_%(model_name)s'],
        'DELETE': ['%(app_label)s.delete_%(model_name)s'],
    }

class IsRefLycPermissions(BasePermission):
    message = _("You're not allowed to access this ressource")

    def has_permission(self, request, view):
        try:
            return request.user.is_high_school_manager()
        except AttributeError:
            return False

class IsTecPermissions(BasePermission):
    message = _("You're not allowed to access this ressource")

    def has_permission(self, request, view):
        try:
            return request.user.is_operator()
        except AttributeError:
            return False

class IsEstablishmentManagerPermissions(BasePermission):
    message = _("You're not allowed to access this ressource")

    def has_permission(self, request, view):
        try:
            return request.user.is_establishment_manager()
        except AttributeError:
            return False

class IsMasterEstablishmentManagerPermissions(BasePermission):
    message = _("You're not allowed to access this ressource")

    def has_permission(self, request, view):
        try:
            return request.user.is_master_establishment_manager()
        except AttributeError:
<<<<<<< HEAD
            return False

class IsStructureManagerPermissions(BasePermission):
    message = _("You're not allowed to access this ressource")

    def has_permission(self, request, view):
        try:
            return request.user.is_structure_manager()
        except AttributeError:
=======
>>>>>>> 465fca86
            return False<|MERGE_RESOLUTION|>--- conflicted
+++ resolved
@@ -46,7 +46,6 @@
         try:
             return request.user.is_master_establishment_manager()
         except AttributeError:
-<<<<<<< HEAD
             return False
 
 class IsStructureManagerPermissions(BasePermission):
@@ -56,6 +55,4 @@
         try:
             return request.user.is_structure_manager()
         except AttributeError:
-=======
->>>>>>> 465fca86
             return False
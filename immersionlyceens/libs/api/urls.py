--- conflicted
+++ resolved
@@ -67,18 +67,12 @@
     # VALIDATE / REJECT ACTION
     path('reject_student/', views.ajax_reject_student, name='rejectStudent'),
     path('validate_student/', views.ajax_validate_student, name='validateStudent'),
-<<<<<<< HEAD
     path(
         'check_course_publication/<int:course_id>',
         views.ajax_check_course_publication,
         name='checkCoursePublication',
     ),
-=======
-    path('check_course_publication/<int:course_id>', views.ajax_check_course_publication,
-         name='checkCoursePublication'),
-
     path('register', views.ajax_slot_registration, name='SlotRegistration'),
->>>>>>> e1348b72
     path('cancel_registration', views.ajax_cancel_registration, name='CancelRegistration'),
     path('set_attendance', views.ajax_set_attendance, name='SetAttendance'),
     path('delete_account', views.ajax_delete_account, name='DeleteAccount'),

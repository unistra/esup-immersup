--- conflicted
+++ resolved
@@ -9,7 +9,6 @@
 from . import views
 
 urlpatterns = [
-<<<<<<< HEAD
     path('get_person', views.ajax_get_person, name='PersonByName'),
     path('get_available_vars/<int:template_id>', views.ajax_get_available_vars,
          name='GetAvailableVars'),
@@ -23,20 +22,4 @@
     path('get_buildings/<int:campus_id>', views.ajax_get_buildings, name='get_buildings',),
     path('get_course_teachers/<int:course_id>', views.ajax_get_course_teachers,
          name='get_course_teachers',),
-=======
-    path('get_available_documents/', views.get_ajax_documents, name='get_available_documents'),
-    path(
-        'get_available_vars/<int:template_id>',
-        views.ajax_get_available_vars,
-        name='GetAvailableVars',
-    ),
-    path('get_courses/<int:component_id>/', views.ajax_get_courses, name='GetCourses'),
-    path('delete_course', views.ajax_delete_course, name='DeleteCourses'),
-    path('get_my_courses/<int:user_id>/', views.ajax_get_my_courses, name='GetMyCourses'),
-    path('get_my_slots/<int:user_id>/', views.ajax_get_my_slots, name='GetMySlots'),
-    path('get_my_slots/all/<int:user_id>/', views.ajax_get_my_slots, name='GetMySlotsAll'),
-    path('get_person', views.ajax_get_person, name='PersonByName'),
-    path('get_slots/<int:component>', views.get_ajax_slots, name='get_slots'),
-    path('get_trainings', views.ajax_get_trainings, name='GetTrainings'),
->>>>>>> 3bd33520
 ]
"""
API Views
"""
import datetime
import logging

from django.conf import settings
from django.contrib.auth.decorators import login_required
from django.http import JsonResponse
from django.urls import resolve, reverse
from django.utils.module_loading import import_string
from django.utils.translation import gettext

from immersionlyceens.apps.core.models import (
<<<<<<< HEAD
    Building, Course, ImmersionUser, MailTemplateVars, PublicDocument, Training,
)

from immersionlyceens.decorators import groups_required, is_ajax_request, is_post_request


=======
    Building, Course, ImmersionUser, MailTemplateVars, Training,
)
from immersionlyceens.decorators import groups_required, is_ajax_request, is_post_request

>>>>>>> e2a8d5dd
logger = logging.getLogger(__name__)


def ajax_get_person(request):
    if settings.ACCOUNTS_CLIENT:
        response = {'msg': '', 'data': []}

        accounts_api = import_string(settings.ACCOUNTS_CLIENT)

        try:
            accounts_client = accounts_api()
        except:
            response['msg'] = gettext("Error : can't query LDAP server")
            return JsonResponse(response, safe=False)

        search_str = request.POST.get("username", None)

        if search_str:
            query_order = request.POST.get("query_order")
            persons_list = [query_order]

            users = accounts_client.search_user(search_str)
            if users != False:
                users = sorted(users, key=lambda u: [u['lastname'], u['firstname']])
                response['data'] = persons_list + users
            else:
                response['msg'] = gettext("Error : can't query LDAP server")

    return JsonResponse(response, safe=False)


@is_ajax_request
def ajax_get_available_vars(request, template_id=None):
    response = {'msg': '', 'data': []}

    if template_id:
        template_vars = MailTemplateVars.objects.filter(mail_templates=template_id)
        response["data"] = [
            {'id': v.id, 'code': v.code, 'description': v.description} for v in template_vars
        ]
    else:
        response["msg"] = gettext("Error : no template id")

    return JsonResponse(response, safe=False)


@is_ajax_request
@groups_required('SCUIO-IP', 'REF-CMP')
def ajax_get_courses(request, component_id=None):
    response = {'msg': '', 'data': []}

    if not component_id:
        response['msg'] = gettext("Error : a valid component must be selected")

    courses = Course.objects.prefetch_related('training','component').filter(training__components=component_id)

    for course in courses:
        course_data = {
            'id': course.id,
            'published': course.published,
            'training_label': course.training.label,
            'label': course.label,
            'component_code': course.component.code,
            'component_id': course.component.id,
            'teachers': [],
            'published_slots_count': 0,  # TODO
            'registered_students_count': 0,  # TODO
            'alerts_count': 0,  # TODO
            'can_delete': not course.slots.exists(),
        }

        for teacher in course.teachers.all().order_by('last_name', 'first_name'):
            course_data['teachers'].append("%s %s" % (teacher.last_name, teacher.first_name))

        response['data'].append(course_data.copy())

    return JsonResponse(response, safe=False)


@is_ajax_request
def ajax_get_trainings(request):
    response = {'msg': '', 'data': []}

    component_id = request.POST.get("component_id")

    if not component_id:
        response['msg'] = gettext("Error : a valid component must be selected")
        return JsonResponse(response, safe=False)

    trainings = Training.objects.prefetch_related('training_subdomains')\
        .filter(components=component_id, active=True)

    for training in trainings:
        training_data = {
            'id': training.id,
            'label': training.label,
            'subdomain': [s.label for s in training.training_subdomains.filter(active=True)],
        }

        response['data'].append(training_data.copy())

    return JsonResponse(response, safe=False)


@is_ajax_request
@groups_required('SCUIO-IP','REF-CMP')
def get_ajax_documents(request):
    response = {'msg': '', 'data': []}

    documents = PublicDocument.objects.filter(active=True)

    response['data'] = [{
        'id': document.id,
        'label': document.label,
        'url': request.build_absolute_uri(
            reverse('public_document', args=(document.pk,))
        ),
    } for document in documents]
    
    return JsonResponse(response, safe=False)


@is_ajax_request
@groups_required('SCUIO-IP','REF-CMP')
def get_ajax_slots(request, component=None):
    from immersionlyceens.apps.core.models import Slot
    # TODO: auth access test

    response = {'msg': '', 'data': []}
    if component:
        slots = Slot.objects.filter(course__training__components__id=component)

        data = [{
            'id': slot.id,
            'published': slot.published,
            'course_label': slot.course.label,
            'course_type': slot.course_type.label,
            'date': slot.date.strftime('%a %d-%d-%Y'),
            'time': '{s} - {e}'.format(
                s=slot.start_time.strftime('%Hh%M'),
                e=slot.end_time.strftime('%Hh%M'),
            ),
            'building': slot.building.label,
            'room': slot.room,
            'teachers': ', '.join([
                '{} {}'.format(e.first_name, e.last_name.upper())
                for e in slot.teachers.all()]),
            'n_register': 10,
            'n_places': slot.n_places,
            'additional_information': slot.additional_information,
        } for slot in slots]

        response['data'] = data
    else:
        response['msg'] = gettext('Error : component id')

    return JsonResponse(response, safe=False)


@is_ajax_request
@groups_required('SCUIO-IP','REF-CMP')
def ajax_get_courses_by_training(request, training_id=None):
    response = {'msg': '', 'data': []}

    if not training_id:
        response['msg'] = gettext("Error : a valid training must be selected")

    courses = Course.objects.prefetch_related('training').filter(
        training__id=training_id)

    for course in courses:
        course_data = {
            'key': course.id,
            'label': course.label,
        }
        response['data'].append(course_data.copy())

    return JsonResponse(response, safe=False)

@is_ajax_request
@groups_required('SCUIO-IP','REF-CMP')
def ajax_get_buildings(request, campus_id=None):
    response = {'msg': '', 'data': []}

    if not campus_id:
        response['msg'] = gettext("Error : a valid campus must be selected")

    buildings = Building.objects.filter(campus_id=campus_id)

    for building in buildings:
        buildings_data = {
            'id': building.id,
            'label': building.label,
        }
        response['data'].append(buildings_data.copy())

    return JsonResponse(response, safe=False)

@is_ajax_request
@groups_required('SCUIO-IP','REF-CMP')
def ajax_get_course_teachers(request, course_id=None):
    response = {'msg': '', 'data': []}

    if not course_id:
        response['msg'] = gettext("Error : a valid course must be selected")
    else:
        teachers = Course.objects.get(id=course_id).teachers.all()

        for teacher in teachers:
            teachers_data = {
                'id': teacher.id,
                'first_name': teacher.first_name,
                'last_name': teacher.last_name.upper(),
            }
            response['data'].append(teachers_data.copy())

    return JsonResponse(response, safe=False)


@is_ajax_request
@groups_required('SCUIO-IP', 'REF-CMP')
def ajax_delete_course(request):
    response = {'msg': '', 'error':''}
    course_id = request.POST.get('course_id')

    if not course_id:
        response['error'] = gettext("Error : a valid course must be selected")
        return JsonResponse(response, safe=False)

    # Check rights
    if not request.user.has_course_rights(course_id):
        response['error'] = gettext("Error : you can't delete this course")
        return JsonResponse(response, safe=False)

    try:
        course = Course.objects.get(pk=course_id)
        if not course.slots.exists():
            course.delete()
            response['msg'] = gettext("Course successfully deleted")
        else:
            response['error'] = gettext("Error : slots are linked to this course")
    except Course.DoesNotExist:
        pass

    return JsonResponse(response, safe=False)


@is_ajax_request
@groups_required('ENS-CH')
def ajax_get_my_courses(request, user_id=None):
    response = {'msg': '', 'data': []}

    if not user_id:
        response['msg'] = gettext("Error : a valid user must be passed")

    courses = Course.objects.prefetch_related('training').filter(teachers=user_id)

    for course in courses:
        course_data = {
            'id': course.id,
            'published': course.published,
            'components': [],
            'training_label': course.training.label,
            'label': course.label,
            'teachers': {},
            'published_slots_count': 0,  # TODO
            'registered_students_count': 0,  # TODO
            'alerts_count': 0,  # TODO
        }

        for teacher in course.teachers.all().order_by('last_name', 'first_name'):
            course_data['teachers'].update(
                [("%s %s" % (teacher.last_name, teacher.first_name), teacher.email,)],
            )

        for component in course.training.components.all().order_by('label'):
            course_data['components'].append(component.label)

        response['data'].append(course_data.copy())

    return JsonResponse(response, safe=False)


@is_ajax_request
@groups_required('ENS-CH')
def ajax_get_my_slots(request, user_id=None):
    response = {'msg': '', 'data': []}
    # TODO: filter on emargement which should be set !
    past_slots = (resolve(request.path_info).url_name == 'GetMySlotsAll')

    if not user_id:
        response['msg'] = gettext("Error : a valid user must be passed")

    courses = Course.objects.prefetch_related('training').filter(teachers=user_id)

    for course in courses:
        slots = course.slots.all() if past_slots else course.slots.filter(date__gte=datetime.datetime.now())
        for s in slots:
            course_data = {
                'id': course.id,
                'published': course.published,
                'components': [],
                'training_label': course.training.label,
                'course_type': s.course_type.label,
                'campus': s.campus.label,
                'building': s.building.label,
                'room': s.room,
                'date': s.date.strftime("%d/%m/%Y"),
                'start_time': s.start_time.strftime("%H:%M"),
                'end_time': s.end_time.strftime("%H:%M"),

                'label': course.label,
                'teachers': {},
                'published_slots_count': 0,  # TODO
                'registered_students_count': { "capacity": s.n_places, "students_count": 4},  # TODO
                'additional_information': s.additional_information, # TODO
                'emargements': '', # TODO
            }

            for teacher in course.teachers.all().order_by('last_name', 'first_name'):
                course_data['teachers'].update(
                    [("%s %s" % (teacher.last_name, teacher.first_name), teacher.email,)],
                )

            for component in course.training.components.all().order_by('label'):
                course_data['components'].append(component.label)

            response['data'].append(course_data.copy())

    return JsonResponse(response, safe=False)<|MERGE_RESOLUTION|>--- conflicted
+++ resolved
@@ -12,19 +12,11 @@
 from django.utils.translation import gettext
 
 from immersionlyceens.apps.core.models import (
-<<<<<<< HEAD
     Building, Course, ImmersionUser, MailTemplateVars, PublicDocument, Training,
 )
 
 from immersionlyceens.decorators import groups_required, is_ajax_request, is_post_request
 
-
-=======
-    Building, Course, ImmersionUser, MailTemplateVars, Training,
-)
-from immersionlyceens.decorators import groups_required, is_ajax_request, is_post_request
-
->>>>>>> e2a8d5dd
 logger = logging.getLogger(__name__)
 
 

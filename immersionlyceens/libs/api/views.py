"""
API Views
"""
import datetime
import logging

from immersionlyceens.apps.core.models import Course, MailTemplateVars
from immersionlyceens.decorators import groups_required, is_ajax_request, is_post_request

from django.conf import settings
from django.contrib.auth.decorators import login_required
from django.http import JsonResponse
from django.urls import reverse
from django.utils.module_loading import import_string
from django.utils.translation import gettext

<<<<<<< HEAD
from immersionlyceens.decorators import (
    groups_required, is_ajax_request, is_post_request)

from immersionlyceens.apps.core.models import (
    MailTemplateVars, Course, Training,
)

from immersionlyceens.decorators import groups_required

=======
>>>>>>> a7947fbc
logger = logging.getLogger(__name__)


def ajax_get_person(request):
    if settings.ACCOUNTS_CLIENT:
        response = {'msg': '', 'data': []}

        accounts_api = import_string(settings.ACCOUNTS_CLIENT)

        try:
            accounts_client = accounts_api()
        except:
            response['msg'] = gettext("Error : can't query LDAP server")
            return JsonResponse(response, safe=False)

        search_str = request.POST.get("username", None)

        if search_str:
            query_order = request.POST.get("query_order")
            persons_list = [query_order]

            users = accounts_client.search_user(search_str)
            if users != False:
                users = sorted(users, key=lambda u: [u['lastname'], u['firstname']])
                response['data'] = persons_list + users
            else:
                response['msg'] = gettext("Error : can't query LDAP server")

    return JsonResponse(response, safe=False)


@is_ajax_request
def ajax_get_available_vars(request, template_id=None):
    response = {'msg': '', 'data': []}

    if template_id:
        template_vars = MailTemplateVars.objects.filter(mail_templates=template_id)
        response["data"] = [
            {'id': v.id, 'code': v.code, 'description': v.description} for v in template_vars
        ]
    else:
        response["msg"] = gettext("Error : no template id")

    return JsonResponse(response, safe=False)


@is_ajax_request
@groups_required('SCUIO-IP', 'REF-CMP')
def ajax_get_courses(request, component_id=None):
    response = {'msg': '', 'data': []}

    if not component_id:
        response['msg'] = gettext("Error : a valid component must be selected")

    courses = Course.objects.prefetch_related('training').filter(training__components=component_id)

    for course in courses:
        course_data = {
            'id': course.id,
            'published': course.published,
            'training_label': course.training.label,
            'label': course.label,
            'teachers': [],
            'published_slots_count': 0,  # TODO
            'registered_students_count': 0,  # TODO
            'alerts_count': 0,  # TODO
        }

        for teacher in course.teachers.all().order_by('last_name', 'first_name'):
            course_data['teachers'].append("%s %s" % (teacher.last_name, teacher.first_name))

        response['data'].append(course_data.copy())

    return JsonResponse(response, safe=False)


@is_ajax_request
def ajax_get_trainings(request):
    response = {'msg': '', 'data': []}

    component_id = request.POST.get("component_id")

    if not component_id:
        response['msg'] = gettext("Error : a valid component must be selected")
        return JsonResponse(response, safe=False)

    trainings = Training.objects.prefetch_related('training_subdomains')\
        .filter(components=component_id, active=True)

    for training in trainings:
        training_data = {
            'id': training.id,
            'label': training.label,
            'subdomain': [s.label for s in training.training_subdomains.filter(active=True)],
        }

        response['data'].append(training_data.copy())

    return JsonResponse(response, safe=False)


@is_ajax_request
def get_ajax_documents(request):
    from immersionlyceens.apps.core.models import PublicDocument

    response = {'msg': '', 'data': []}

    documents = PublicDocument.objects.filter(active=True)

<<<<<<< HEAD
    response['data'] = [{
        'id': document.id,
        'label': document.label,
        'url': request.build_absolute_uri(reverse('public_document', args=(document.pk,))),
    } for document in documents]
=======
    response['data'] = [
        {
            'id': document.id,
            'label': document.label,
            'url': request.build_absolute_uri(
                reverse('accompanying_document', args=(document.pk,))
            ),
        }
        for document in documents
    ]
>>>>>>> a7947fbc

    return JsonResponse(response, safe=False)


@is_ajax_request
def get_ajax_slots(request, component=None):
    # TODO: auth access test

    response = {'msg': '', 'data': []}
    if component:
        # TODO: use real data !!
        response['data'] = [
            {
                'id': 1,
                'published': True,
                'course_label': 'Super cours',
                'course_type': 'TP',
                'date': 'Mardi 21-01-2020',
                'time': '8:00 - 10:00',
                'building': 'Esplanade - Math-Info',
                'room': '420',
                'teachers': ', '.join(['Alexandre COMBEAU', 'Matthieu FUCHS']),
                'n_register': 24,
                'n_places': 35,
                'additional_information': 'lorem ipsum sit amet dolor',
            },
            {
                'id': 2,
                'published': False,
                'course_label': 'Hyper cours',
                'course_type': 'TP',
                'date': 'jeudi 23-01-2020',
                'time': '8:00 - 10:00',
                'building': 'Esplanade - Math-Info',
                'room': '105',
                'teachers': ', '.join(['Alexandre COMBEAU']),
                'n_register': 15,
                'n_places': 20,
                'additional_information': 'lorem ipsum sit amet dolor',
            },
        ]
    else:
        response['msg'] = gettext('Error : component id')

    return JsonResponse(response, safe=False)


@is_ajax_request
@groups_required('SCUIO-IP', 'REF-CMP')
def ajax_get_courses(request, component_id=None):
    response = {'msg': '', 'data': []}

    if not component_id:
        response['msg'] = gettext("Error : a valid component must be selected")

    courses = Course.objects.prefetch_related('training').filter(training__components=component_id)

    for course in courses:
        course_data = {
            'id': course.id,
            'published': course.published,
            'training_label': course.training.label,
            'label': course.label,
            'teachers': [],
            'published_slots_count': 0,  # TODO
            'registered_students_count': 0,  # TODO
            'alerts_count': 0,  # TODO
        }

        for teacher in course.teachers.all().order_by('last_name', 'first_name'):
            course_data['teachers'].append("%s %s" % (teacher.last_name, teacher.first_name))

        response['data'].append(course_data.copy())

    return JsonResponse(response, safe=False)


@is_ajax_request
@groups_required('ENS-CH')
def ajax_get_my_courses(request, user_id=None):
    response = {'msg': '', 'data': []}

    if not user_id:
        response['msg'] = gettext("Error : a valid user must be passed")

    courses = Course.objects.prefetch_related('training').filter(teachers=user_id)

    for course in courses:
        course_data = {
            'id': course.id,
            'published': course.published,
            'components': [],
            'training_label': course.training.label,
            'label': course.label,
            'teachers': {},
            'published_slots_count': 0,  # TODO
            'registered_students_count': 0,  # TODO
            'alerts_count': 0,  # TODO
        }

        for teacher in course.teachers.all().order_by('last_name', 'first_name'):
            course_data['teachers'].update(
                [("%s %s" % (teacher.last_name, teacher.first_name), teacher.email,)],
            )

        for component in course.training.components.all().order_by('label'):
            course_data['components'].append(component.label)

        response['data'].append(course_data.copy())

    return JsonResponse(response, safe=False)<|MERGE_RESOLUTION|>--- conflicted
+++ resolved
@@ -4,7 +4,7 @@
 import datetime
 import logging
 
-from immersionlyceens.apps.core.models import Course, MailTemplateVars
+from immersionlyceens.apps.core.models import Course, MailTemplateVars, Training
 from immersionlyceens.decorators import groups_required, is_ajax_request, is_post_request
 
 from django.conf import settings
@@ -14,18 +14,6 @@
 from django.utils.module_loading import import_string
 from django.utils.translation import gettext
 
-<<<<<<< HEAD
-from immersionlyceens.decorators import (
-    groups_required, is_ajax_request, is_post_request)
-
-from immersionlyceens.apps.core.models import (
-    MailTemplateVars, Course, Training,
-)
-
-from immersionlyceens.decorators import groups_required
-
-=======
->>>>>>> a7947fbc
 logger = logging.getLogger(__name__)
 
 
@@ -135,13 +123,6 @@
 
     documents = PublicDocument.objects.filter(active=True)
 
-<<<<<<< HEAD
-    response['data'] = [{
-        'id': document.id,
-        'label': document.label,
-        'url': request.build_absolute_uri(reverse('public_document', args=(document.pk,))),
-    } for document in documents]
-=======
     response['data'] = [
         {
             'id': document.id,
@@ -152,7 +133,6 @@
         }
         for document in documents
     ]
->>>>>>> a7947fbc
 
     return JsonResponse(response, safe=False)
 

"""
API Views
"""
import csv
import datetime
import importlib
import json
import logging
from functools import reduce
from itertools import chain, permutations

import django_filters.rest_framework
from django.conf import settings
from django.contrib import messages
from django.contrib.auth.decorators import login_required
from django.core import serializers
from django.core.exceptions import FieldError
from django.core.validators import validate_email
from django.db.models import Q
from django.http import HttpResponse, JsonResponse
from django.template.defaultfilters import date as _date
from django.urls import resolve, reverse
from django.utils.decorators import method_decorator
from django.utils.formats import date_format
from django.utils.module_loading import import_string
from django.utils.translation import gettext, gettext_lazy as _, pgettext
from rest_framework import generics, status

"""
from rest_framework.response import Response
from rest_framework.decorators import action
from rest_framework.exceptions import NotFound
"""

from immersionlyceens.apps.core.models import (
    Building, Calendar, Campus, CancelType, Course, Establishment, HighSchool,
    HighSchoolLevel, Holiday, Immersion, ImmersionUser, MailTemplate,
    MailTemplateVars, OffOfferEvent, PostBachelorLevel, PublicDocument, Slot,
    Structure, StudentLevel, Training, TrainingDomain, UniversityYear,
    UserCourseAlert, Vacation, Visit,
)
from immersionlyceens.apps.core.serializers import (
    BuildingSerializer, CampusSerializer, CourseSerializer,
    EstablishmentSerializer, HighSchoolLevelSerializer,
    OffOfferEventSerializer, StructureSerializer, TrainingHighSchoolSerializer,
    VisitSerializer,
)
from immersionlyceens.apps.immersion.models import (
    HighSchoolStudentRecord, StudentRecord,
)
from immersionlyceens.decorators import (
    groups_required, is_ajax_request, is_post_request,
)
from immersionlyceens.libs.mails.utils import send_email
from immersionlyceens.libs.utils import get_general_setting, render_text

logger = logging.getLogger(__name__)


@is_ajax_request
@groups_required("REF-ETAB-MAITRE", "REF-ETAB", "REF-STR", "REF-LYC", 'REF-TEC')
def ajax_get_person(request):
    response = {'msg': '', 'data': []}
    search_str = request.POST.get("username", None)
    query_order = request.POST.get("query_order")
    establishment_id = request.POST.get('establishment_id', None)
    structure_id = request.POST.get('structure_id', None)
    highschool_id = request.POST.get('highschool_id', None)

    users_queryset = None
    establishment = None
    highschool = None

    if not search_str:
        response['msg'] = gettext("Search string is empty")
        return JsonResponse(response, safe=False)

    try:
        structure_id = int(structure_id)
    except (ValueError, TypeError):
        structure_id = None

    try:
        highschool_id = int(highschool_id)
    except (ValueError, TypeError):
        highschool_id = None

    if establishment_id is None and highschool_id is None:
        response['msg'] = gettext("Please select an establishment or a high school first")
        return JsonResponse(response, safe=False)

    if establishment_id:
        try:
            establishment = Establishment.objects.get(pk=establishment_id)
        except Establishment.DoesNotExist:
            response['msg'] = gettext("Sorry, establishment not found")
            return JsonResponse(response, safe=False)
    elif highschool_id:
        try:
            highschool = HighSchool.objects.get(pk=highschool_id)
        except HighSchool.DoesNotExist:
            response['msg'] = gettext("Sorry, high school not found")
            return JsonResponse(response, safe=False)

    if establishment:
        if establishment.data_source_plugin:
            try:
                module_name = settings.ACCOUNTS_PLUGINS[establishment.data_source_plugin]
                source = importlib.import_module(module_name, package=None)
                account_api = source.AccountAPI(establishment)

                persons_list = [query_order]

                users = account_api.search_user(search_str)

                if users != False:
                    users = sorted(users, key=lambda u: [u['lastname'], u['firstname']])
                    response['data'] = persons_list + users
                else:
                    response['msg'] = gettext("Error : can't query establishment accounts data source")

            except KeyError:
                pass
            except Exception as e:
                response['msg'] = gettext("Error : %s" % e)
        else:
            filters = {
                'groups__name': 'INTER',
                'last_name__istartswith': search_str
            }

            if structure_id is not None:
                Q_filter = Q(establishment=establishment)|Q(structures=structure_id)
            else:
                Q_filter = Q(establishment=establishment)
                filters["establishment"] = establishment

            users_queryset = ImmersionUser.objects.filter(Q_filter, **filters)

    elif highschool:
        users_queryset = ImmersionUser.objects.filter(
            highschool=highschool,
            groups__name='INTER',
            last_name__istartswith=search_str
        )

    if users_queryset:
        response['data'] = [query_order] + [{
            'username': user.username,
            'firstname': user.first_name,
            'lastname': user.last_name,
            'email': user.email,
            'display_name': f"{user.last_name} {user.first_name}"
        } for user in users_queryset]

    return JsonResponse(response, safe=False)


@is_ajax_request
@groups_required("REF-ETAB", 'REF-ETAB-MAITRE', 'REF-TEC')
def ajax_get_available_vars(request, template_id=None):
    response = {'msg': '', 'data': []}

    if template_id:
        template_vars = MailTemplateVars.objects.filter(mail_templates=template_id)
        response["data"] = [{'id': v.id, 'code': v.code, 'description': v.description} for v in template_vars]
    else:
        response["msg"] = gettext("Error : no template id")

    return JsonResponse(response, safe=False)


@is_ajax_request
@groups_required('REF-ETAB', 'REF-STR', 'REF-ETAB-MAITRE', 'REF-LYC', 'INTER', 'REF-TEC')
def ajax_get_courses(request):
    response = {'msg': '', 'data': []}

    structure_id = request.GET.get('structure')
    highschool_id = request.GET.get('highschool')
    filters = {}
    speaker_filter = {}
    user_filter = False

    if request.user.is_speaker():
        user_filter = True
        filters["speakers"] = request.user
        speaker_filter["speaker_id"] = request.user

    try:
        int(structure_id)
        filters["training__structures"] = structure_id
    except (TypeError, ValueError):
        structure_id = None

    try:
        int(highschool_id)
        filters["training__highschool"] = highschool_id
    except (TypeError, ValueError):
        highschool_id = None

    if not user_filter and not structure_id and not highschool_id:
        response['msg'] = gettext("Error : a valid structure or high school must be selected")
        return JsonResponse(response, safe=False)

    courses = Course.objects.prefetch_related('training', 'highschool', 'structure').filter(**filters)

    allowed_structures = request.user.get_authorized_structures()

    for course in courses:
        managed_by = None
        has_rights = False

        if course.structure:
            managed_by = f"{course.structure.establishment.code} - {course.structure.code}"
            has_rights = (Structure.objects.filter(pk=course.structure.id) & allowed_structures).exists()
        elif course.highschool:
            managed_by = f"{course.highschool.city} - {course.highschool.label}"

            has_rights = any([
                request.user.is_master_establishment_manager(),
                request.user.is_operator(),
                course.highschool == request.user.highschool
            ])

        course_data = {
            'id': course.id,
            'published': course.published,
            'training_id': course.training.id,
            'training_label': course.training.label,
            'label': course.label,
            'managed_by': managed_by,
            'establishment_id': course.structure.establishment.id if course.structure else None,
            'structure_code': course.structure.code if course.structure else None,
            'structure_id': course.structure.id if course.structure else None,
            'highschool_id': course.highschool.id if course.highschool else None,
            'highschool_label': f"{course.highschool.city} - {course.highschool.label}" if course.highschool else None,
            'speakers': [],
            'slots_count': course.slots_count(**speaker_filter),
            'n_places': course.free_seats(**speaker_filter),
            'published_slots_count': course.published_slots_count(**speaker_filter),
            'registered_students_count': course.registrations_count(**speaker_filter),
            'alerts_count': course.get_alerts_count(),
            'has_rights': has_rights,
            'can_delete': not course.slots.exists(),
        }

        for speaker in course.speakers.all().order_by('last_name', 'first_name'):
            course_data['speakers'].append({
                'name': f"{speaker.last_name} {speaker.first_name}",
                'email': speaker.email
            })

        response['data'].append(course_data.copy())

    return JsonResponse(response, safe=False)


@is_ajax_request
@groups_required("REF-ETAB", "REF-STR", 'REF-ETAB-MAITRE', 'REF-LYC', 'REF-TEC')
def ajax_get_trainings(request):
    """
    Get trainings linked to a structure or a highschool
    GET params :
    - 'type' : 'highschool' or 'structure'
    - 'object_id' : highschool or structure id
    """

    response = {'msg': '', 'data': []}

    object_type = request.GET.get("type")
    object_id = request.GET.get("object_id")

    if object_type == 'structure':
        filters = {'structures': object_id, 'active':True}
    elif object_type == 'highschool':
        filters = {'highschool': object_id, 'active': True}
    else:
        response['msg'] = gettext("Error : invalid parameter 'object_type' value")
        return JsonResponse(response, safe=False)

    if not object_id:
        response['msg'] = gettext("Error : a valid structure or high school must be selected")
        return JsonResponse(response, safe=False)

    try:
        trainings = (
            Training.objects.prefetch_related('training_subdomains')
            .filter(**filters)
            .order_by('label')
        )
    except FieldError:
        # Not implemented yet
        trainings = Training.objects.none()

    for training in trainings:
        training_data = {
            'id': training.id,
            'label': training.label,
            'subdomain': [s.label for s in training.training_subdomains.filter(active=True)],
        }

        response['data'].append(training_data.copy())

    return JsonResponse(response, safe=False)


@is_ajax_request
@groups_required('REF-ETAB', 'REF-STR', 'REF-ETAB-MAITRE', 'REF-TEC')
def ajax_get_documents(request):
    response = {'msg': '', 'data': []}

    documents = PublicDocument.objects.filter(active=True)

    response['data'] = [
        {
            'id': document.id,
            'label': document.label,
            'url': request.build_absolute_uri(reverse('public_document', args=(document.pk,))),
        }
        for document in documents
    ]

    return JsonResponse(response, safe=False)


@groups_required('REF-ETAB', 'REF-STR', 'REF-ETAB-MAITRE', 'REF-LYC', 'INTER', 'REF-TEC')
def slots(request):
    """
    Get slots list according to GET parameters
    :return:
    """
    response = {'msg': '', 'data': []}
    can_update_attendances = False
    today = datetime.datetime.today()
    user = request.user
    user_filter = False
    filters = {}

    try:
        year = UniversityYear.objects.get(active=True)
        can_update_attendances = today.date() <= year.end_date
    except UniversityYear.DoesNotExist:
        pass

    training_id = request.GET.get('training_id')
    structure_id = request.GET.get('structure_id')
    highschool_id = request.GET.get('highschool_id')
    establishment_id = request.GET.get('establishment_id')
    visits = request.GET.get('visits', False) == "true"
    events = request.GET.get('events', False) == "true"
    past_slots = request.GET.get('past', False) == "true"

    try:
        int(establishment_id)
    except (TypeError, ValueError):
        establishment_id = None

    try:
        int(structure_id)
    except (TypeError, ValueError):
        structure_id = None

    try:
        int(highschool_id)
    except (TypeError, ValueError):
        highschool_id = None

    try:
        int(training_id)
    except (TypeError, ValueError):
        training_id = None

    if user.is_speaker():
        user_filter = True
        filters["speakers"] = user

    if not user_filter:
        if visits and not establishment_id and not structure_id:
            if user.is_high_school_manager():
                filters["visit__highschool__id"] = user.highschool.id
            else:
                try:
                    establishment_id = user.establishment.id
                except Exception as e:
                    response['msg'] = gettext("Error : a valid establishment or structure must be selected")
                    return JsonResponse(response, safe=False)

        elif events and not establishment_id and not highschool_id:
            try:
                establishment_id = user.establishment.id
            except Exception as e:
                pass

            try:
                highschool_id = user.highschool.id
            except Exception as e:
                pass

            if not highschool_id and not establishment_id:
                response['msg'] = gettext("Error : a valid establishment or high school must be selected")
                return JsonResponse(response, safe=False)

        elif not events and not visits and not training_id:
            response['msg'] = gettext("Error : a valid training must be selected")
            return JsonResponse(response, safe=False)

    if visits:
        filters["course__isnull"] = True
        filters["event__isnull"] = True

        if establishment_id:
            filters['visit__establishment__id'] = establishment_id

        if structure_id is not None:
            filters['visit__structure__id'] = structure_id

        slots = Slot.objects.prefetch_related(
            'visit__establishment', 'visit__structure', 'visit__highschool', 'speakers', 'immersions') \
            .filter(**filters)

        user_filter_key = "visit__structure__in"
    elif events:
        filters["course__isnull"] = True
        filters["visit__isnull"] = True

        if establishment_id:
            filters['event__establishment__id'] = establishment_id
            if structure_id is not None:
                filters['event__structure__id'] = structure_id
        elif highschool_id:
            filters['event__highschool__id'] = highschool_id

        slots = Slot.objects.prefetch_related(
            'event__establishment', 'event__structure', 'event__highschool', 'speakers', 'immersions') \
            .filter(**filters)

        user_filter_key = "event__structure__in"
    else:
        filters["visit__isnull"] = True
        filters["event__isnull"] = True

        if training_id is not None:
            filters['course__training__id'] = training_id

        slots = Slot.objects.prefetch_related(
            'course__training__structures', 'course__training__highschool', 'speakers', 'immersions')\
            .filter(**filters)

        user_filter_key = "course__training__structures__in"

    if not user.is_superuser and user.is_structure_manager():
        user_filter = {user_filter_key: user.structures.all()}
        slots = slots.filter(**user_filter)

    if not past_slots:
        slots = slots.filter(
            Q(date__isnull=True)
            | Q(date__gte=today.date())
            | Q(date=today.date(), end_time__gte=today.time())
            | Q(face_to_face=True, immersions__attendance_status=0, immersions__cancellation_type__isnull=True)
        ).distinct()

    all_data = []
    allowed_structures = user.get_authorized_structures()
    user_establishment = user.establishment
    user_highschool = user.highschool

    for slot in slots.order_by('date', 'start_time'):
        establishment = slot.get_establishment()
        structure = slot.get_structure()
        highschool = slot.get_highschool()

        allowed_course_slot_update_conditions = [
            user.is_master_establishment_manager() and slot.course,
            user.is_operator() and slot.course,
            user.is_establishment_manager() and slot.course and slot.course.structure.establishment == user_establishment,
            user.is_structure_manager() and slot.course and slot.course.structure in allowed_structures
        ]

        allowed_visit_slot_update_conditions = [
            user.is_master_establishment_manager(),
            user.is_operator(),
            user.is_establishment_manager() and slot.visit and slot.visit.establishment == user_establishment,
            user.is_structure_manager() and slot.visit and slot.visit.structure in allowed_structures
        ]

        allowed_event_slot_update_conditions = [
            user.is_master_establishment_manager() and slot.event,
            user.is_operator() and slot.event,
            user.is_establishment_manager() and slot.event and slot.event.establishment == user_establishment,
            user.is_structure_manager() and slot.event and slot.event.structure in allowed_structures,
            user.is_high_school_manager() and slot.event and highschool and highschool == user_highschool,
        ]

        registrations_update_conditions = [
            user.is_master_establishment_manager(),
            user.is_operator(),
            user.is_establishment_manager() and establishment == user_establishment,
            slot.published and (
                (user.is_structure_manager() and structure in allowed_structures) or
                (slot.course and user.is_high_school_manager() and highschool and highschool == user_highschool)
            ),
        ]

        if slot.course:
            training_label = f'{slot.course.training.label} ({slot.course_type.label})'
            training_label_full = f'{slot.course.training.label} ({slot.course_type.full_label})'
        else:
            training_label = None
            training_label_full = None

        data = {
            'id': slot.id,
            'published': slot.published,
            'can_update_course_slot': slot.course and any(allowed_course_slot_update_conditions),
            'can_update_visit_slot': slot.visit and any(allowed_visit_slot_update_conditions),
            'can_update_event_slot': slot.event and any(allowed_event_slot_update_conditions),
            'can_update_registrations': any(registrations_update_conditions),
            'course': {
               'id': slot.course.id,
               'label': slot.course.label
            } if slot.course else None,
            'training_label': training_label,
            'training_label_full': training_label_full,
            'establishment': {
                'code': establishment.code,
                'short_label': establishment.short_label,
                'label': establishment.label
            } if establishment else None,
            'structure': {
                'code': structure.code,
                'label': structure.label,
                'establishment': structure.establishment.short_label,
                'managed_by_me': structure in allowed_structures,
            } if structure else None,
            'highschool': {
                'city': highschool.city,
                'label': highschool.label,
                'managed_by_me': user.is_master_establishment_manager()\
                    or user.is_operator()\
                    or (user_highschool and highschool == user_highschool),
            } if highschool else None,
            'visit': {
                'id': slot.visit.id,
                'purpose': slot.visit.purpose
            } if slot.visit else None,
            'course_type': slot.course_type.label if slot.course_type is not None else '-',
            'course_type_full': slot.course_type.full_label if slot.course_type is not None else '-',
            'event': {
                'id': slot.event.id,
                'type': slot.event.event_type.label if slot.event.event_type else None,
                'label': slot.event.label,
                'description': slot.event.description
            } if slot.event else None,
            'datetime': datetime.datetime.strptime(
                "%s:%s:%s %s:%s"
                % (slot.date.year, slot.date.month, slot.date.day, slot.start_time.hour, slot.start_time.minute,),
                "%Y:%m:%d %H:%M",
            ) if slot.date else None,
            'date': _date(slot.date, 'l d/m/Y'),
            'time': {
                'start': slot.start_time.strftime('%Hh%M') if slot.start_time else '',
                'end': slot.end_time.strftime('%Hh%M') if slot.end_time else '',
            },
            'location': {
                'campus': slot.campus.label if slot.campus else '',
                'building': slot.building.label if slot.building else '',
            },
            'face_to_face': slot.face_to_face,
            'url': slot.url,
            'room': slot.room or '-',
            'speakers': {},
            'n_register': slot.registered_students(),
            'n_places': slot.n_places if slot.n_places is not None else 0,
            'restrictions': {
              'establishment_restrictions': slot.establishments_restrictions,
              'levels_restrictions': slot.levels_restrictions,
              'allowed_establishments': [e.short_label for e in slot.allowed_establishments.all()],
              'allowed_highschools': [f"{h.city} - {h.label}" for h in slot.allowed_highschools.all()],
              'allowed_highschool_levels': [level.label for level in slot.allowed_highschool_levels.all()],
              'allowed_post_bachelor_levels': [level.label for level in slot.allowed_post_bachelor_levels.all()],
              'allowed_student_levels': [level.label for level in slot.allowed_student_levels.all()],
            },
            'additional_information': slot.additional_information,
            'attendances_value': 0,
            'attendances_status': '',
            'is_past': False,
        }

        # Update attendances rights depending on slot data and current user
        """
        valid_conditions = [
            user.is_superuser,
            user.is_operator(),
            user.is_master_establishment_manager(),
            establishement and user.is_establishment_manager() and user.establishement == establishment,
            establishement and user.is_establishment_manager() and user.establishement == establishment,
        ]
        """

        if data['datetime'] and data['datetime'] <= today:
            data['is_past'] = True
            if not slot.immersions.filter(cancellation_type__isnull=True).exists():
                data['attendances_value'] = -1  # nothing
            elif (
                slot.immersions.filter(attendance_status=0, cancellation_type__isnull=True).exists()
                or can_update_attendances
            ):
                data['attendances_value'] = 1  # to enter
                data['attendances_status'] = gettext("To enter")
            else:
                data['attendances_value'] = 2  # view only
                data['attendances_status'] = gettext("Entered")
        else:
            data['attendances_status'] = gettext("Future slot")

        for speaker in slot.speakers.all().order_by('last_name', 'first_name'):
            data['speakers'].update([(f"{speaker.last_name} {speaker.first_name}", speaker.email,)],)

        all_data.append(data.copy())

    response['data'] = all_data

    return JsonResponse(response, safe=False)


@is_ajax_request
def ajax_get_courses_by_training(request, structure_id=None, training_id=None):
    response = {'msg': '', 'data': []}

    if not structure_id:
        response['msg'] = gettext("Error : a valid structure must be selected")
    if not training_id:
        response['msg'] = gettext("Error : a valid training must be selected")

    courses = (
        Course.objects.prefetch_related('training')
        .filter(training__id=training_id, structure__id=structure_id,)
        .order_by('label')
    )

    for course in courses:
        course_data = {
            'key': course.id,
            'label': course.label,
            'url': course.url,
            'slots': Slot.objects.filter(course__training__id=training_id).count(),
        }
        response['data'].append(course_data.copy())

    return JsonResponse(response, safe=False)


@is_ajax_request
@groups_required('REF-ETAB', 'REF-STR', 'REF-ETAB-MAITRE', 'REF-TEC')
def ajax_get_buildings(request, campus_id=None):
    response = {'msg': '', 'data': []}

    if not campus_id or campus_id == '':
        response['msg'] = gettext("Error : a valid campus must be selected")

    buildings = Building.objects.filter(campus_id=campus_id, active=True).order_by('label')

    for building in buildings:
        buildings_data = {
            'id': building.id,
            'label': building.label,
        }
        response['data'].append(buildings_data.copy())

    return JsonResponse(response, safe=False)


@is_ajax_request
@groups_required('REF-ETAB', 'REF-STR', 'REF-ETAB-MAITRE', 'REF-LYC', 'REF-TEC')
def ajax_get_course_speakers(request, course_id=None):
    response = {'msg': '', 'data': []}

    if not course_id:
        response['msg'] = gettext("Error : a valid course must be selected")
    else:
        speakers = Course.objects.get(id=course_id).speakers.all().order_by('last_name')

        for speaker in speakers:
            speakers_data = {
                'id': speaker.id,
                'first_name': speaker.first_name,
                'last_name': speaker.last_name.upper(),
            }
            response['data'].append(speakers_data.copy())

    return JsonResponse(response, safe=False)


@is_ajax_request
@groups_required('REF-ETAB', 'REF-STR', 'REF-ETAB-MAITRE', 'REF-TEC')
def ajax_get_visit_speakers(request, visit_id=None):
    response = {'msg': '', 'data': []}

    if not visit_id:
        response['msg'] = gettext("Error : a valid visit must be selected")
    else:
        speakers = Visit.objects.get(id=visit_id).speakers.all().order_by('last_name')

        for speaker in speakers:
            speakers_data = {
                'id': speaker.id,
                'first_name': speaker.first_name,
                'last_name': speaker.last_name.upper(),
            }
            response['data'].append(speakers_data.copy())

    return JsonResponse(response, safe=False)


@is_ajax_request
@groups_required('REF-ETAB', 'REF-STR', 'REF-ETAB-MAITRE', 'REF-LYC', 'REF-TEC')
def ajax_get_event_speakers(request, event_id=None):
    response = {'msg': '', 'data': []}

    if not event_id:
        response['msg'] = gettext("Error : a valid event must be selected")
    else:
        speakers = OffOfferEvent.objects.get(id=event_id).speakers.all().order_by('last_name')

        for speaker in speakers:
            speakers_data = {
                'id': speaker.id,
                'first_name': speaker.first_name,
                'last_name': speaker.last_name.upper(),
            }
            response['data'].append(speakers_data.copy())

    return JsonResponse(response, safe=False)


@is_ajax_request
@groups_required('REF-ETAB', 'REF-STR', 'REF-ETAB-MAITRE', 'REF-LYC', 'REF-TEC')
def ajax_delete_course(request):
    response = {'msg': '', 'error': ''}
    course_id = request.GET.get('course_id')

    if course_id is None:
        response['error'] = gettext("Error : a valid course must be selected")
        return JsonResponse(response, safe=False)

    try:
        course = Course.objects.get(pk=course_id)
    except Course.DoesNotExist:
        response['error'] = gettext("Error : a valid course must be selected")
        return JsonResponse(response, safe=False)

    # Check rights
    if not request.user.has_course_rights(course_id):
        response['error'] = gettext("Error : you can't delete this course")
        return JsonResponse(response, safe=False)

    course = Course.objects.get(pk=course_id)
    if not course.slots.exists():
        course.delete()
        response['msg'] = gettext("Course successfully deleted")
    else:
        response['error'] = gettext("Error : slots are linked to this course")

    return JsonResponse(response, safe=False)


@is_ajax_request
def ajax_get_agreed_highschools(request):
    response = {'msg': '', 'data': []}
    try:
        response['data'].append(list(HighSchool.agreed.all().order_by('city').values()))
    except:
        # Bouhhhh
        pass

    return JsonResponse(response, safe=False)


@is_ajax_request
def ajax_check_date_between_vacation(request):
    response = {'data': {}, 'msg': ''}

    _date = request.GET.get('date')

    if _date:
        # two format date
        error = False
        try:
            formated_date = datetime.datetime.strptime(_date, '%Y/%m/%d')
        except ValueError:
            error = True

        if error:
            try:
                formated_date = datetime.datetime.strptime(_date, '%d/%m/%Y')
            except ValueError:
                response['msg'] = gettext('Error: bad date format')
                return JsonResponse(response, safe=False)

        details = []
        is_vacation = Vacation.date_is_inside_a_vacation(formated_date.date())
        is_holiday = Holiday.date_is_a_holiday(formated_date.date())
        is_sunday = formated_date.date().weekday() == 6 # sunday

        if is_vacation:
            details.append(pgettext("vacations", "Holidays"))
        if is_holiday:
            details.append(_("Holiday"))
        if is_sunday:
            details.append(_("Sunday"))

        response['data'] = {
            'date': _date,
            'is_between': is_vacation or is_holiday or is_sunday,
            'details': details
        }
    else:
        response['msg'] = gettext('Error: A date is required')

    return JsonResponse(response, safe=False)


@is_post_request
@is_ajax_request
@groups_required('REF-ETAB', 'REF-LYC', 'REF-ETAB-MAITRE', 'REF-TEC')
def ajax_get_student_records(request):
    from immersionlyceens.apps.immersion.models import HighSchoolStudentRecord

    # high_school_validation
    response = {'data': [], 'msg': ''}

    # @@@
    action = request.POST.get('action')
    hs_id = request.POST.get('high_school_id')
    actions = ['TO_VALIDATE', 'VALIDATED', 'REJECTED']

    if action and action.upper() in actions:
        if hs_id:
            action = action.upper()
            records = []
            if action == 'TO_VALIDATE':
                records = HighSchoolStudentRecord.objects.filter(highschool_id=hs_id, validation=1,)  # TO VALIDATE
            elif action == 'VALIDATED':
                records = HighSchoolStudentRecord.objects.filter(highschool_id=hs_id, validation=2,)  # VALIDATED
            elif action == 'REJECTED':
                records = HighSchoolStudentRecord.objects.filter(highschool_id=hs_id, validation=3,)  # REJECTED

            response['data'] = [{
                'id': record.id,
                'first_name': record.student.first_name,
                'last_name': record.student.last_name,
                'birth_date': _date(record.birth_date, "j/m/Y"),
                'level': record.level.label if record.level else None,
                'class_name': record.class_name,
            } for record in records.order_by('student__last_name', 'student__first_name')]
        else:
            response['msg'] = gettext("Error: No high school selected")
    else:
        response['msg'] = gettext("Error: No action selected for AJAX request")

    return JsonResponse(response, safe=False)


# REJECT / VALIDATE STUDENT
@is_ajax_request
@groups_required('REF-LYC', 'REF-ETAB', 'REF-ETAB-MAITRE', 'REF-TEC')
def ajax_validate_reject_student(request, validate):
    """
    Validate or reject student
    """
    from immersionlyceens.apps.immersion.models import HighSchoolStudentRecord

    response = {'data': None, 'msg': ''}

    student_record_id = request.POST.get('student_record_id')
    if student_record_id:
        hs = None
        if request.user.is_establishment_manager():
            hs = HighSchool.objects.all()
        else:
            hs = HighSchool.objects.filter(id=request.user.highschool.id)

        if hs:
            try:
                record = HighSchoolStudentRecord.objects.get(id=student_record_id, highschool__in=hs)
                # 2 => VALIDATED
                # 3 => REJECTED
                record.validation = 2 if validate else 3
                record.save()
                if validate:
                    record.student.send_message(request, 'CPT_MIN_VALIDE_LYCEEN')
                else:
                    record.student.send_message(request, 'CPT_MIN_REJET_LYCEEN')
                response['data'] = {'ok': True}

            except HighSchoolStudentRecord.DoesNotExist:
                response['msg'] = "Error: No student record"
        else:
            response['msg'] = "Error: No high school"
    else:
        response['msg'] = "Error: No student selected"

    return JsonResponse(response, safe=False)


@is_ajax_request
@is_post_request
@groups_required('REF-LYC', 'REF-ETAB', 'REF-ETAB-MAITRE', 'REF-TEC')
def ajax_validate_student(request):
    """Validate student"""
    return ajax_validate_reject_student(request=request, validate=True)


@is_ajax_request
@is_post_request
@groups_required('REF-LYC', 'REF-ETAB', 'REF-ETAB-MAITRE', 'REF-TEC')
def ajax_reject_student(request):
    """Validate student"""
    return ajax_validate_reject_student(request=request, validate=False)


@is_ajax_request
@groups_required('REF-LYC', 'REF-ETAB', 'REF-ETAB-MAITRE', 'REF-TEC')
def ajax_check_course_publication(request, course_id):
    from immersionlyceens.apps.core.models import Course

    response = {'data': None, 'msg': ''}

    c = Course.objects.get(id=course_id)
    response['data'] = {'published': c.published}

    return JsonResponse(response, safe=False)


@is_ajax_request
@is_post_request
@groups_required('REF-ETAB', 'REF-LYC', 'REF-ETAB-MAITRE', 'REF-TEC')
def ajax_delete_account(request):
    """
    Completely destroy a student account and all data
    """
    account_id = request.POST.get('account_id')
    send_mail = request.POST.get('send_email', False) == "true"

    if not account_id:
        response = {'error': True, 'msg': gettext("Missing parameter")}
        return JsonResponse(response, safe=False)

    try:
        account = ImmersionUser.objects.get(id=account_id) # , groups__name__in=['LYC', 'ETU'])
    except ImmersionUser.DoesNotExist:
        response = {'error': True, 'msg': gettext("Account not found")}
        return JsonResponse(response, safe=False)

    if send_mail and account.groups.filter(name__in=['LYC', 'ETU', 'VIS']):
        account.send_message(request, 'CPT_DELETE')

    if not request.user.is_superuser:
        if account.is_speaker():
            if account.slots.exists():
                response = {'error': True, 'msg': gettext("You can't delete this account (this user has slots)")}
                return JsonResponse(response, safe=False)

            if request.user.is_high_school_manager():
                if not request.user.highschool or request.user.highschool != account.highschool:
                    response = {'error': True, 'msg': gettext("You can't delete this account (insufficient privileges)")}
                    return JsonResponse(response, safe=False)

            if request.user.is_establishment_manager():
                if not request.user.establishment or request.user.establishment != account.establishment:
                    response = {'error': True, 'msg': gettext("You can't delete this account (insufficient privileges)")}
                    return JsonResponse(response, safe=False)

        elif account.is_high_school_student():
            record = account.get_high_school_student_record()
            if record:
                HighSchoolStudentRecord.clear_duplicate(record.id)

        elif account.is_student() or account.is_visitor():
            pass

        else:
            response = {'error': True, 'msg': gettext("You can't delete this account (invalid group)")}
            return JsonResponse(response, safe=False)

    account.delete()

    messages.success(request, _("User deleted successfully"))

    response = {'error': False, 'msg': gettext("Account deleted")}
    return JsonResponse(response, safe=False)


@is_ajax_request
@is_post_request
@groups_required('REF-ETAB', 'LYC', 'ETU', 'REF-ETAB-MAITRE', 'REF-TEC', 'REF-LYC')
def ajax_cancel_registration(request):
    """
    Cancel a registration to an immersion slot
    """
    immersion_id = request.POST.get('immersion_id')
    reason_id = request.POST.get('reason_id')
    today = datetime.datetime.today()

    #FIXME : test request.user rights on immersion.slot

    if not immersion_id or not reason_id:
        response = {'error': True, 'msg': gettext("Invalid parameters")}
    else:
        try:
            immersion = Immersion.objects.get(pk=immersion_id)
            if immersion.slot.date < today.date() or (immersion.slot.date == today.date()
                                                      and immersion.slot.start_time < today.time()):
                response = {'error': True, 'msg': _("Past immersion cannot be cancelled")}
                return JsonResponse(response, safe=False)

            cancellation_reason = CancelType.objects.get(pk=reason_id)
            immersion.cancellation_type = cancellation_reason
            immersion.save()
            immersion.student.send_message(request, 'IMMERSION_ANNUL', immersion=immersion, slot=immersion.slot)

            response = {'error': False, 'msg': gettext("Immersion cancelled")}
        except Immersion.DoesNotExist:
            response = {'error': True, 'msg': gettext("User not found")}
        except CancelType.DoesNotExist:
            response = {'error': True, 'msg': gettext("Invalid cancellation reason #id")}

    return JsonResponse(response, safe=False)


@is_ajax_request
@groups_required('REF-ETAB', 'LYC', 'ETU', 'REF-LYC', 'REF-ETAB-MAITRE', 'REF-TEC')
def ajax_get_immersions(request, user_id=None, immersion_type=None):
    """
    Get (high-school or not) students immersions
    immersion_type in "future", "past", "cancelled" or None
    """
    calendar = None
    slot_semester = None
    remainings = {}
    response = {'msg': '', 'data': []}

    if not user_id:
        response['msg'] = gettext("Error : missing user id")
        return JsonResponse(response, safe=False)

    if (
        not request.user.is_establishment_manager()
        and not request.user.is_high_school_manager()
        and request.user.id != user_id
    ):
        response['msg'] = gettext("Error : invalid user id")
        return JsonResponse(response, safe=False)

    try:
        calendar = Calendar.objects.first()
    except Exception:
        pass

    # TODO: poc for now maybe refactor dirty code in a model method !!!!
    today = datetime.datetime.today().date()

    try:
        student = ImmersionUser.objects.get(pk=user_id)
        remainings['1'], remainings['2'], remaining_annually = student.remaining_registrations_count()
    except ImmersionUser.DoesNotExist:
        response['msg'] = gettext("Error : no such user")
        return JsonResponse(response, safe=False)

    time = f"{datetime.datetime.now().hour}:{datetime.datetime.now().minute}"

    immersions = Immersion.objects.prefetch_related(
        'slot__course__training', 'slot__course_type', 'slot__campus', 'slot__building', 'slot__speakers',
    ).filter(Q(slot__event__isnull=True,slot__visit__isnull=True), student_id=user_id)

    if immersion_type == "future":
        immersions = immersions.filter(
            Q(slot__date__gt=today) | Q(slot__date=today, slot__start_time__gte=time), cancellation_type__isnull=True
        )
    elif immersion_type == "past":
        immersions = immersions.filter(
            Q(slot__date__lt=today) | Q(slot__date=today, slot__end_time__lte=time), cancellation_type__isnull=True
        )
    elif immersion_type == "cancelled":
        immersions = immersions.filter(cancellation_type__isnull=False)

    for immersion in immersions:
        if calendar.calendar_mode == 'SEMESTER':
            slot_semester = calendar.which_semester(immersion.slot.date)

        slot_datetime = datetime.datetime.strptime(
            "%s:%s:%s %s:%s"
            % (
                immersion.slot.date.year,
                immersion.slot.date.month,
                immersion.slot.date.day,
                immersion.slot.start_time.hour,
                immersion.slot.start_time.minute,
            ),
            "%Y:%m:%d %H:%M",
        )

        immersion_data = {
            'id': immersion.id,
            'training': immersion.slot.course.training.label,
            'course': immersion.slot.course.label,
            'type': immersion.slot.course_type.label,
            'type_full': immersion.slot.course_type.full_label,
            'campus': immersion.slot.campus.label,
            'building': immersion.slot.building.label,
            'room': immersion.slot.room,
            'datetime': slot_datetime,
            'date': date_format(immersion.slot.date),
            'start_time': immersion.slot.start_time.strftime("%-Hh%M"),
            'end_time': immersion.slot.end_time.strftime("%-Hh%M"),
            'speakers': [],
            'info': immersion.slot.additional_information,
            'attendance': immersion.get_attendance_status_display(),
            'attendance_status': immersion.attendance_status,
            'cancellable': datetime.datetime.today().date() < immersion.slot.date,
            'cancellation_type': '',
            'slot_id': immersion.slot.id,
            'free_seats': 0,
            'can_register': False,
        }
        if immersion.slot.date < today:
            immersion_data['time_type'] = "past"
        elif immersion.slot.date > today or (
            immersion.slot.date == today and immersion.slot.start_time > datetime.datetime.today().time()
        ):
            immersion_data['time_type'] = "future"

        if immersion.slot.n_places:
            immersion_data['free_seats'] = immersion.slot.n_places - immersion.slot.registered_students()

        if immersion.cancellation_type:
            immersion_data['cancellation_type'] = immersion.cancellation_type.label

            if slot_datetime > datetime.datetime.today() and immersion.slot.available_seats() > 0:
                if slot_semester and remainings[str(slot_semester)] or not slot_semester and remaining_annually:
                    immersion_data['can_register'] = True

        for speaker in immersion.slot.speakers.all().order_by('last_name', 'first_name'):
            immersion_data['speakers'].append(f"{speaker.last_name} {speaker.first_name}")

        response['data'].append(immersion_data.copy())

    return JsonResponse(response, safe=False)


@is_ajax_request
@groups_required('LYC', 'ETU')
def ajax_get_other_registrants(request, immersion_id):
    immersion = None
    response = {'msg': '', 'data': []}

    try:
        immersion = Immersion.objects.get(pk=immersion_id, student=request.user)
    except Immersion.DoesNotExists:
        response['msg'] = gettext("Error : invalid user or immersion id")

    if immersion:
        students = (
            ImmersionUser.objects.prefetch_related('high_school_student_record', 'immersions')
            .filter(
                immersions__slot=immersion.slot,
                high_school_student_record__isnull=False,
                high_school_student_record__visible_immersion_registrations=True,
            )
            .exclude(id=request.user.id)
        )

        for student in students:
            student_data = {'name': f"{student.last_name} {student.first_name}", 'email': ""}

            if student.high_school_student_record.visible_email:
                student_data["email"] = student.email

            response['data'].append(student_data.copy())

    return JsonResponse(response, safe=False)


@is_ajax_request
@groups_required('REF-ETAB', 'REF-STR', 'INTER', 'REF-ETAB-MAITRE', 'REF-LYC', 'REF-TEC')
def ajax_get_slot_registrations(request, slot_id):
    slot = None
    response = {'msg': '', 'data': []}

    try:
        slot = Slot.objects.get(pk=slot_id)
    except Slot.DoesNotExists:
        response['msg'] = gettext("Error : invalid slot id")

    if slot:
        immersions = Immersion.objects.prefetch_related('student').filter(slot=slot, cancellation_type__isnull=True)

        for immersion in immersions:
            immersion_data = {
                'id': immersion.id,
                'lastname': immersion.student.last_name,
                'firstname': immersion.student.first_name,
                'profile': '',
                'school': '',
                'level': '',
                'city': '',
                'attendance': immersion.get_attendance_status_display(),
                'attendance_status': immersion.attendance_status,
            }

            if immersion.student.is_high_school_student():
                immersion_data['profile'] = gettext('High-school student')
                record = immersion.student.get_high_school_student_record()

                if record:
                    immersion_data['school'] = record.highschool.label
                    immersion_data['city'] = record.highschool.city
                    immersion_data['level'] = record.level.label

            elif immersion.student.is_student():
                immersion_data['profile'] = gettext('Student')
                record = immersion.student.get_student_record()

                if record:
                    uai_code, institution = record.home_institution()
                    immersion_data['school'] = institution.label if institution else uai_code
                    immersion_data['level'] = record.level.label

            response['data'].append(immersion_data.copy())

    return JsonResponse(response, safe=False)


@is_ajax_request
@is_post_request
@groups_required('REF-ETAB', 'REF-STR', 'INTER', 'REF-ETAB-MAITRE', 'REF-TEC')
def ajax_set_attendance(request):
    """
    Update immersion attendance status
    """
    immersion_id = request.POST.get('immersion_id', None)
    immersion_ids = request.POST.get('immersion_ids', None)

    response = {'success': '', 'error': '', 'data': []}

    if immersion_ids:
        immersion_ids = json.loads(immersion_ids)

    attendance_value = request.POST.get('attendance_value')
    if not attendance_value:
        response['error'] = gettext("Error: no attendance status set in parameter")
        return JsonResponse(response, safe=False)

    if not immersion_id and not immersion_ids:
        response['error'] = gettext("Error: missing immersion id parameter")
        return JsonResponse(response, safe=False)

    if immersion_id and not immersion_ids:
        immersion_ids = [immersion_id]

    for immersion_id in immersion_ids:
        immersion = None
        try:
            immersion = Immersion.objects.get(pk=immersion_id)
        except Immersion.DoesNotExist:
            response['error'] = gettext("Error : query contains some invalid immersion ids")

        if immersion:
            immersion.attendance_status = attendance_value
            immersion.save()
            response['msg'] = gettext("Attendance status updated")

    return JsonResponse(response, safe=False)


@is_ajax_request
@login_required
@is_post_request
@groups_required('REF-ETAB', 'LYC', 'ETU', 'REF-STR', 'REF-ETAB-MAITRE', 'REF-TEC', 'REF-LYC')
def ajax_slot_registration(request):
    """
    Add a registration to an immersion slot
    """
    slot_id = request.POST.get('slot_id', None)
    student_id = request.POST.get('student_id', None)
    user = request.user
    # feedback is used to use or not django message
    # set feedback=false in ajax query when feedback
    # is used in modal or specific form !
    # warning js boolean not python one
    feedback = request.POST.get('feedback', True)
    # Should we force registering ?
    # warning js boolean not python one
    force = request.POST.get('force', False)
    structure = request.POST.get('structure', False)
    calendar, slot, student = None, None, None
    can_force_reg = any([user.is_establishment_manager(), user.is_master_establishment_manager(), user.is_operator()])
    today = datetime.datetime.today().date()
    today_time = datetime.datetime.today().time()
    visit_or_off_offer = False

    request.session.pop("last_registration_slot", None)

    try:
        calendar = Calendar.objects.first()
    except Exception:
        response = {'error': True, 'msg': _("Invalid calendar : cannot register")}
        return JsonResponse(response, safe=False)

    if student_id:
        try:
            student = ImmersionUser.objects.get(pk=student_id)
        except ImmersionUser.DoesNotExist:
            pass
    else:
        student = user

    if slot_id:
        try:
            slot = Slot.objects.get(pk=slot_id)
            visit_or_off_offer= True if (slot.visit or slot.event) else False
        except Slot.DoesNotExist:
            pass

    if not slot or not student:
        response = {'error': True, 'msg': _("Invalid parameters")}
        return JsonResponse(response, safe=False)

    # Valid user conditions to register a student
    allowed_structures = user.get_authorized_structures()
    user_establishment = user.establishment
    user_highschool = user.highschool

    establishment = slot.get_establishment()
    slot_structure = slot.get_structure()
    highschool = slot.get_highschool()

    # Fixme : add slot restrictions here
    unpublished_slot_update_conditions = [
        user.is_master_establishment_manager(),
        user.is_operator(),
        user.is_establishment_manager() and establishment == user_establishment
    ]

    published_slot_update_conditions = [
        any(unpublished_slot_update_conditions),
        user.is_structure_manager() and slot_structure in allowed_structures,
        slot.course and user.is_high_school_manager() and highschool and highschool == user_highschool,
        user.is_high_school_student(),
        user.is_student()
    ]

    # Check registration rights depending on the (not student) authenticated user

    if not slot.published and not any(unpublished_slot_update_conditions):
        response = {'error': True, 'msg': _("Registering an unpublished slot is forbidden")}
        return JsonResponse(response, safe=False)

    if slot.published and not any(published_slot_update_conditions):
        response = {'error': True, 'msg': _("Sorry, you can't add any registration to this slot")}
        return JsonResponse(response, safe=False)

    # Only valid Highschool students
    if student.is_high_school_student() and not student.is_valid():
        record = student.get_high_school_student_record()
        if not record or (record and not record.is_valid()):
            response = {'error': True, 'msg': _("Cannot register slot due to Highschool student account state")}
            return JsonResponse(response, safe=False)
<<<<<<< HEAD

    # Check if slot is not in the past
=======
    elif student.is_high_school_student:
        record = student.get_high_school_student_record()
        # Check if slot highschool level is ok
        if student.is_high_school_student and slot.levels_restrictions and record.level.pk not in slot.allowed_highschool_levels.values_list('pk', flat=True):
            response = {'error': True, 'msg': _("Cannot register slot due to Highschool student level restrictions")}
            return JsonResponse(response, safe=False)
        # TODO: used later
        # if student.is_high_school_student and slot.establishments_restrictions and record.highschool.pk not in slot.allowed_establishments.values_list('pk', flat=True):
        #     response = {'error': True, 'msg': _("Cannot register slot due to Establishment restrictions")}
            return JsonResponse(response, safe=False)
    # Check if slot is not past
>>>>>>> 0c56dd67
    if slot.date < today or (slot.date == today and today_time > slot.start_time):
        response = {'error': True, 'msg': _("Register to past slot is not available")}
        return JsonResponse(response, safe=False)

    # Check free seat in slot
    if slot.available_seats() == 0:
        response = {'error': True, 'msg': _("No seat available for selected slot")}
        return JsonResponse(response, safe=False)

    # Check current student immersions and valid dates
    if student.immersions.filter(slot=slot, cancellation_type__isnull=True).exists():
        if not structure:
            msg = _("Already registered to this slot")
        else:
            msg = _("Student already registered for selected slot")

        response = {'error': True, 'msg': msg}
    else:
        remaining_regs_count = student.remaining_registrations_count()
        can_register = False

        # TODO : this has to be factorized somewhere ...
        if calendar and calendar.calendar_mode == 'YEAR':
            if calendar.year_registration_start_date <= today <= calendar.year_end_date:
                # remaining regs ok
                if remaining_regs_count['annually'] > 0 or visit_or_off_offer:
                    can_register = True
                # alert user he can force registering
                elif can_force_reg and not force == 'true':
                    return JsonResponse({'error': True, 'msg': 'force_update'}, safe=False)
                # force registering
                elif force == 'true':
                    can_register = True
                    student.set_increment_registrations_(type='annual')
                # student request & no more remaining registration count
                elif (user.is_high_school_student() or user.is_student()) and remaining_regs_count['annually'] <= 0:
                    response = {
                        'error': True,
                        'msg': _(
                            "You have no more remaining registration available, you should cancel an immersion or contact immersion service"
                        ),
                    }
                    return JsonResponse(response, safe=False)
                # ref str request & no more remaining registration count for student
                elif user.is_structure_manager() and remaining_regs_count['annually'] <= 0:
                    response = {
                        'error': True,
                        'msg': _("This student has no more remaining slots to register to"),
                    }
                    return JsonResponse(response, safe=False)

        # semester mode
        elif calendar:
            # Semester 1
            if calendar.semester1_start_date <= today <= calendar.semester1_end_date:
                if calendar.semester1_registration_start_date <= today <= calendar.semester1_end_date:
                    # remaining regs ok
                    if remaining_regs_count['semester1'] > 0 or visit_or_off_offer:
                        can_register = True
                    # alert user he can force registering (js boolean)
                    elif can_force_reg and not force == 'true':
                        return JsonResponse({'error': True, 'msg': 'force_update'}, safe=False)
                    # force registering (js boolean)
                    elif force == 'true':
                        can_register = True
                        student.set_increment_registrations_(type='semester1')
                    # student request & no more remaining registration count
                    elif (user.is_high_school_student() or user.is_student()) and remaining_regs_count['semester1'] <= 0:
                        response = {
                            'error': True,
                            'msg': _(
                                "You have no more remaining registration available, you should cancel an immersion or contact immersion service"
                            ),
                        }
                        return JsonResponse(response, safe=False)
                    # ref str request & no more remaining registration count for student
                    elif user.is_structure_manager() and remaining_regs_count['semester1'] <= 0:
                        response = {
                            'error': True,
                            'msg': _("This student has no more remaining slots to register to"),
                        }
                        return JsonResponse(response, safe=False)

            # Semester 2
            elif calendar.semester2_start_date <= today <= calendar.semester2_end_date:
                if calendar.semester2_registration_start_date <= today <= calendar.semester2_end_date:
                    # remaining regs ok
                    if remaining_regs_count['semester2'] > 0 or visit_or_off_offer:
                        can_register = True
                    # alert user he can force registering (js boolean)
                    elif can_force_reg and not force == 'true':
                        return JsonResponse({'error': True, 'msg': 'force_update'}, safe=False)
                    # force registering (js boolean)
                    elif force == 'true':
                        can_register = True
                        student.set_increment_registrations_(type='semester2')
                    # student request & no more remaining registration count
                    elif (user.is_high_school_student() or user.is_student()) and remaining_regs_count['semester2'] <= 0:
                        response = {
                            'error': True,
                            'msg': _(
                                "You have no more remaining registration available, you should cancel an immersion or contact immersion service"
                            ),
                        }
                        return JsonResponse(response, safe=False)
                    # ref str request & no more remaining registration count for student
                    elif user.is_structure_manager() and remaining_regs_count['semester2'] <= 0:
                        response = {
                            'error': True,
                            'msg': _("This student has no more remaining slots to register to"),
                        }
                        return JsonResponse(response, safe=False)

        if can_register:
            # Cancellation exists re-register
            if student.immersions.filter(slot=slot, cancellation_type__isnull=False).exists():
                student.immersions.filter(slot=slot, cancellation_type__isnull=False).update(
                    cancellation_type=None, attendance_status=0
                )
            # No data exists register
            else:
                Immersion.objects.create(
                    student=student, slot=slot, cancellation_type=None, attendance_status=0,
                )

            error = False
            ret = student.send_message(request, 'IMMERSION_CONFIRM', slot=slot)
            if not ret:
                msg = _("Registration successfully added, confirmation email sent")
            else:
                msg = _("Registration successfully added, confirmation email NOT sent : %s") % ret
                error = True

            response = {'error': error, 'msg': msg}

            # TODO: use django messages for errors as well ?
            # this is a js boolean !!!!
            if feedback == True:
                if error:
                    messages.warning(request, msg)
                else:
                    messages.success(request, msg)

            request.session["last_registration_slot_id"] = slot.id
        else:
            response = {'error': True, 'msg': _("Registration is not currently allowed")}

    return JsonResponse(response, safe=False)


@login_required
@is_ajax_request
@groups_required('REF-ETAB', 'REF-STR', 'REF-ETAB-MAITRE', 'REF-TEC', 'REF-LYC')
def ajax_get_available_students(request, slot_id):
    """
    Get students list for manual slot registration
    Students must have a valid record and not already registered to the slot
    """
    response = {'data': [], 'msg': ''}
    students = ImmersionUser.objects.filter(groups__name__in=['LYC', 'ETU']).exclude(immersions__slot__id=slot_id)

    try:
        slot = Slot.objects.get(pk=slot_id)
    except Slot.DoesNotExist:
        response['msg'] = _("Error : slot not found")
        return JsonResponse(response, safe=False)

    # Visit slot : keep only high school students matching the slot high school
    if slot.visit and slot.visit.highschool:
        students = students.filter(high_school_student_record__highschool=slot.visit.highschool)

    for student in students:
        record = None

        if student.is_high_school_student():
            record = student.get_high_school_student_record()
        elif student.is_student():
            record = student.get_student_record()

        if record and record.is_valid():
            student_data = {
                'id': student.pk,
                'lastname': student.last_name,
                'firstname': student.first_name,
                'school': '',
                'class': '',
                'level': '',
                'city': '',
            }

            if student.is_high_school_student():
                student_data['profile'] = pgettext("person type", "High school student")
                student_data['school'] = record.highschool.label
                student_data['city'] = record.highschool.city
                student_data['class'] = record.class_name
            elif student.is_student():
                uai_code, institution = record.home_institution()
                student_data['profile'] = pgettext("person type", "Student")
                student_data['school'] = institution.label if institution else uai_code

            response['data'].append(student_data.copy())

    return JsonResponse(response, safe=False)


@login_required
@is_ajax_request
@groups_required('REF-ETAB', 'REF-STR', 'REF-LYC', 'REF-ETAB-MAITRE', 'REF-TEC')
def ajax_get_highschool_students(request, highschool_id=None):
    """
    Retrieve students from a highschool or all students if user is ref-etab manager
    and no highschool id is specified
    """
    no_record_filter = False
    response = {'data': [], 'msg': ''}

    admin_groups = [
        request.user.is_establishment_manager(),
        request.user.is_master_establishment_manager(),
        request.user.is_operator()
    ]

    if any(admin_groups):
        no_record_filter = resolve(request.path_info).url_name == 'get_students_without_record'

    if not highschool_id:
        try:
            highschool_id = request.user.highschool.id
        except Exception:
            if not any(admin_groups):
                response = {'data': [], 'msg': _('Invalid parameters')}
                return JsonResponse(response, safe=False)

    if highschool_id:
        students = ImmersionUser.objects.prefetch_related('high_school_student_record', 'immersions').filter(
            validation_string__isnull=True, high_school_student_record__highschool__id=highschool_id
        )
    else:
        students = ImmersionUser.objects.prefetch_related(
            'high_school_student_record', 'student_record', 'immersions'
        ).filter(validation_string__isnull=True, groups__name__in=['ETU', 'LYC'])

    if no_record_filter:
        students = students.filter(high_school_student_record__isnull=True, student_record__isnull=True)
    else:
        students = students.filter(Q(high_school_student_record__isnull=False) | Q(student_record__isnull=False))

    for student in students:
        record = None
        student_type = _('Unknown')
        link = ''
        try:
            if student.is_high_school_student():
                record = student.get_high_school_student_record()
                if record:
                    link = reverse('immersion:modify_hs_record', kwargs={'record_id': record.id})
                student_type = pgettext("person type", "High school student")
            else:
                record = student.get_student_record()
                if record:
                    link = reverse('immersion:modify_student_record', kwargs={'record_id': record.id})
                student_type = pgettext("person type", "Student")
        except Exception:
            pass

        student_data = {
            'id': student.pk,
            'name': f"{student.last_name} {student.first_name}",
            'birthdate': date_format(record.birth_date) if record else '-',
            'institution': '',
            'level': record.level.label if record and record.level else '-',
            'bachelor': '',
            'post_bachelor_level': '',
            'class': '',
            'registered': student.immersions.exists(),
            'record_link': link,
            'student_type': student_type,
        }

        if record:
            if student.is_high_school_student():
                student_data['class'] = record.class_name
                student_data['institution'] = record.highschool.label

                if record.level.is_post_bachelor:
                    student_data['bachelor'] = record.get_origin_bachelor_type_display()
                    student_data['post_bachelor_level'] = record.post_bachelor_level.label
                else:
                    student_data['bachelor'] = record.get_bachelor_type_display()

            elif student.is_student():
                uai_code, institution = record.home_institution()
                student_data['bachelor'] = record.get_origin_bachelor_type_display()
                student_data['institution'] = institution.label if institution else uai_code
                student_data['post_bachelor_level'] = record.current_diploma

        response['data'].append(student_data.copy())

    return JsonResponse(response, safe=False)


@is_ajax_request
@is_post_request
@groups_required('REF-ETAB', 'REF-STR', 'INTER', 'REF-ETAB-MAITRE', 'REF-TEC', 'REF-LYC')
def ajax_send_email(request):
    """
    Send an email to all students registered to a specific slot
    """
    slot_id = request.POST.get('slot_id', None)
    send_copy = request.POST.get('send_copy', False) == "true"
    subject = request.POST.get('subject', "")
    body = request.POST.get('body', "")

    response = {'error': False, 'msg': ''}

    if not slot_id or not body.strip() or not subject.strip():
        response = {'error': True, 'msg': gettext("Invalid parameters")}
        return JsonResponse(response, safe=False)

    immersions = Immersion.objects.filter(slot_id=slot_id, cancellation_type__isnull=True)

    for immersion in immersions:
        recipient = immersion.student.email
        try:
            send_email(recipient, subject, body)
        except Exception:
            response['error'] = True
            response['msg'] += _("%s : error") % recipient

    # Send a copy to the sender if requested - append "(copy)" to the subject
    if send_copy:
        subject = "{} ({})".format(subject, _("copy"))
        recipient = request.user.email
        try:
            send_email(recipient, subject, body)
        except Exception:
            response['error'] = True
            response['msg'] += _("%s : error") % recipient

    return JsonResponse(response, safe=False)


@is_ajax_request
@is_post_request
@groups_required('REF-ETAB', 'REF-STR', 'REF-ETAB-MAITRE', 'REF-TEC', 'REF-LYC')
def ajax_batch_cancel_registration(request):
    """
    Cancel registrations to immersions slots
    """
    immersion_ids = request.POST.get('immersion_ids')
    reason_id = request.POST.get('reason_id')

    err_msg = None
    err = False
    today = datetime.datetime.today()

    # FIXME : test request.user rights on immersion.slot

    if not immersion_ids or not reason_id:
        response = {'error': True, 'msg': gettext("Invalid parameters")}
    else:
        try:
            json_data = json.loads(immersion_ids)
        except json.decoder.JSONDecodeError:
            response = {'error': True, 'msg': gettext("Invalid json decoding")}
            return JsonResponse(response, safe=False)
        for immersion_id in json_data:
            try:
                immersion = Immersion.objects.get(pk=immersion_id)
                if immersion.slot.date < today.date() or (immersion.slot.date == today.date() and
                                                          immersion.slot.start_time < today.time()):
                    response = {'error': True, 'msg': _("Past immersion cannot be cancelled")}
                    return JsonResponse(response, safe=False)
                cancellation_reason = CancelType.objects.get(pk=reason_id)
                immersion.cancellation_type = cancellation_reason
                immersion.save()
                immersion.student.send_message(request, 'IMMERSION_ANNUL', immersion=immersion, slot=immersion.slot)

            except Immersion.DoesNotExist:
                # should not happen !
                err_msg += _("Immersion not found")
            except CancelType.DoesNotExist:
                # should not happen as well !
                response = {'error': True, 'msg': _("Invalid cancellation reason #id")}
                err = True

        if not err:
            response = {'error': False, 'msg': _("Immersion(s) cancelled"), 'err_msg': err_msg}

    return JsonResponse(response, safe=False)


@groups_required('REF-STR')
def get_csv_structures(request, structure_id):
    response = HttpResponse(content_type='text/csv; charset=utf-8')
    today = _date(datetime.datetime.today(), 'Ymd')
    structure = Structure.objects.get(id=structure_id).label.replace(' ', '_')
    response['Content-Disposition'] = f'attachment; filename="{structure}_{today}.csv"'
    slots = Slot.objects.filter(course__structure_id=structure_id, published=True).order_by('date', 'start_time')

    infield_separator = '|'

    header = [
        _('domain'),
        _('subdomain'),
        _('training'),
        _('course'),
        _('course type'),
        _('date'),
        _('start_time'),
        _('end_time'),
        _('campus'),
        _('building'),
        _('room'),
        _('speakers'),
        _('registration number'),
        _('place number'),
        _('additional information'),
    ]
    content = []
    for slot in slots:
        line = [
            infield_separator.join(
                [sub.training_domain.label for sub in slot.course.training.training_subdomains.all()]
            ),
            infield_separator.join([sub.label for sub in slot.course.training.training_subdomains.all()]),
            slot.course.training.label,
            slot.course.label,
            slot.course_type.label,
            _date(slot.date, 'l d/m/Y'),
            slot.start_time.strftime('%H:%M'),
            slot.end_time.strftime('%H:%M'),
            slot.campus.label,
            slot.building.label,
            slot.room,
            '|'.join([f'{t.first_name} {t.last_name}' for t in slot.speakers.all()]),
            slot.registered_students(),
            slot.n_places,
            slot.additional_information,
        ]
        content.append(line.copy())

    writer = csv.writer(response)
    writer.writerow(header)
    for row in content:
        writer.writerow(row)

    return response


@groups_required('REF-LYC',)
def get_csv_highschool(request, high_school_id):
    response = HttpResponse(content_type='text/csv; charset=utf-8')
    today = _date(datetime.datetime.today(), 'Ymd')
    h_name = HighSchool.objects.get(id=high_school_id).label.replace(" ", "_")
    response['Content-Disposition'] = f'attachment; filename="{h_name}_{today}.csv"'

    infield_separator = '|'

    header = [
        _('last name'),
        _('first name'),
        _('birthdate'),
        _('level'),
        _('class name'),
        _('bachelor type'),
        _('training domain'),
        _('training subdomain'),
        _('training'),
        _('course'),
    ]

    content = []
    hs_records = HighSchoolStudentRecord.objects.filter(highschool__id=high_school_id)\
        .order_by('student__last_name', 'student__first_name')
    for hs in hs_records:
        immersions = Immersion.objects.filter(student=hs.student, cancellation_type__isnull=True)
        if immersions.count() > 0:
            for imm in immersions:
                content.append(
                    [
                        hs.student.last_name,
                        hs.student.first_name,
                        _date(hs.birth_date, 'd/m/Y'),
                        hs.level.label if hs.level else '',
                        hs.class_name,
                        HighSchoolStudentRecord.BACHELOR_TYPES[hs.bachelor_type - 1][1],
                        infield_separator.join(
                            [s.training_domain.label for s in imm.slot.course.training.training_subdomains.all()]
                        ),
                        infield_separator.join([s.label for s in imm.slot.course.training.training_subdomains.all()]),
                        imm.slot.course.training.label,
                        imm.slot.course.label,
                    ]
                )
        else:
            content.append(
                [
                    hs.student.last_name,
                    hs.student.first_name,
                    _date(hs.birth_date, 'd/m/Y'),
                    hs.level.label if hs.level else '',
                    hs.class_name,
                    HighSchoolStudentRecord.BACHELOR_TYPES[hs.bachelor_type - 1][1] if hs.bachelor_type else '',
                ]
            )

    writer = csv.writer(response)
    writer.writerow(header)
    for row in content:
        writer.writerow(row)

    return response


@groups_required('REF-ETAB', 'REF-ETAB-MAITRE', 'REF-TEC')
def get_csv_anonymous_immersion(request):
    response = HttpResponse(content_type='text/csv; charset=utf-8')
    today = _date(datetime.datetime.today(), 'Ymd')
    trad = _('anonymous_immersion')
    response['Content-Disposition'] = f'attachment; filename="{trad}_{today}.csv"'

    infield_separator = '|'

    header = [
        _('structure')+ " / " + _("highschool"),
        _('training domain'),
        _('training subdomain'),
        _('training'),
        _('course'),
        _('course_type'),
        _('date'),
        _('start_time'),
        _('end_time'),
        _('campus'),
        _('building'),
        _('room'),
        _('registration number'),
        _('place number'),
        _('additional information'),
        _('origin institution'),
        _('student level'),
        _('emargement'),
    ]

    content = []

    slots = Slot.objects.filter(published=True)
    for slot in slots:
        managed_by = ""
        if slot.course.structure:
            managed_by = slot.course.structure.label
        elif slot.course.highschool:
            managed_by = f"{slot.course.highschool.city} - {slot.course.highschool.label}"

        immersions = Immersion.objects.prefetch_related('slot').filter(slot=slot, cancellation_type__isnull=True)
        if immersions.count() > 0:
            for imm in immersions:
                institution = ''
                level = ''
                record = None

                if imm.student.is_student():
                    try:
                        record = StudentRecord.objects.get(student=imm.student)
                        uai_code, institution = record.home_institution()
                        institution = institution.label if institution else uai_code
                        level = record.level.label if record.level else ''
                    except StudentRecord.DoesNotExist:
                        pass
                elif imm.student.is_high_school_student():
                    try:
                        record = HighSchoolStudentRecord.objects.get(student=imm.student)
                        institution = record.highschool.label
                        level = record.level.label if record.level else ''
                    except HighSchoolStudentRecord.DoesNotExist:
                        pass

                if record:
                    content.append([
                        managed_by,
                        infield_separator.join(
                            [sub.training_domain.label for sub in slot.course.training.training_subdomains.all()]
                        ),
                        infield_separator.join(
                            [sub.label for sub in slot.course.training.training_subdomains.all()]
                        ),
                        slot.course.training.label,
                        slot.course.label,
                        slot.course_type.label,
                        _date(slot.date, 'd/m/Y'),
                        slot.start_time.strftime('%H:%M'),
                        slot.end_time.strftime('%H:%M'),
                        slot.campus.label if slot.campus else None,
                        slot.building.label if slot.building else None,
                        slot.room,
                        slot.registered_students(),
                        slot.n_places,
                        slot.additional_information,
                        institution,
                        level,
                        imm.get_attendance_status(),
                    ])
        else:
            content.append([
                managed_by,
                infield_separator.join(
                    [sub.training_domain.label for sub in slot.course.training.training_subdomains.all()]
                ),
                infield_separator.join([sub.label for sub in slot.course.training.training_subdomains.all()]),
                slot.course.training.label,
                slot.course.label,
                slot.course_type.label,
                _date(slot.date, 'd/m/Y'),
                slot.start_time.strftime('%H:%M'),
                slot.end_time.strftime('%H:%M'),
                slot.campus.label if slot.campus else None,
                slot.building.label if slot.building else None,
                slot.room,
                slot.registered_students(),
                slot.n_places,
                slot.additional_information,
            ])

    writer = csv.writer(response)
    writer.writerow(header)
    for row in content:
        writer.writerow(row)

    return response


@is_ajax_request
@is_post_request
def ajax_send_email_contact_us(request):
    """
    Send an email to SCUO-IP mail address
    email address is set in general settings
    """

    subject = request.POST.get('subject', "")
    body = request.POST.get('body', "")
    lastname = request.POST.get('lastname', "").capitalize()
    firstname = request.POST.get('firstname', "").capitalize()
    email = request.POST.get('email', "")
    notify_user = False

    try:
        recipient = get_general_setting('MAIL_CONTACT_REF_ETAB')
    except (NameError, ValueError):
        logger.error('MAIL_CONTACT_REF_ETAB not configured properly in settings')
        response = {'error': True, 'msg': gettext("Config parameter not found")}
        return JsonResponse(response, safe=False)

    response = {'error': False, 'msg': ''}

    if not all([subject.strip, body.strip(), lastname.strip(), firstname.strip(), email.strip()]):
        response = {'error': True, 'msg': gettext("Invalid parameters")}
        return JsonResponse(response, safe=False)

    # ref-etab mail sending
    try:
        send_email(recipient, subject, body, f'{firstname} {lastname} <{email}>')
    except Exception as e:
        response['error'] = True
        response['msg'] += _("%s : error") % recipient

    try:
        template = MailTemplate.objects.get(code='CONTACTUS_NOTIFICATION', active=True)
        notify_user = True
    except MailTemplate.DoesNotExist:
        pass

    # Contacting user mail notification
    if notify_user:
        try:
            vars = {
                "nom": lastname,
                "prenom": firstname,
            }
            message_body = render_text(template_data=template.body, data=vars)

            send_email(email, template.subject, message_body)
        except Exception as e:
            logger.exception(e)
            msg = _("Error while sending mail : %s" % e)

    return JsonResponse(response, safe=False)


@login_required
@is_ajax_request
@groups_required('REF-ETAB', 'SRV-JUR', 'REF-ETAB-MAITRE', 'REF-TEC')
def ajax_get_student_presence(request, date_from=None, date_until=None):
    response = {'data': [], 'msg': ''}

    filters = {}

    if date_from and date_from != "None":
        filters["slot__date__gte"] = date_from

    if date_until and date_until != "None":
        filters["slot__date__lte"] = date_until

    immersions = Immersion.objects.prefetch_related('slot', 'student').filter(**filters)

    for immersion in immersions:
        institution = ''

        if immersion.student.is_high_school_student():
            record = immersion.student.get_high_school_student_record()
            institution = record.highschool.label if record else ''
        elif immersion.student.get_student_record():
            record = immersion.student.get_student_record()
            if record:
                uai_code, institution = record.home_institution()
                institution = institution.label if institution else uai_code

        immersion_data = {
            'id': immersion.pk,
            'date': _date(immersion.slot.date, 'l d/m/Y'),
            'time': {
                'start': immersion.slot.start_time.strftime('%Hh%M') if immersion.slot.start_time else '',
                'end': immersion.slot.end_time.strftime('%Hh%M') if immersion.slot.end_time else '',
            },
            'datetime': datetime.datetime.strptime(
                "%s:%s:%s %s:%s"
                % (
                    immersion.slot.date.year,
                    immersion.slot.date.month,
                    immersion.slot.date.day,
                    immersion.slot.start_time.hour,
                    immersion.slot.start_time.minute,
                ),
                "%Y:%m:%d %H:%M",
            )
            if immersion.slot.date
            else None,
            'name': f"{immersion.student.last_name} {immersion.student.first_name}",
            'institution': institution,
            'phone': record.phone if record and record.phone else '',
            'email': immersion.student.email,
            'campus': immersion.slot.campus.label,
            'building': immersion.slot.building.label,
            'room': immersion.slot.room,
        }

        response['data'].append(immersion_data.copy())

    return JsonResponse(response, safe=False)


@is_ajax_request
@is_post_request
def ajax_set_course_alert(request):
    """
    Add on alert on a course availability
    """
    email = request.POST.get('email', '').lower()
    course_id = request.POST.get('course_id')
    response = {'data': [], 'msg': '', 'error': False}

    # Check parameters:
    try:
        course = Course.objects.get(pk=course_id)
    except Course.DoesNotExist:
        response['error'] = True
        response['msg'] = gettext('Invalid parameter : course not found')
        return JsonResponse(response, safe=False)

    try:
        validate_email(email)
    except:
        response['error'] = True
        response['msg'] = gettext('Invalid email format')
        return JsonResponse(response, safe=False)

    # Check unicity:
    try:
        alert = UserCourseAlert.objects.get(email=email, course=course)

        if not alert.email_sent:
            response['error'] = True
            response['msg'] = gettext('You have already set an alert on this course')
            return JsonResponse(response, safe=False)
        else:
            alert.email_sent = False
            alert.save()
    except UserCourseAlert.DoesNotExist:
        # Set alert:
        UserCourseAlert.objects.create(email=email, course=course)

    response['msg'] = gettext('Alert successfully set')
    return JsonResponse(response, safe=False)


@is_ajax_request
@groups_required('ETU', 'LYC')
def ajax_get_alerts(request):
    """
    Get alerts list
    """
    response = {'data': [], 'msg': ''}

    alerts = UserCourseAlert.objects.prefetch_related('course__training__training_subdomains__training_domain').filter(
        email=request.user.email
    )

    for alert in alerts:
        subdomains = alert.course.training.training_subdomains.all().order_by('label').distinct()
        domains = TrainingDomain.objects.filter(Subdomains__in=subdomains).distinct().order_by('label')

        alert_data = {
            'id': alert.id,
            'course': alert.course.label,
            'training': alert.course.training.label,
            'subdomains': [subdomain.label for subdomain in subdomains],
            'domains': [domain.label for domain in domains],
            'email_sent': alert.email_sent,
        }

        response['data'].append(alert_data.copy())

    return JsonResponse(response, safe=False)


@is_ajax_request
@is_post_request
@groups_required('ETU', 'LYC')
def ajax_cancel_alert(request):
    """
    Remove an alert
    """
    response = {'data': [], 'msg': '', 'error': ''}
    alert_id = request.POST.get('alert_id')

    try:
        alert = UserCourseAlert.objects.get(pk=alert_id, email=request.user.email)
        alert.delete()
        response['msg'] = gettext("Alert successfully cancelled")
    except UserCourseAlert.DoesNotExist:
        response['error'] = gettext("Invalid parameter")

    return JsonResponse(response, safe=False)


@is_ajax_request
@groups_required("REF-ETAB-MAITRE", 'REF-TEC')
def ajax_get_duplicates(request):
    """
    Get duplicates lists
    """
    response = {'data': [], 'msg': ''}
    id = 0
    for t in HighSchoolStudentRecord.get_duplicate_tuples():
        records = []

        for record_id in t:
            try:
                record = HighSchoolStudentRecord.objects.get(pk=record_id)
                records.append(record)
            except HighSchoolStudentRecord.DoesNotExist:
                continue

        if len(records) > 1:
            dupes_data = {
                "id": id,
                "record_ids": [r.id for r in records],
                'names': [str(r.student) for r in records],
                'birthdates': [_date(r.birth_date) for r in records],
                "highschools": [f"{r.highschool.label}, {r.class_name}" for r in records],
                "emails": [r.student.email for r in records],
                "record_links": [reverse('immersion:modify_hs_record', kwargs={'record_id': r.id}) for r in records],
            }

            id += 1

            response['data'].append(dupes_data.copy())

    return JsonResponse(response, safe=False)


@is_ajax_request
@is_post_request
@groups_required('REF-ETAB-MAITRE', 'REF-TEC')
def ajax_keep_entries(request):
    """
    Remove duplicates ids from high school student records
    """
    response = {'data': [], 'msg': '', 'error': ''}
    entries = request.POST.getlist('entries[]', [])

    try:
        l = list(permutations(entries))
    except Exception:
        response['error'] = gettext("Invalid parameter")
        return JsonResponse(response, safe=False)

    for couple in l:
        logger.debug("Duplicates : remove %s from %s", couple[0], couple[1])
        try:
            record = HighSchoolStudentRecord.objects.get(pk=int(couple[0]))
            record.remove_duplicate(id=couple[1])
        except (HighSchoolStudentRecord.DoesNotExist, ValueError):
            response['error'] = gettext("An error occurred while clearing duplicates data")

        try:
            record = HighSchoolStudentRecord.objects.get(pk=int(couple[1]))
            record.remove_duplicate(id=couple[0])
        except (HighSchoolStudentRecord.DoesNotExist, ValueError):
            response['error'] = gettext("An error occurred while clearing duplicates data")

    response['msg'] = gettext("Duplicates data cleared")

    return JsonResponse(response, safe=False)


@is_ajax_request
@groups_required('REF-LYC')
def ajax_get_highschool_speakers(request, highschool_id=None):
    """
    get highschool speakers
    """
    response = {'data': [], 'msg': '', 'error': ''}

    if request.user.highschool and highschool_id and request.user.highschool.id == highschool_id:
        for speaker in ImmersionUser.objects.filter(groups__name='INTER', highschool=request.user.highschool):
            has_courses = speaker.courses.exists()
            has_slots = speaker.slots.exists() # useless ?

            response["data"].append({
                'id': speaker.id,
                'last_name': speaker.last_name,
                'first_name': speaker.first_name,
                'email': speaker.email,
                'is_active': _("Yes") if speaker.is_active else _("No"),
                'has_courses': _("Yes") if has_courses else _("No"),
                'can_delete': not has_courses
            })

    return JsonResponse(response, safe=False)


class CampusList(generics.ListAPIView):
    """
    Campus list
    """
    serializer_class = CampusSerializer
    filter_backends = [django_filters.rest_framework.DjangoFilterBackend]
    filterset_fields = ['establishment', ]

    def get_queryset(self):
        queryset = Campus.objects.filter(active=True).order_by('label')
        user = self.request.user

        if not user.is_superuser and user.is_establishment_manager():
            queryset = queryset.filter(establishment=user.establishment)

        return queryset


class EstablishmentList(generics.ListAPIView):
    """
    Establishments list
    """
    serializer_class = EstablishmentSerializer
    filter_backends = [django_filters.rest_framework.DjangoFilterBackend]

    def get_queryset(self):
        queryset = Establishment.activated.order_by('label')
        user = self.request.user

        if not user.is_superuser and user.is_establishment_manager():
            queryset = queryset.filter(id=user.establishment.id)

        return queryset


class StructureList(generics.ListAPIView):
    """
    Structures list
    """
    serializer_class = StructureSerializer
    filter_backends = [django_filters.rest_framework.DjangoFilterBackend]
    filterset_fields = ['establishment', ]

    def get_queryset(self):
        queryset = Structure.activated.order_by('code', 'label')
        user = self.request.user

        if not user.is_superuser:
            if user.is_structure_manager():
                return user.structures.order_by('code', 'label')
            if user.is_establishment_manager() and user.establishment:
                return user.establishment.structures.order_by('code', 'label')

        return queryset


class CourseList(generics.ListAPIView):
    """
    Courses list
    """
    serializer_class = CourseSerializer
    filter_backends = [django_filters.rest_framework.DjangoFilterBackend]
    filterset_fields = ['training', 'structure', 'highschool', 'published']

    def get_queryset(self):
        queryset = Course.objects.all().order_by('label')
        user = self.request.user

        if not user.is_superuser:
            if user.is_structure_manager():
                return queryset.filter(structure__in=user.structures.all()).order_by('label')
            if user.is_establishment_manager() and user.establishment:
                return Course.objects.filter(structure__in=user.establishment.structures.all()).order_by('label')

        return queryset


class BuildingList(generics.ListAPIView):
    """
    Buildings list
    """
    serializer_class = BuildingSerializer
    filter_backends = [django_filters.rest_framework.DjangoFilterBackend]
    filterset_fields = ['campus', ]

    def get_queryset(self):
        user = self.request.user
        queryset = Building.objects.order_by('label')

        if not user.is_superuser:
            if user.is_structure_manager():
                return queryset.filter(campus__establishment__structures__in=user.structures.all()).distinct()

            if user.is_establishment_manager() and user.establishment:
                return queryset.filter(campus__establishment=user.establishment)

        return queryset


class GetEstablishment(generics.RetrieveAPIView):
    """
    Single establishment
    """
    serializer_class = EstablishmentSerializer
    filter_backends = [django_filters.rest_framework.DjangoFilterBackend]
    queryset = Establishment.objects.all()
    lookup_field = "id"


@method_decorator(groups_required('REF-LYC', 'REF-ETAB-MAITRE', 'REF-TEC'), name="dispatch")
class TrainingHighSchoolList(generics.ListAPIView):
    """Training highschool list"""
    serializer_class = TrainingHighSchoolSerializer
    filterset_fields = ("highschool",)

    def get_queryset(self):
        """
        Return user highschool is you are a REF-LYC,
        :return:
        """
        user = self.request.user

        if user.is_authenticated:
            if user.is_master_establishment_manager() or user.is_operator():
                if "pk" in self.kwargs:
                    return Training.objects.filter(highschool_id=self.kwargs.get("pk"))
                else:
                    return Training.objects.filter(highschool__isnull=False)
            else:
                return Training.objects.filter(highschool=self.request.user.highschool)


@method_decorator(groups_required('REF-LYC'), name="dispatch")
class TrainingView(generics.DestroyAPIView):
    """Training hs delete class"""
    serializer_class = TrainingHighSchoolSerializer

    def delete(self, request, *args, **kwargs):
        if Course.objects.filter(training_id=kwargs.get("pk")).exists():
            return JsonResponse(data={
                "error": _("Some courses are attached to this training: delete not allowed")
            })

        super().delete(request, *args, **kwargs)
        return JsonResponse(data={
            "msg": _("Training #%s deleted") % kwargs["pk"],
        })

    def get_queryset(self):
        return Training.objects.filter(highschool=self.request.user.highschool)


@is_ajax_request
def ajax_get_immersions_proposal_establishments(request):
    response = {'msg': '', 'data': []}
    try:
        establishments=Establishment.activated.all().values('city', 'label', 'email')
        highschools=HighSchool.immersions_proposal.all().values('city', 'label', 'email')
        results = list(establishments.union(highschools).order_by('city'))
        response['data'].append(results)
    except:
        # Bouhhhh
        pass

    return JsonResponse(response, safe=False)


class VisitList(generics.ListAPIView):
    """
    Visits list
    """
    serializer_class = VisitSerializer
    filter_backends = [django_filters.rest_framework.DjangoFilterBackend]
    filterset_fields = ['establishment', 'structure', 'highschool']

    def get_queryset(self):
        queryset = Visit.objects.all()
        user = self.request.user

        if not user.is_superuser:
            if user.is_speaker():
                queryset = queryset.filter(speakers=user)
            if user.is_structure_manager():
                queryset = queryset.filter(structure__in=user.structures.all())
            if user.is_establishment_manager() and user.establishment:
                queryset = Visit.objects.filter(
                    Q(establishment=user.establishment)|Q(structure__in=user.establishment.structures.all()))\
                    .distinct()

        return queryset.order_by('establishment', 'structure', 'highschool', 'purpose')

    def filter_queryset(self, queryset):
        filters = {}
        if "structure" in self.request.query_params:
            structure_id = self.request.query_params.get("structure", None) or None
            filters["structure"] = structure_id

        if "establishment" in self.request.query_params:
            establishment_id = self.request.query_params.get("establishment", None) or None
            filters["establishment"] = establishment_id

        if "highschool" in self.request.query_params:
            highschool_id = self.request.query_params.get("highschool", None) or None
            filters["highschool"] = highschool_id

        return queryset.filter(**filters)


@method_decorator(groups_required('REF-STR', 'REF-ETAB', 'REF-ETAB-MAITRE', 'REF-TEC'), name="dispatch")
class VisitDetail(generics.DestroyAPIView):
    """
    Visit detail
    """
    serializer_class = VisitSerializer
    filter_backends = [django_filters.rest_framework.DjangoFilterBackend]
    lookup_fields = ['id']
    queryset = Visit.objects.all()

    def delete(self, request, *args, **kwargs):
        obj = self.get_object()
        user = self.request.user

        if not obj:
            return JsonResponse(data={"msg": _("Nothing to delete")})

        if not user.is_superuser:
            valid_conditions = [
                user.is_master_establishment_manager(),
                user.is_operator(),
                user.is_establishment_manager() and obj.establishment == user.establishment,
                user.is_structure_manager() and obj.structure_id and obj.structure in user.get_authorized_structures(),
            ]

            if not any(valid_conditions):
                return JsonResponse(
                    data={"msg": _("Insufficient privileges")},
                    status=status.HTTP_403_FORBIDDEN
                )

        if obj.slots.exists():
            return JsonResponse(
                data={"error": _("Some slots are attached to this visit: it can't be deleted")},
                status=status.HTTP_403_FORBIDDEN
            )

        super().delete(request, *args, **kwargs)

        return JsonResponse(data={"msg": _("Visit successfully deleted")})


class OffOfferEventList(generics.ListAPIView):
    """
    Off offer events list
    """
    serializer_class = OffOfferEventSerializer
    filter_backends = [django_filters.rest_framework.DjangoFilterBackend]
    filterset_fields = ['establishment', 'structure', 'highschool']

    def get_queryset(self):
        queryset = OffOfferEvent.objects.all()
        user = self.request.user

        if not user.is_superuser:
            if user.is_speaker():
                queryset = queryset.filter(speakers=user)
            if user.is_high_school_manager():
                queryset = queryset.filter(highschool=user.highschool)
            if user.is_structure_manager():
                queryset = queryset.filter(structure__in=user.structures.all())
            if user.is_establishment_manager() and user.establishment:
                queryset = OffOfferEvent.objects.filter(
                    Q(establishment=user.establishment)|Q(structure__in=user.establishment.structures.all()))\
                    .distinct()

        return queryset.order_by('establishment', 'structure', 'highschool', 'label')

    def filter_queryset(self, queryset):
        filters = {}
        structure_id = None
        establishment_id = None
        highschool_id = None

        if "structure" in self.request.query_params:
            structure_id = self.request.query_params.get("structure", None) or None
            filters["structure"] = structure_id

        if "establishment" in self.request.query_params:
            establishment_id = self.request.query_params.get("establishment", None) or None
            filters["establishment"] = establishment_id

        if "highschool" in self.request.query_params:
            highschool_id = self.request.query_params.get("highschool", None) or None
            filters["highschool"] = highschool_id

        return queryset.filter(**filters)


@method_decorator(groups_required('REF-STR', 'REF-ETAB', 'REF-ETAB-MAITRE', 'REF-LYC', 'REF-TEC'), name="dispatch")
class OffOfferEventDetail(generics.DestroyAPIView):
    """
    Off offer event detail
    """
    serializer_class = OffOfferEventSerializer
    filter_backends = [django_filters.rest_framework.DjangoFilterBackend]
    lookup_fields = ['id']
    queryset = OffOfferEvent.objects.all()

    def delete(self, request, *args, **kwargs):
        obj = self.get_object()
        user = self.request.user

        if not obj:
            return JsonResponse(data={"msg": _("Nothing to delete")})

        if not user.is_superuser:
            valid_conditions = [
                user.is_master_establishment_manager(),
                user.is_operator(),
                user.is_high_school_manager() and obj.highschool == user.highschool,
                user.is_establishment_manager() and obj.establishment == user.establishment,
                user.is_structure_manager() and obj.structure_id and obj.structure in user.get_authorized_structures(),
            ]

            if not any(valid_conditions):
                return JsonResponse(
                    data={"msg": _("Insufficient privileges")},
                    status=status.HTTP_403_FORBIDDEN
                )

        if obj.slots.exists():
            return JsonResponse(
                data={"error": _("Some slots are attached to this event: it can't be deleted")},
                status=status.HTTP_403_FORBIDDEN
            )

        super().delete(request, *args, **kwargs)

        return JsonResponse(data={"msg": _("Off offer event successfully deleted")})


class HighSchoolLevelList(generics.ListAPIView):
    """
    High school levels list
    """
    serializer_class = HighSchoolLevelSerializer
    filter_backends = [django_filters.rest_framework.DjangoFilterBackend]

    def get_queryset(self):
        queryset = HighSchoolLevel.objects.filter(active=True).order_by('order')
        return queryset


class HighSchoolLevelDetail(generics.RetrieveAPIView):
    """
    High school level detail
    """
    serializer_class = HighSchoolLevelSerializer
    queryset = HighSchoolLevel.objects.all()<|MERGE_RESOLUTION|>--- conflicted
+++ resolved
@@ -1367,10 +1367,6 @@
         if not record or (record and not record.is_valid()):
             response = {'error': True, 'msg': _("Cannot register slot due to Highschool student account state")}
             return JsonResponse(response, safe=False)
-<<<<<<< HEAD
-
-    # Check if slot is not in the past
-=======
     elif student.is_high_school_student:
         record = student.get_high_school_student_record()
         # Check if slot highschool level is ok
@@ -1382,7 +1378,6 @@
         #     response = {'error': True, 'msg': _("Cannot register slot due to Establishment restrictions")}
             return JsonResponse(response, safe=False)
     # Check if slot is not past
->>>>>>> 0c56dd67
     if slot.date < today or (slot.date == today and today_time > slot.start_time):
         response = {'error': True, 'msg': _("Register to past slot is not available")}
         return JsonResponse(response, safe=False)

"""
API Views
"""
import datetime
import json
import logging
from functools import reduce

from django.conf import settings
from django.contrib import messages
from django.contrib.auth.decorators import login_required
from django.core import serializers
from django.db.models import Q
from django.http import JsonResponse
from django.template.defaultfilters import date as _date
from django.urls import resolve, reverse
from django.utils.formats import date_format
from django.utils.module_loading import import_string
<<<<<<< HEAD
from django.utils.translation import gettext, ugettext_lazy as _

from immersionlyceens.libs.mails.utils import send_email

from immersionlyceens.apps.core.models import (
    Building, Calendar, CancelType, Component, Course, HighSchool, Holiday, Immersion, ImmersionUser,
    MailTemplateVars, PublicDocument, Slot, Training, UniversityYear, Vacation,
=======
from django.utils.translation import gettext
from django.utils.translation import ugettext_lazy as _

from immersionlyceens.apps.core.models import (
    Building,
    Calendar,
    CancelType,
    Component,
    Course,
    HighSchool,
    Holiday,
    Immersion,
    ImmersionUser,
    MailTemplateVars,
    PublicDocument,
    Slot,
    Training,
    UniversityYear,
    Vacation,
>>>>>>> 8a14ad6d
)
from immersionlyceens.decorators import groups_required, is_ajax_request, is_post_request

logger = logging.getLogger(__name__)


@is_ajax_request
def ajax_get_person(request):
    if settings.ACCOUNTS_CLIENT:
        response = {'msg': '', 'data': []}

        accounts_api = import_string(settings.ACCOUNTS_CLIENT)

        try:
            accounts_client = accounts_api()
        except:
            response['msg'] = gettext("Error : can't query LDAP server")
            return JsonResponse(response, safe=False)

        search_str = request.POST.get("username", None)

        if search_str:
            query_order = request.POST.get("query_order")
            persons_list = [query_order]

            users = accounts_client.search_user(search_str)
            if users != False:
                users = sorted(users, key=lambda u: [u['lastname'], u['firstname']])
                response['data'] = persons_list + users
            else:
                response['msg'] = gettext("Error : can't query LDAP server")

    return JsonResponse(response, safe=False)


@is_ajax_request
def ajax_get_available_vars(request, template_id=None):
    response = {'msg': '', 'data': []}

    if template_id:
        template_vars = MailTemplateVars.objects.filter(mail_templates=template_id)
        response["data"] = [{'id': v.id, 'code': v.code, 'description': v.description} for v in template_vars]
    else:
        response["msg"] = gettext("Error : no template id")

    return JsonResponse(response, safe=False)


@is_ajax_request
@groups_required('SCUIO-IP', 'REF-CMP')
def ajax_get_courses(request, component_id=None):
    response = {'msg': '', 'data': []}

    if not component_id:
        response['msg'] = gettext("Error : a valid component must be selected")

    courses = Course.objects.prefetch_related('training', 'component').filter(training__components=component_id)

    for course in courses:
        course_data = {
            'id': course.id,
            'published': course.published,
            'training_label': course.training.label,
            'label': course.label,
            'component_code': course.component.code,
            'component_id': course.component.id,
            'teachers': [],
            'published_slots_count': course.published_slots_count(),
            'registered_students_count': course.registrations_count(),
            'alerts_count': 0,  # TODO
            'can_delete': not course.slots.exists(),
        }

        for teacher in course.teachers.all().order_by('last_name', 'first_name'):
            course_data['teachers'].append("%s %s" % (teacher.last_name, teacher.first_name))

        response['data'].append(course_data.copy())

    return JsonResponse(response, safe=False)


@is_post_request
@is_ajax_request
def ajax_get_trainings(request):
    response = {'msg': '', 'data': []}

    component_id = request.POST.get("component_id")

    if not component_id:
        response['msg'] = gettext("Error : a valid component must be selected")
        return JsonResponse(response, safe=False)

    trainings = (
        Training.objects.prefetch_related('training_subdomains')
        .filter(components=component_id, active=True)
        .order_by('label')
    )

    for training in trainings:
        training_data = {
            'id': training.id,
            'label': training.label,
            'subdomain': [s.label for s in training.training_subdomains.filter(active=True)],
        }

        response['data'].append(training_data.copy())

    return JsonResponse(response, safe=False)


@is_ajax_request
@groups_required('SCUIO-IP', 'REF-CMP')
def ajax_get_documents(request):
    response = {'msg': '', 'data': []}

    documents = PublicDocument.objects.filter(active=True)

    response['data'] = [
        {
            'id': document.id,
            'label': document.label,
            'url': request.build_absolute_uri(reverse('public_document', args=(document.pk,))),
        }
        for document in documents
    ]

    return JsonResponse(response, safe=False)


@is_ajax_request
@groups_required('SCUIO-IP', 'REF-CMP')
def ajax_get_slots(request, component=None):
    # TODO: auth access test
    can_update_attendances = False

    today = datetime.datetime.today().date()
    try:
        year = UniversityYear.objects.get(active=True)
        can_update_attendances = today <= year.end_date
    except UniversityYear.DoesNotExist:
        pass

    comp_id = request.GET.get('component_id')
    train_id = request.GET.get('training_id')

    response = {'msg': '', 'data': []}
    slots = []
    if train_id:  # and train_id[0] is not '':
        slots = Slot.objects.prefetch_related('course__training', 'teachers', 'immersions').filter(
            course__training__id=train_id
        )
    elif comp_id:
        slots = Slot.objects.prefetch_related('course__training__components', 'teachers', 'immersions').filter(
            course__training__components__id=comp_id
        )

    all_data = []
    my_components = []
    if request.user.is_scuio_ip_manager():
        my_components = Component.objects.all()
    elif request.user.is_component_manager():
        my_components = request.user.components.all()

    for slot in slots:
        data = {
            'id': slot.id,
            'published': slot.published,
            'course_label': slot.course.label,
            'component': {'code': slot.course.component.code, 'managed_by_me': slot.course.component in my_components,},
            'course_type': slot.course_type.label if slot.course_type is not None else '-',
            'course_type_full': slot.course_type.full_label if slot.course_type is not None else '-',
            'datetime': datetime.datetime.strptime(
                "%s:%s:%s %s:%s"
                % (slot.date.year, slot.date.month, slot.date.day, slot.start_time.hour, slot.start_time.minute,),
                "%Y:%m:%d %H:%M",
            ),
            'date': _date(slot.date, 'l d/m/Y'),
            'time': {
                'start': slot.start_time.strftime('%Hh%M') if slot.start_time else '',
                'end': slot.end_time.strftime('%Hh%M') if slot.end_time else '',
            },
            'location': {
                'campus': slot.campus.label if slot.campus else '',
                'building': slot.building.label if slot.building else '',
            },
            'room': slot.room or '-',
            'teachers': {},
            'n_register': slot.registered_students(),
            'n_places': slot.n_places if slot.n_places is not None and slot.n_places > 0 else '-',
            'additional_information': slot.additional_information,
            'attendances_value': 0,
        }

        if data['datetime'] <= datetime.datetime.today():
            if not slot.immersions.all().exists():
                data['attendances_value'] = -1  # nothing
            elif slot.immersions.filter(attendance_status=0).exists() or can_update_attendances:
                data['attendances_value'] = 1  # to enter
            else:
                data['attendances_value'] = 2  # view only

        for teacher in slot.teachers.all().order_by('last_name', 'first_name'):
            data['teachers'].update([(f"{teacher.last_name} {teacher.first_name}", teacher.email,)],)
        all_data.append(data.copy())

    response['data'] = all_data

    return JsonResponse(response, safe=False)


@is_ajax_request
# Should be public used by public page !!!
# @groups_required('SCUIO-IP', 'REF-CMP')
def ajax_get_courses_by_training(request, component_id=None, training_id=None):
    response = {'msg': '', 'data': []}

    if not component_id:
        response['msg'] = gettext("Error : a valid component must be selected")
    if not training_id:
        response['msg'] = gettext("Error : a valid training must be selected")

    courses = (
        Course.objects.prefetch_related('training')
        .filter(training__id=training_id, component__id=component_id,)
        .order_by('label')
    )

    for course in courses:
        course_data = {
            'key': course.id,
            'label': course.label,
            'url': course.url,
            'slots': Slot.objects.filter(course__training__id=training_id).count(),
        }
        response['data'].append(course_data.copy())

    return JsonResponse(response, safe=False)


@is_ajax_request
@groups_required('SCUIO-IP', 'REF-CMP')
def ajax_get_buildings(request, campus_id=None):
    response = {'msg': '', 'data': []}

    if not campus_id or campus_id == '':
        response['msg'] = gettext("Error : a valid campus must be selected")

    buildings = Building.objects.filter(campus_id=campus_id, active=True).order_by('label')

    for building in buildings:
        buildings_data = {
            'id': building.id,
            'label': building.label,
        }
        response['data'].append(buildings_data.copy())

    return JsonResponse(response, safe=False)


@is_ajax_request
@groups_required('SCUIO-IP', 'REF-CMP')
def ajax_get_course_teachers(request, course_id=None):
    response = {'msg': '', 'data': []}

    if not course_id:
        response['msg'] = gettext("Error : a valid course must be selected")
    else:
        teachers = Course.objects.get(id=course_id).teachers.all().order_by('last_name')

        for teacher in teachers:
            teachers_data = {
                'id': teacher.id,
                'first_name': teacher.first_name,
                'last_name': teacher.last_name.upper(),
            }
            response['data'].append(teachers_data.copy())

    return JsonResponse(response, safe=False)


@is_ajax_request
@groups_required('SCUIO-IP', 'REF-CMP')
def ajax_delete_course(request):
    response = {'msg': '', 'error': ''}
    course_id = request.POST.get('course_id')

    if not course_id:
        response['error'] = gettext("Error : a valid course must be selected")
        return JsonResponse(response, safe=False)

    # Check rights
    if not request.user.has_course_rights(course_id):
        response['error'] = gettext("Error : you can't delete this course")
        return JsonResponse(response, safe=False)

    try:
        course = Course.objects.get(pk=course_id)
        if not course.slots.exists():
            course.delete()
            response['msg'] = gettext("Course successfully deleted")
        else:
            response['error'] = gettext("Error : slots are linked to this course")
    except Course.DoesNotExist:
        pass

    return JsonResponse(response, safe=False)


@is_ajax_request
@groups_required('ENS-CH')
def ajax_get_my_courses(request, user_id=None):
    response = {'msg': '', 'data': []}

    if not user_id:
        response['msg'] = gettext("Error : a valid user must be passed")

    courses = Course.objects.prefetch_related('training').filter(teachers=user_id)

    for course in courses:
        course_data = {
            'id': course.id,
            'published': course.published,
            'component': course.component.code,
            'training_label': course.training.label,
            'label': course.label,
            'teachers': {},
            'published_slots_count': f'{course.published_slots_count()} / {course.slots_count()}',
            'registered_students_count': f'{course.registrations_count()} / {course.free_seats()}',
            'alerts_count': 0,  # TODO
        }

        for teacher in course.teachers.all().order_by('last_name', 'first_name'):
            course_data['teachers'].update([("%s %s" % (teacher.last_name, teacher.first_name), teacher.email,)],)

        response['data'].append(course_data.copy())

    return JsonResponse(response, safe=False)


@is_ajax_request
@groups_required('ENS-CH')
def ajax_get_my_slots(request, user_id=None):
    response = {'msg': '', 'data': []}
    can_update_attendances = False

    today = datetime.datetime.today().date()
    try:
        year = UniversityYear.objects.get(active=True)
        can_update_attendances = today <= year.end_date
    except UniversityYear.DoesNotExist:
        pass

    # TODO: filter on emargement which should be set !
    past_slots = resolve(request.path_info).url_name == 'GetMySlotsAll'

    if not user_id:
        response['msg'] = gettext("Error : a valid user must be passed")

    if past_slots:
        slots = (
            Slot.objects.prefetch_related('course__training', 'course__component', 'teachers', 'immersions')
            .filter(teachers=user_id)
            .exclude(date__lt=today, immersions__isnull=True)
        )
    else:
        slots = Slot.objects.prefetch_related('course__training', 'course__component', 'teachers', 'immersions').filter(
            Q(date__gte=today) | Q(immersions__attendance_status=0), teachers=user_id
        )

    for slot in slots:
        campus = ""
        try:
            if slot.campus and slot.building:
                campus = f'{slot.campus.label} - {slot.building.label}'

            slot_data = {
                'id': slot.id,
                'published': slot.published,
                'component': slot.course.component.code,
                'training_label': f'{slot.course.training.label} ({slot.course_type.label})',
                'training_label_full': f'{slot.course.training.label} ({slot.course_type.full_label})',
                'location': {'campus': campus, 'room': slot.room,},
                'schedules': {
                    'date': _date(slot.date, "l d/m/Y"),
                    'time': f'{slot.start_time.strftime("%H:%M")} - {slot.end_time.strftime("%H:%M")}',
                },
                'datetime': datetime.datetime.strptime(
                    "%s:%s:%s %s:%s"
                    % (slot.date.year, slot.date.month, slot.date.day, slot.start_time.hour, slot.start_time.minute,),
                    "%Y:%m:%d %H:%M",
                ),
                'start_time': slot.start_time.strftime("%H:%M"),
                'end_time': slot.end_time.strftime("%H:%M"),
                'label': slot.course.label,
                'teachers': {},
                'registered_students_count': {"capacity": slot.n_places, "students_count": slot.registered_students(),},
                'additional_information': slot.additional_information,
                'attendances_status': '',
                'attendances_value': 0,
            }
        except AttributeError:
            # TODO: maybe not usefull
            pass

        if slot_data['datetime'] <= datetime.datetime.today():
            if not slot.immersions.all().exists():
                slot_data['attendances_status'] = ""
                slot_data['attendances_value'] = -1
            elif slot.immersions.filter(attendance_status=0).exists() and can_update_attendances:
                slot_data['attendances_status'] = gettext("To enter")
                slot_data['attendances_value'] = 1
            else:
                slot_data['attendances_status'] = gettext("Entered")
                if can_update_attendances:
                    slot_data['attendances_value'] = 1
                else:
                    slot_data['attendances_value'] = 2
        else:
            slot_data['attendances_status'] = gettext("Future slot")

        for teacher in slot.teachers.all().order_by('last_name', 'first_name'):
            slot_data['teachers'].update([("%s %s" % (teacher.last_name, teacher.first_name), teacher.email,)],)

        response['data'].append(slot_data.copy())

    return JsonResponse(response, safe=False)


@is_ajax_request
def ajax_get_agreed_highschools(request):
    response = {'msg': '', 'data': []}
    try:
        response['data'].append(list(HighSchool.agreed.all().order_by('city').values()))
    except:
        # Bouhhhh
        pass

    return JsonResponse(response, safe=False)


@is_ajax_request
@groups_required('SCUIO-IP', 'REF-CMP')
def ajax_check_date_between_vacation(request):
    response = {'data': [], 'msg': ''}

    _date = request.GET.get('date')

    if _date:
        # two format date
        try:
            formated_date = datetime.datetime.strptime(_date, '%Y/%m/%d')
        except ValueError:
            formated_date = datetime.datetime.strptime(_date, '%d/%m/%Y')

        response['data'] = {
            'is_between': (
                Vacation.date_is_inside_a_vacation(formated_date.date())
                or Holiday.date_is_a_holiday(formated_date.date())
                or formated_date.date().weekday() == 6  # sunday
            ),
        }
    else:
        response['msg'] = gettext('Error: A date is required')

    return JsonResponse(response, safe=False)


@is_post_request
@is_ajax_request
@groups_required('SCUIO-IP', 'REF-LYC')
def ajax_get_student_records(request):
    from immersionlyceens.apps.immersion.models import HighSchoolStudentRecord

    # high_school_validation
    response = {'data': [], 'msg': ''}

    # @@@
    action = request.POST.get('action')
    hs_id = request.POST.get('high_school_id')
    actions = ['TO_VALIDATE', 'VALIDATED', 'REJECTED']

    if action and action.upper() in actions:

        if hs_id:
            action = action.upper()
            records = []
            if action == 'TO_VALIDATE':
                records = HighSchoolStudentRecord.objects.filter(highschool_id=hs_id, validation=1,)  # TO VALIDATE
            elif action == 'VALIDATED':
                records = HighSchoolStudentRecord.objects.filter(highschool_id=hs_id, validation=2,)  # VALIDATED
            elif action == 'REJECTED':
                records = HighSchoolStudentRecord.objects.filter(highschool_id=hs_id, validation=3,)  # REJECTED

            response['data'] = [
                {
                    'id': record.id,
                    'first_name': record.student.first_name,
                    'last_name': record.student.last_name,
                    'birth_date': _date(record.birth_date, "j/m/Y"),
                    'level': HighSchoolStudentRecord.LEVELS[record.level - 1][1],
                    'class_name': record.class_name,
                }
                for record in records
            ]
        else:
            response['msg'] = gettext("Error: No high school selected")
    else:
        response['msg'] = gettext("Error: No action selected for AJAX request")
    return JsonResponse(response, safe=False)


@is_ajax_request
def ajax_get_slots_by_course(request, course_id=None):
    """ Public get"""
    from immersionlyceens.apps.core.models import Slot

    response = {'msg': '', 'data': []}
    slots = []

    if not course_id:
        response['msg'] = gettext("Error : a valid course is requested")
    else:
        calendar = Calendar.objects.first()
        # TODO: poc for now maybe refactor dirty code in a model method !!!!
        today = datetime.datetime.today().date()
        reg_start_date = reg_end_date = datetime.date(1, 1, 1)
        if calendar.calendar_mode == 'YEAR':
            reg_start_date = calendar.year_registration_start_date
            reg_end_date = calendar.year_end_date
        else:
            # Year mode
            if calendar.semester1_start_date <= today <= calendar.semester1_end_date:
                reg_start_date = calendar.semester1_start_date
                reg_end_date = calendar.semester1_end_date
            # semester mode
            elif calendar.semester2_start_date <= today <= calendar.semester2_end_date:
                reg_start_date = calendar.semester2_start_date
                reg_end_date = calendar.semester2_end_date

        slots = Slot.objects.filter(
            course__id=course_id, published=True, date__gte=reg_start_date, date__lte=reg_end_date
        )

    all_data = []
    for slot in slots:
        data = {
            'id': slot.id,
            'published': slot.published,
            'course_label': slot.course.label,
            'course_type': slot.course_type.label if slot.course_type is not None else '-',
            'course_type_full': slot.course_type.full_label if slot.course_type is not None else '-',
            'date': _date(slot.date, "l j F Y") if slot.date is not None else '-',
            'time': '{s} - {e}'.format(
                s=slot.start_time.strftime('%Hh%M') or '', e=slot.end_time.strftime('%Hh%M') or '',
            )
            if slot.start_time is not None and slot.end_time is not None
            else '-',
            'building': '{} - {}'.format(slot.building.label, slot.campus.label)
            if slot.building is not None and slot.campus is not None
            else '-',
            'room': slot.room if slot.room is not None else '-',
            'teachers': ', '.join(['{} {}'.format(e.first_name, e.last_name.upper()) for e in slot.teachers.all()]),
            'n_register': 10,  # todo: registration count
            'n_places': slot.n_places if slot.n_places is not None and slot.n_places > 0 else '-',
            'additional_information': slot.additional_information,
        }
        all_data.append(data)

    response['data'] = all_data

    return JsonResponse(response, safe=False)


# REJECT / VALIDATE STUDENT
@is_ajax_request
def ajax_validate_reject_student(request, validate):
    """
    Validate or reject student
    """
    from immersionlyceens.apps.immersion.models import HighSchoolStudentRecord

    response = {'data': None, 'msg': ''}

    student_record_id = request.POST.get('student_record_id')
    if student_record_id:
        hs = None
        if request.user.is_scuio_ip_manager():
            hs = HighSchool.objects.all()
        else:
            hs = HighSchool.objects.filter(id=request.user.highschool.id)

        if hs:
            try:
                record = HighSchoolStudentRecord.objects.get(id=student_record_id, highschool__in=hs)
                # 2 => VALIDATED
                # 3 => REJECTED
                record.validation = 2 if validate else 3
                record.save()
                if validate:
                    record.student.send_message(request, 'CPT_MIN_VALIDE_LYCEEN')
                else:
                    record.student.send_message(request, 'CPT_MIN_REJET_LYCEEN')
                response['data'] = {'ok': True}

            except HighSchoolStudentRecord.DoesNotExist:
                response['msg'] = "Error: No student record"
        else:
            response['msg'] = "Error: No high school"
    else:
        response['msg'] = "Error: No student selected"

    return JsonResponse(response, safe=False)


@is_ajax_request
@is_post_request
@groups_required('REF-LYC', 'SCUIO-IP')
def ajax_validate_student(request):
    """Validate student"""
    return ajax_validate_reject_student(request=request, validate=True)


@is_ajax_request
@is_post_request
@groups_required('REF-LYC', 'SCUIO-IP')
def ajax_reject_student(request):
    """Validate student"""
    return ajax_validate_reject_student(request=request, validate=False)


@is_ajax_request
@is_post_request
@groups_required('REF-LYC', 'SCUIO-IP')
def ajax_check_course_publication(request, course_id):
    from immersionlyceens.apps.core.models import Course

    response = {'data': None, 'msg': ''}

    c = Course.objects.get(id=course_id)
    response['data'] = {'published': c.published}

    return JsonResponse(response, safe=False)


@is_ajax_request
@is_post_request
@groups_required('SCUIO-IP')
def ajax_delete_account(request):
    """
    Completely destroy a student account and all data
    """
    student_id = request.POST.get('student_id')
    send_mail = request.POST.get('send_email', False) == "true"

    if student_id:
        try:
            student = ImmersionUser.objects.get(id=student_id, groups__name__in=['LYC', 'ETU'])

            if send_mail:
                student.send_message(request, 'CPT_DELETE')

            response = {'error': False, 'msg': gettext("Account deleted")}
            student.delete()
        except ImmersionUser.DoesNotExist:
            response = {'error': True, 'msg': gettext("User not found")}
    else:
        response = {'error': True, 'msg': gettext("User not found")}

    return JsonResponse(response, safe=False)


@is_ajax_request
@is_post_request
@groups_required('SCUIO-IP', 'LYC', 'ETU')
def ajax_cancel_registration(request):
    """
    Cancel a registration to an immersion slot
    """
    immersion_id = request.POST.get('immersion_id')
    reason_id = request.POST.get('reason_id')

    if not immersion_id or not reason_id:
        response = {'error': True, 'msg': gettext("Invalid parameters")}
    else:
        try:
            immersion = Immersion.objects.get(pk=immersion_id)
            cancellation_reason = CancelType.objects.get(pk=reason_id)
            immersion.cancellation_type = cancellation_reason
            immersion.save()
            immersion.student.send_message(request, 'IMMERSION_ANNUL', immersion=immersion, slot=immersion.slot)

            response = {'error': False, 'msg': gettext("Immersion cancelled")}
        except ImmersionUser.DoesNotExist:
            response = {'error': True, 'msg': gettext("User not found")}
        except CancelType.DoesNotExist:
            response = {'error': True, 'msg': gettext("Invalid cancellation reason #id")}

    return JsonResponse(response, safe=False)


@is_ajax_request
@groups_required('SCUIO-IP', 'LYC', 'ETU', 'REF-LYC')
def ajax_get_immersions(request, user_id=None, immersion_type=None):
    """
    Get (high-school or not) students immersions
    immersion_type in "future", "past", "cancelled" or None
    """
    response = {'msg': '', 'data': []}

    if not user_id:
        response['msg'] = gettext("Error : missing user id")

    if not request.user.is_scuio_ip_manager() and not request.user.is_high_school_manager()\
        and request.user.id != user_id:
        response['msg'] = gettext("Error : invalid user id")

    today = datetime.datetime.today().date()
    time = "%s:%s" % (datetime.datetime.now().hour, datetime.datetime.now().minute)

    # configure Immersions filters
    filters = {
        'student_id': user_id,
        'cancellation_type__isnull': True,
    }

    if immersion_type == "future":
        filters['slot__date__gte'] = today
    elif immersion_type == "past":
        filters['slot__date__lte'] = today
    elif immersion_type == "cancelled":
        filters['cancellation_type__isnull'] = False

    immersions = Immersion.objects.prefetch_related(
        'slot__course__training', 'slot__course_type', 'slot__campus', 'slot__building', 'slot__teachers',
    ).filter(**filters)

    for immersion in immersions:
        immersion_data = {
            'id': immersion.id,
            'training': immersion.slot.course.training.label,
            'course': immersion.slot.course.label,
            'type': immersion.slot.course_type.label,
            'type_full': immersion.slot.course_type.full_label,
            'campus': immersion.slot.campus.label,
            'building': immersion.slot.building.label,
            'room': immersion.slot.room,
            'datetime': datetime.datetime.strptime(
                "%s:%s:%s %s:%s"
                % (
                    immersion.slot.date.year,
                    immersion.slot.date.month,
                    immersion.slot.date.day,
                    immersion.slot.start_time.hour,
                    immersion.slot.start_time.minute,
                ),
                "%Y:%m:%d %H:%M",
            ),
            'date': date_format(immersion.slot.date),
            'start_time': immersion.slot.start_time.strftime("%-Hh%M"),
            'end_time': immersion.slot.end_time.strftime("%-Hh%M"),
            'teachers': [],
            'info': immersion.slot.additional_information,
            'attendance': immersion.get_attendance_status_display(),
            'attendance_status': immersion.attendance_status,
            'cancellable': datetime.datetime.today().date() < immersion.slot.date,
            'cancellation_type': '',
        }

        if immersion.cancellation_type:
            immersion_data['cancellation_type'] = immersion.cancellation_type.label

        for teacher in immersion.slot.teachers.all().order_by('last_name', 'first_name'):
            immersion_data['teachers'].append("%s %s" % (teacher.last_name, teacher.first_name))

        response['data'].append(immersion_data.copy())

    return JsonResponse(response, safe=False)


@is_ajax_request
@groups_required('LYC', 'ETU')
def ajax_get_other_registrants(request, immersion_id):
    immersion = None
    response = {'msg': '', 'data': []}

    try:
        immersion = Immersion.objects.get(pk=immersion_id, student=request.user)
    except Immersion.DoesNotExists:
        response['msg'] = gettext("Error : invalid user or immersion id")

    if immersion:
        students = (
            ImmersionUser.objects.prefetch_related('high_school_student_record', 'immersions')
            .filter(
                immersions__slot=immersion.slot,
                high_school_student_record__isnull=False,
                high_school_student_record__visible_immersion_registrations=True,
            )
            .exclude(id=request.user.id)
        )

        for student in students:
            student_data = {'name': "%s %s" % (student.last_name, student.first_name), 'email': ""}

            if student.high_school_student_record.visible_email:
                student_data["email"] = student.email

            response['data'].append(student_data.copy())

    return JsonResponse(response, safe=False)


@is_ajax_request
@groups_required('SCUIO-IP', 'REF-CMP', 'ENS-CH')
def ajax_get_slot_registrations(request, slot_id):
    slot = None
    response = {'msg': '', 'data': []}

    try:
        slot = Slot.objects.get(pk=slot_id)
    except Slot.DoesNotExists:
        response['msg'] = gettext("Error : invalid slot id")

    if slot:
        immersions = Immersion.objects.prefetch_related('student').filter(slot=slot, cancellation_type__isnull=True)

        for immersion in immersions:
            immersion_data = {
                'id': immersion.id,
                'lastname': immersion.student.last_name,
                'firstname': immersion.student.first_name,
                'profile': '',
                'school': '',
                'level': '',
                'city': '',
                'attendance': immersion.get_attendance_status_display(),
                'attendance_status': immersion.attendance_status,
            }

            if immersion.student.is_high_school_student():
                immersion_data['profile'] = gettext('High-school student')

                record = immersion.student.get_high_school_student_record()

                if record:
                    immersion_data['school'] = record.highschool.label
                    immersion_data['city'] = record.highschool.city
                    immersion_data['level'] = record.get_level_display()

            elif immersion.student.is_student():
                immersion_data['profile'] = gettext('Student')

                record = immersion.student.get_student_record()

                if record:
                    immersion_data['school'] = record.home_institution
                    immersion_data['level'] = record.get_level_display()

            response['data'].append(immersion_data.copy())

    return JsonResponse(response, safe=False)


@is_ajax_request
@is_post_request
@groups_required('SCUIO-IP', 'REF-CMP', 'ENS-CH')
def ajax_set_attendance(request):
    """
    Update immersion attendance status
    """
    immersion_id = request.POST.get('immersion_id', None)
    immersion_ids = request.POST.get('immersion_ids', None)

    if immersion_ids:
        immersion_ids = json.loads(immersion_ids)

    attendance_value = request.POST.get('attendance_value')

    response = {'success': '', 'error': '', 'data': []}

    if immersion_id and not immersion_ids:
        immersion_ids = [immersion_id]

    for immersion_id in immersion_ids:
        immersion = None
        try:
            immersion = Immersion.objects.get(pk=immersion_id)
        except Immersion.DoesNotExist:
            response['error'] = gettext("Error : query contains some invalid immersion ids")

        if immersion:
            immersion.attendance_status = attendance_value
            immersion.save()
            response['msg'] = gettext("Attendance status updated")

    return JsonResponse(response, safe=False)


@is_ajax_request
@login_required
@is_post_request
@groups_required('SCUIO-IP', 'LYC', 'ETU', 'REF-CMP')
def ajax_slot_registration(request):
    """
    Add a registration to an immersion slot
    """
    slot_id = request.POST.get('slot_id', None)
    student_id = request.POST.get('student_id', None)
    # feedback is used to use or not django message
    # set feedback=false in ajax query when feedback
    # is used in modal or specific form !
    # warning js boolean not python one
    feedback = request.POST.get('feedback', True)
    # Should we force registering ?
    # warning js boolean not python one
    force = request.POST.get('force', False)
    cmp = request.POST.get('cmp', False)
    calendar, slot, student = None, None, None
    can_force_reg = request.user.is_scuio_ip_manager()
    today = datetime.datetime.today().date()

    request.session.pop("last_registration_slot", None)

    try:
        calendar = Calendar.objects.first()
    except Exception:
        response = {'error': True, 'msg': _("Invalid calendar : cannot register")}
        return JsonResponse(response, safe=False)

    if student_id:
        try:
            student = ImmersionUser.objects.get(pk=student_id)
        except ImmersionUser.DoesNotExist:
            pass
    else:
        student = request.user

    if slot_id:
        try:
            slot = Slot.objects.get(pk=slot_id)
        except ImmersionUser.DoesNotExist:
            pass

    if not slot or not student:
        response = {'error': True, 'msg': _("Invalid parameters")}
        return JsonResponse(response, safe=False)

    # Check current student immersions and valid dates
    if student.immersions.filter(slot=slot, cancellation_type__isnull=True).exists():
        if not cmp:
            msg = _("Already registered to this slot")
        else:
            msg = _("Student already registered for selected slot")

        response = {'error': True, 'msg': msg}
    else:
        remaining_regs_count = student.remaining_registrations_count()
        can_register = False

        # TODO : this has to be factorized somewhere ...
        if calendar and calendar.calendar_mode == 'YEAR':
            if calendar.year_registration_start_date <= today <= calendar.year_end_date:
                # remaining regs ok
                if remaining_regs_count['annually'] > 0:
                    can_register = True
                # alert user he can force registering
                elif can_force_reg and not force == 'true':
                    return JsonResponse({'error': True, 'msg': 'force_update'}, safe=False)
                # force registering
                elif force == 'true':
                    can_register = True

        # semester mode
        elif calendar:
            # Semester 1
            if calendar.semester1_start_date <= today <= calendar.semester1_end_date:
                if calendar.semester1_registration_start_date <= today <= calendar.semester1_end_date:
                    # remaining regs ok
                    if remaining_regs_count['semester1'] > 0:
                        can_register = True
                    # alert user he can force registering (js boolean)
                    elif can_force_reg and not force == 'true':
                        return JsonResponse({'error': True, 'msg': 'force_update'}, safe=False)
                    # force registering (js boolean)
                    elif force == 'true':
                        can_register = True

            # Semester 2
            elif calendar.semester2_start_date <= today <= calendar.semester2_end_date:
                if calendar.semester2_registration_start_date <= today <= calendar.semester2_end_date:
                    # remaining regs ok
                    if remaining_regs_count['semester2'] > 0:
                        can_register = True
                    # alert user he can force registering (js boolean)
                    elif can_force_reg and not force == 'true':
                        return JsonResponse({'error': True, 'msg': 'force_update'}, safe=False)
                    # force registering (js boolean)
                    elif force == 'true':
                        can_register = True

        if can_register:
            # Cancellation exists re-register
            if student.immersions.filter(slot=slot, cancellation_type__isnull=False).exists():
                student.immersions.filter(slot=slot, cancellation_type__isnull=False).update(
                    cancellation_type=None, attendance_status=0
                )
            # No data exists register
            else:
                Immersion.objects.create(
                    student=student, slot=slot, cancellation_type=None, attendance_status=0,
                )

            student.send_message(request, 'IMMERSION_CONFIRM', slot=slot)
            msg = _("Registration successfully added")
            response = {'error': False, 'msg': msg}
            # TODO: use django messages for errors as well ?
            # this is a js boolean !!!!
            if feedback == True:
                messages.success(request, msg)
            request.session["last_registration_slot_id"] = slot.id
        else:
            response = {'error': True, 'msg': _("Registration is not currently allowed")}

    return JsonResponse(response, safe=False)


@login_required
@is_ajax_request
@groups_required('SCUIO-IP', 'REF-CMP')
def ajax_get_students(request):

    response = {'data': [], 'msg': ''}

    students = []

    students = ImmersionUser.objects.filter(groups__name__in=['LYC', 'ETU'])

    for student in students:
        student_data = {
            'id': student.pk,
            'lastname': student.last_name,
            'firstname': student.first_name,
            'profile': '',
            'school': '',
            'level': '',
            'city': '',
        }

        if student.is_high_school_student():
            student_data['profile'] = _('High-school student')

            record = student.get_high_school_student_record()

            if record:
                student_data['school'] = record.highschool.label
                student_data['city'] = record.highschool.city
                student_data['class'] = record.class_name

        elif student.is_student():
            student_data['profile'] = _('Student')

            record = student.get_student_record()

            if record:
                student_data['school'] = record.home_institution
                student_data['class'] = ""

        response['data'].append(student_data.copy())

    return JsonResponse(response, safe=False)

<<<<<<< HEAD
@login_required
@is_ajax_request
@groups_required('SCUIO-IP', 'REF-CMP', 'REF-LYC')
def ajax_get_highschool_students(request, highschool_id=None):
    response = {'data': [], 'msg': ''}

    if not highschool_id:
        try:
            highschool_id = request.user.highschool.id
        except Exception:
            response = {'data': [], 'msg': _('Invalid parameters')}
            return JsonResponse(response, safe=False)

    students = ImmersionUser.objects.prefetch_related('high_school_student_record', 'immersions')\
        .filter(high_school_student_record__highschool__id=highschool_id)

    for student in students:
        student_data = {
            'id': student.pk,
            'name': "%s %s" % (student.last_name, student.first_name),
            'birthdate': student.high_school_student_record.birth_date,
            'level': student.high_school_student_record.get_level_display(),
            'bachelor': '',
            'class': student.high_school_student_record.class_name,
            'registered': student.immersions.exists()
        }

        if student.high_school_student_record.level == 3:
            student_data['bachelor'] = student.high_school_student_record.get_post_bachelor_level_display()
        else:
            student_data['bachelor'] = student.high_school_student_record.get_bachelor_type_display()

        response['data'].append(student_data.copy())

    return JsonResponse(response, safe=False)


@is_ajax_request
@is_post_request
@groups_required('SCUIO-IP', 'REF-COMP', 'ENS-CH')
def ajax_send_email(request):
    """
    Send an email to all students registered to a specific slot
    """
    slot_id = request.POST.get('slot_id', None)
    send_copy = request.POST.get('send_copy', False) == "true"
    subject = request.POST.get('subject', "")
    body = request.POST.get('body', "")

    response = {'error': False, 'msg': '' }

    if not slot_id or not body.strip() or not subject.strip():
        response = {'error': True, 'msg': gettext("Invalid parameters")}
        return JsonResponse(response, safe=False)

    immersions = Immersion.objects.filter(slot_id=slot_id)

    for immersion in immersions:
        recipient = immersion.student.email
        try:
            send_email(recipient, subject, body)
        except Exception:
            response['error'] = True
            response['msg'] += _("%s : error") % recipient

    # Send a copy to the sender if requested - append "(copy)" to the subject
    if send_copy:
        subject = "%s (%s)" % (subject, _("copy"))
        recipient = request.user.email
        try:
            send_email(recipient, subject, body)
        except Exception:
            response['error'] = True
            response['msg'] += _("%s : error") % recipient
=======

@is_ajax_request
@is_post_request
@groups_required('SCUIO-IP', 'REF-CMP')
def ajax_batch_cancel_registration(request):
    """
    Cancel registrations to immersions slots
    """
    immersion_ids = request.POST.get('immersion_ids')
    reason_id = request.POST.get('reason_id')

    err_msg = None
    err = False

    if not immersion_ids or not reason_id:
        response = {'error': True, 'msg': gettext("Invalid parameters")}
    else:
        for immersion_id in json.loads(immersion_ids):

            try:

                immersion = Immersion.objects.get(pk=immersion_id)
                cancellation_reason = CancelType.objects.get(pk=reason_id)
                immersion.cancellation_type = cancellation_reason
                immersion.save()
                immersion.student.send_message(request, 'IMMERSION_ANNUL', immersion=immersion, slot=immersion.slot)

            except ImmersionUser.DoesNotExist:
                # should not happen !
                err_msg += _("User not found")
            except CancelType.DoesNotExist:
                # should not happen as well !
                response = {'error': True, 'msg': _("Invalid cancellation reason #id")}
                err = True

        if not err:
            response = {'error': False, 'msg': _("Immersion(s) cancelled"), 'err_msg': err_msg}
>>>>>>> 8a14ad6d

    return JsonResponse(response, safe=False)<|MERGE_RESOLUTION|>--- conflicted
+++ resolved
@@ -5,28 +5,6 @@
 import json
 import logging
 from functools import reduce
-
-from django.conf import settings
-from django.contrib import messages
-from django.contrib.auth.decorators import login_required
-from django.core import serializers
-from django.db.models import Q
-from django.http import JsonResponse
-from django.template.defaultfilters import date as _date
-from django.urls import resolve, reverse
-from django.utils.formats import date_format
-from django.utils.module_loading import import_string
-<<<<<<< HEAD
-from django.utils.translation import gettext, ugettext_lazy as _
-
-from immersionlyceens.libs.mails.utils import send_email
-
-from immersionlyceens.apps.core.models import (
-    Building, Calendar, CancelType, Component, Course, HighSchool, Holiday, Immersion, ImmersionUser,
-    MailTemplateVars, PublicDocument, Slot, Training, UniversityYear, Vacation,
-=======
-from django.utils.translation import gettext
-from django.utils.translation import ugettext_lazy as _
 
 from immersionlyceens.apps.core.models import (
     Building,
@@ -44,9 +22,21 @@
     Training,
     UniversityYear,
     Vacation,
->>>>>>> 8a14ad6d
 )
 from immersionlyceens.decorators import groups_required, is_ajax_request, is_post_request
+from immersionlyceens.libs.mails.utils import send_email
+
+from django.conf import settings
+from django.contrib import messages
+from django.contrib.auth.decorators import login_required
+from django.core import serializers
+from django.db.models import Q
+from django.http import JsonResponse
+from django.template.defaultfilters import date as _date
+from django.urls import resolve, reverse
+from django.utils.formats import date_format
+from django.utils.module_loading import import_string
+from django.utils.translation import gettext, ugettext_lazy as _
 
 logger = logging.getLogger(__name__)
 
@@ -757,8 +747,11 @@
     if not user_id:
         response['msg'] = gettext("Error : missing user id")
 
-    if not request.user.is_scuio_ip_manager() and not request.user.is_high_school_manager()\
-        and request.user.id != user_id:
+    if (
+        not request.user.is_scuio_ip_manager()
+        and not request.user.is_high_school_manager()
+        and request.user.id != user_id
+    ):
         response['msg'] = gettext("Error : invalid user id")
 
     today = datetime.datetime.today().date()
@@ -1116,7 +1109,7 @@
 
     return JsonResponse(response, safe=False)
 
-<<<<<<< HEAD
+
 @login_required
 @is_ajax_request
 @groups_required('SCUIO-IP', 'REF-CMP', 'REF-LYC')
@@ -1130,8 +1123,9 @@
             response = {'data': [], 'msg': _('Invalid parameters')}
             return JsonResponse(response, safe=False)
 
-    students = ImmersionUser.objects.prefetch_related('high_school_student_record', 'immersions')\
-        .filter(high_school_student_record__highschool__id=highschool_id)
+    students = ImmersionUser.objects.prefetch_related('high_school_student_record', 'immersions').filter(
+        high_school_student_record__highschool__id=highschool_id
+    )
 
     for student in students:
         student_data = {
@@ -1141,7 +1135,7 @@
             'level': student.high_school_student_record.get_level_display(),
             'bachelor': '',
             'class': student.high_school_student_record.class_name,
-            'registered': student.immersions.exists()
+            'registered': student.immersions.exists(),
         }
 
         if student.high_school_student_record.level == 3:
@@ -1166,7 +1160,7 @@
     subject = request.POST.get('subject', "")
     body = request.POST.get('body', "")
 
-    response = {'error': False, 'msg': '' }
+    response = {'error': False, 'msg': ''}
 
     if not slot_id or not body.strip() or not subject.strip():
         response = {'error': True, 'msg': gettext("Invalid parameters")}
@@ -1191,7 +1185,7 @@
         except Exception:
             response['error'] = True
             response['msg'] += _("%s : error") % recipient
-=======
+
 
 @is_ajax_request
 @is_post_request
@@ -1229,6 +1223,5 @@
 
         if not err:
             response = {'error': False, 'msg': _("Immersion(s) cancelled"), 'err_msg': err_msg}
->>>>>>> 8a14ad6d
 
     return JsonResponse(response, safe=False)
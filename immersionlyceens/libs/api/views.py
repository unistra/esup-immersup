--- conflicted
+++ resolved
@@ -375,19 +375,13 @@
             response['msg'] = gettext("Error : a valid establishment must be selected")
             return JsonResponse(response, safe=False)
 
-<<<<<<< HEAD
-    if not user_filter and not visits and not training_id:
-        response['msg'] = gettext("Error : a valid training must be selected")
-        return JsonResponse(response, safe=False)
-=======
         elif events and not establishment_id and not highschool_id:
             response['msg'] = gettext("Error : a valid establishment or high school must be selected")
             return JsonResponse(response, safe=False)
 
-        elif not events and not visits and not structure_id and not highschool_id:
-            response['msg'] = gettext("Error : a valid structure or high school must be selected")
+        elif not events and not visits and not training_id:
+            response['msg'] = gettext("Error : a valid training must be selected")
             return JsonResponse(response, safe=False)
->>>>>>> d56d72f5
 
     if visits:
         filters["course__isnull"] = True
@@ -477,17 +471,12 @@
         data = {
             'id': slot.id,
             'published': slot.published,
-<<<<<<< HEAD
-            'can_update_visit_slot': any(allowed_visit_slot_update_conditions),
-            'course' : {
-                'id': slot.course.id,
-                'label': slot.course.label
-            } if slot.course else None,
-=======
             'can_update_visit_slot': slot.visit and any(allowed_visit_slot_update_conditions),
             'can_update_event_slot': slot.event and any(allowed_event_slot_update_conditions),
-            'course_label': slot.course.label if slot.course else None,
->>>>>>> d56d72f5
+            'course': {
+               'id': slot.course.id,
+               'label': slot.course.label
+            } if slot.course else None,
             'training_label': training_label,
             'training_label_full': training_label_full,
             'establishment': {
@@ -721,10 +710,6 @@
 
 
 @is_ajax_request
-<<<<<<< HEAD
-=======
-@groups_required('REF-ETAB', 'REF-STR', 'REF-ETAB-MAITRE', 'REF-LYC')
->>>>>>> d56d72f5
 def ajax_check_date_between_vacation(request):
     response = {'data': {}, 'msg': ''}
 

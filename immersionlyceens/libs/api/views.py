--- conflicted
+++ resolved
@@ -21,7 +21,7 @@
 from django.contrib.auth.decorators import login_required
 from django.core import serializers
 from django.db.models import Q
-from django.http import JsonResponse, HttpResponse
+from django.http import HttpResponse, JsonResponse
 from django.template.defaultfilters import date as _date
 from django.urls import resolve, reverse
 from django.utils.formats import date_format
@@ -202,7 +202,9 @@
                 "%s:%s:%s %s:%s"
                 % (slot.date.year, slot.date.month, slot.date.day, slot.start_time.hour, slot.start_time.minute,),
                 "%Y:%m:%d %H:%M",
-            ) if slot.date else None,
+            )
+            if slot.date
+            else None,
             'date': _date(slot.date, 'l d/m/Y'),
             'time': {
                 'start': slot.start_time.strftime('%Hh%M') if slot.start_time else '',
@@ -358,9 +360,9 @@
             'slots_count': course.slots_count(teacher_id=user_id),
             'n_places': course.free_seats(teacher_id=user_id),
             'published_slots_count': course.published_slots_count(teacher_id=user_id),
-                # f'{course.published_slots_count(teacher_id=user_id)} / {course.slots_count(teacher_id=user_id)}',
+            # f'{course.published_slots_count(teacher_id=user_id)} / {course.slots_count(teacher_id=user_id)}',
             'registered_students_count': course.registrations_count(teacher_id=user_id),
-                # f'{course.registrations_count(teacher_id=user_id)} / {course.free_seats(teacher_id=user_id)}',
+            # f'{course.registrations_count(teacher_id=user_id)} / {course.free_seats(teacher_id=user_id)}',
             'alerts_count': 0,  # TODO
         }
 
@@ -425,7 +427,9 @@
                     "%s:%s:%s %s:%s"
                     % (slot.date.year, slot.date.month, slot.date.day, slot.start_time.hour, slot.start_time.minute,),
                     "%Y:%m:%d %H:%M",
-                ) if slot.date else None,
+                )
+                if slot.date
+                else None,
                 'start_time': slot.start_time.strftime("%H:%M"),
                 'end_time': slot.end_time.strftime("%H:%M"),
                 'label': slot.course.label,
@@ -1221,7 +1225,7 @@
     if no_record_filter:
         students = students.filter(high_school_student_record__isnull=True, student_record__isnull=True)
     else:
-        students = students.filter(Q(high_school_student_record__isnull=False)|Q(student_record__isnull=False))
+        students = students.filter(Q(high_school_student_record__isnull=False) | Q(student_record__isnull=False))
 
     for student in students:
         record = None
@@ -1353,7 +1357,6 @@
     return JsonResponse(response, safe=False)
 
 
-<<<<<<< HEAD
 @groups_required('REF-CMP')
 def get_csv_components(request, component_id):
     response = HttpResponse(content_type='text/csv; charset=utf-8')
@@ -1362,10 +1365,22 @@
     response['Content-Disposition'] = f'attachment; filename="{component}_{today}.csv"'
     slots = Slot.objects.filter(course__component_id=component_id, published=True)
 
-    header = [_('domain'), _('subdomain'), _('training'), _('course type'),
-              _('date'), _('start_time'), _('end_time'), _('campus'), _('building'),
-              _('room'), _('teachers'), _('registration number'), _('number number'),
-              _('additional information')]
+    header = [
+        _('domain'),
+        _('subdomain'),
+        _('training'),
+        _('course type'),
+        _('date'),
+        _('start_time'),
+        _('end_time'),
+        _('campus'),
+        _('building'),
+        _('room'),
+        _('teachers'),
+        _('registration number'),
+        _('number number'),
+        _('additional information'),
+    ]
     content = []
     for slot in slots:
         line = [
@@ -1391,7 +1406,7 @@
     for row in content:
         writer.writerow(row)
 
-    return response\
+    return response
 
 
 @groups_required('REF-LYC',)
@@ -1401,10 +1416,18 @@
     h_name = HighSchool.objects.get(id=high_school_id).label.replace(" ", "_")
     response['Content-Disposition'] = f'attachment; filename="{h_name}_{today}.csv"'
 
-    header = [_('last name'), _('first name'), _('birthdate'),
-              _('level'),_('class name'), _('bachelor type'),
-              _('training domain'), _('training subdomain'),
-              _('training'), _('course')]
+    header = [
+        _('last name'),
+        _('first name'),
+        _('birthdate'),
+        _('level'),
+        _('class name'),
+        _('bachelor type'),
+        _('training domain'),
+        _('training subdomain'),
+        _('training'),
+        _('course'),
+    ]
 
     content = []
     hs_records = HighSchoolStudentRecord.objects.filter(highschool__id=high_school_id)
@@ -1412,27 +1435,31 @@
         immersions = Immersion.objects.filter(student=hs.student, cancellation_type__isnull=True)
         if immersions.count() > 0:
             for imm in immersions:
-                content.append([
+                content.append(
+                    [
+                        hs.student.last_name,
+                        hs.student.first_name,
+                        _date(hs.birth_date, 'd/m/Y'),
+                        HighSchoolStudentRecord.LEVELS[hs.level][1],
+                        hs.class_name,
+                        HighSchoolStudentRecord.BACHELOR_TYPES[hs.bachelor_type][1],
+                        '|'.join([s.training_domain.label for s in imm.slot.course.training.training_subdomains.all()]),
+                        '|'.join([s.label for s in imm.slot.course.training.training_subdomains.all()]),
+                        imm.slot.course.training.label,
+                        imm.slot.course.label,
+                    ]
+                )
+        else:
+            content.append(
+                [
                     hs.student.last_name,
                     hs.student.first_name,
                     _date(hs.birth_date, 'd/m/Y'),
                     HighSchoolStudentRecord.LEVELS[hs.level][1],
                     hs.class_name,
                     HighSchoolStudentRecord.BACHELOR_TYPES[hs.bachelor_type][1],
-                    '|'.join([s.training_domain.label for s in imm.slot.course.training.training_subdomains.all()]),
-                    '|'.join([s.label for s in imm.slot.course.training.training_subdomains.all()]),
-                    imm.slot.course.training.label,
-                    imm.slot.course.label
-                ])
-        else:
-            content.append([
-                hs.student.last_name,
-                hs.student.first_name,
-                _date(hs.birth_date, 'd/m/Y'),
-                HighSchoolStudentRecord.LEVELS[hs.level][1],
-                hs.class_name,
-                HighSchoolStudentRecord.BACHELOR_TYPES[hs.bachelor_type][1]
-            ])
+                ]
+            )
 
     writer = csv.writer(response)
     writer.writerow(header)
@@ -1449,12 +1476,25 @@
     trad = _('anonymous_immersion')
     response['Content-Disposition'] = f'attachment; filename="{trad}_{today}.csv"'
 
-    header = [_('component'), _('training domain'), _('training subdomain'),
-              _('training'), _('course'), _('course_type'), _('date'),
-              _('start_time'), _('end_time'), _('campus'), _('building'), _('room'),
-              _('registration number'), _('number number'), _('additional information'),
-              _('origin institution'), _('student level')
-            ]
+    header = [
+        _('component'),
+        _('training domain'),
+        _('training subdomain'),
+        _('training'),
+        _('course'),
+        _('course_type'),
+        _('date'),
+        _('start_time'),
+        _('end_time'),
+        _('campus'),
+        _('building'),
+        _('room'),
+        _('registration number'),
+        _('number number'),
+        _('additional information'),
+        _('origin institution'),
+        _('student level'),
+    ]
 
     content = []
 
@@ -1474,7 +1514,30 @@
                     institution = record.highschool.label
                     level = HighSchoolStudentRecord.LEVELS[record.level][1]
 
-                content.append([
+                content.append(
+                    [
+                        slot.course.component.label,
+                        '|'.join([sub.training_domain.label for sub in slot.course.training.training_subdomains.all()]),
+                        '|'.join([sub.label for sub in slot.course.training.training_subdomains.all()]),
+                        slot.course.training.label,
+                        slot.course.label,
+                        slot.course_type.label,
+                        _date(slot.date, 'd/m/Y'),
+                        slot.start_time.strftime('%H:%M'),
+                        slot.end_time.strftime('%H:%M'),
+                        slot.campus.label,
+                        slot.building.label,
+                        slot.room,
+                        slot.registered_students(),
+                        slot.n_places,
+                        slot.additional_information,
+                        institution,
+                        level,
+                    ]
+                )
+        else:
+            content.append(
+                [
                     slot.course.component.label,
                     '|'.join([sub.training_domain.label for sub in slot.course.training.training_subdomains.all()]),
                     '|'.join([sub.label for sub in slot.course.training.training_subdomains.all()]),
@@ -1490,27 +1553,8 @@
                     slot.registered_students(),
                     slot.n_places,
                     slot.additional_information,
-                    institution,
-                    level
-                ])
-        else:
-            content.append([
-                slot.course.component.label,
-                '|'.join([sub.training_domain.label for sub in slot.course.training.training_subdomains.all()]),
-                '|'.join([sub.label for sub in slot.course.training.training_subdomains.all()]),
-                slot.course.training.label,
-                slot.course.label,
-                slot.course_type.label,
-                _date(slot.date, 'd/m/Y'),
-                slot.start_time.strftime('%H:%M'),
-                slot.end_time.strftime('%H:%M'),
-                slot.campus.label,
-                slot.building.label,
-                slot.room,
-                slot.registered_students(),
-                slot.n_places,
-                slot.additional_information
-            ])
+                ]
+            )
 
     writer = csv.writer(response)
     writer.writerow(header)
@@ -1518,7 +1562,8 @@
         writer.writerow(row)
 
     return response
-=======
+
+
 @is_ajax_request
 @is_post_request
 def ajax_send_email_contact_us(request):
@@ -1574,5 +1619,4 @@
         logger.exception(e)
         msg = _("Error while sending mail : %s" % e)
 
-    return JsonResponse(response, safe=False)
->>>>>>> 565e106f
+    return JsonResponse(response, safe=False)
--- conflicted
+++ resolved
@@ -3488,12 +3488,8 @@
 
     # Ref-etab mail sending
     try:
-<<<<<<< HEAD
-        body = _('Mail sent by %s from contact form') % f'{firstname} {lastname} <{email}>' + '<br><br>' + body
-=======
         body = _('Mail sent by %s from contact form') % f'{firstname} {lastname} ({email})' + '<br><br>' + body
->>>>>>> 4f5adf5e
-        send_email(recipient, subject, body, None, f'{firstname} {lastname} <{email}>')
+        send_email(recipient, subject, body, None, f'{firstname} {lastname} ({email})')
     except Exception as e:
         response['error'] = True
         response['msg'] += gettext("%s : error") % recipient

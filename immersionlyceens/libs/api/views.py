--- conflicted
+++ resolved
@@ -41,18 +41,10 @@
     TrainingSubdomain, UniversityYear, UserCourseAlert, Vacation, Visit,
 )
 from immersionlyceens.apps.core.serializers import (
-<<<<<<< HEAD
     BuildingSerializer, CampusSerializer, CourseSerializer, EstablishmentSerializer, HighSchoolSerializer,
     HighSchoolLevelSerializer, OffOfferEventSerializer, SlotSerializer, SpeakerSerializer,
     StructureSerializer, TrainingDomainSerializer, TrainingHighSchoolSerializer, TrainingSerializer,
     TrainingSubdomainSerializer, VisitSerializer,
-=======
-    BuildingSerializer, CampusSerializer, CourseSerializer,
-    EstablishmentSerializer, HighSchoolLevelSerializer,
-    OffOfferEventSerializer, StructureSerializer, TrainingDomainSerializer,
-    TrainingSerializer, TrainingHighSchoolSerializer, TrainingSubdomainSerializer,
-    VisitSerializer,
->>>>>>> 465fca86
 )
 from immersionlyceens.apps.immersion.models import (
     HighSchoolStudentRecord, StudentRecord, VisitorRecord,
@@ -64,11 +56,7 @@
 from immersionlyceens.libs.utils import get_general_setting, render_text
 
 from .permissions import (CustomDjangoModelPermissions, IsRefLycPermissions, IsEstablishmentManagerPermissions,
-<<<<<<< HEAD
     IsMasterEstablishmentManagerPermissions, IsTecPermissions, IsStructureManagerPermissions
-=======
-    IsMasterEstablishmentManagerPermissions, IsTecPermissions
->>>>>>> 465fca86
 )
 
 logger = logging.getLogger(__name__)
@@ -3894,21 +3882,15 @@
     # queryset = Training.objects.all()
     serializer_class = TrainingSerializer
     permission_classes = [
-<<<<<<< HEAD
         IsRefLycPermissions|IsMasterEstablishmentManagerPermissions|IsEstablishmentManagerPermissions|
         IsStructureManagerPermissions|IsTecPermissions|CustomDjangoModelPermissions
     ]
     filterset_fields = ['structures', 'highschool', ]
-=======
-        IsRefLycPermissions|IsMasterEstablishmentManagerPermissions|IsTecPermissions|CustomDjangoModelPermissions
-    ]
->>>>>>> 465fca86
+
     # Auth : default (see settings/base.py)
 
     def get_queryset(self):
         user = self.request.user
-<<<<<<< HEAD
-
         trainings_queryset = Training.objects.filter(active=True)
 
         if user.is_high_school_manager():
@@ -3917,15 +3899,7 @@
             return trainings_queryset.filter(structures__establishment=user.establishment)
 
         return trainings_queryset
-=======
-
-        if user.is_high_school_manager():
-            return Training.objects.filter(highschool=user.highschool)
-        elif user.is_establishment_manager():
-            return Training.objects.filter(structures__establishment=user.establishment)
-        else:
-            return Training.objects.all()
->>>>>>> 465fca86
+
 
     def get_serializer(self, instance=None, data=None, many=False, partial=False):
         if data is not None:

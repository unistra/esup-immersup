"""
API Views
"""
import datetime
import logging

<<<<<<< HEAD
=======
from immersionlyceens.apps.core.models import (
    Building, Course, ImmersionUser, MailTemplateVars, PublicDocument, Training,
    Vacation, Holiday)
from immersionlyceens.decorators import groups_required, is_ajax_request, is_post_request

>>>>>>> 69248e36
from django.conf import settings
from django.contrib.auth.decorators import login_required
from django.core import serializers
from django.http import JsonResponse
from django.urls import resolve, reverse
from django.utils.module_loading import import_string
from django.utils.translation import gettext

from immersionlyceens.apps.core.models import (
    Building,
    Course,
    HighSchool,
    ImmersionUser,
    MailTemplateVars,
    PublicDocument,
    Training,
)
from immersionlyceens.decorators import groups_required, is_ajax_request, is_post_request

logger = logging.getLogger(__name__)


def ajax_get_person(request):
    if settings.ACCOUNTS_CLIENT:
        response = {'msg': '', 'data': []}

        accounts_api = import_string(settings.ACCOUNTS_CLIENT)

        try:
            accounts_client = accounts_api()
        except:
            response['msg'] = gettext("Error : can't query LDAP server")
            return JsonResponse(response, safe=False)

        search_str = request.POST.get("username", None)

        if search_str:
            query_order = request.POST.get("query_order")
            persons_list = [query_order]

            users = accounts_client.search_user(search_str)
            if users != False:
                users = sorted(users, key=lambda u: [u['lastname'], u['firstname']])
                response['data'] = persons_list + users
            else:
                response['msg'] = gettext("Error : can't query LDAP server")

    return JsonResponse(response, safe=False)


@is_ajax_request
def ajax_get_available_vars(request, template_id=None):
    response = {'msg': '', 'data': []}

    if template_id:
        template_vars = MailTemplateVars.objects.filter(mail_templates=template_id)
        response["data"] = [
            {'id': v.id, 'code': v.code, 'description': v.description} for v in template_vars
        ]
    else:
        response["msg"] = gettext("Error : no template id")

    return JsonResponse(response, safe=False)


@is_ajax_request
@groups_required('SCUIO-IP', 'REF-CMP')
def ajax_get_courses(request, component_id=None):
    response = {'msg': '', 'data': []}

    if not component_id:
        response['msg'] = gettext("Error : a valid component must be selected")

    courses = Course.objects.prefetch_related('training', 'component').filter(
        training__components=component_id
    )

    for course in courses:
        course_data = {
            'id': course.id,
            'published': course.published,
            'training_label': course.training.label,
            'label': course.label,
            'component_code': course.component.code,
            'component_id': course.component.id,
            'teachers': [],
            'published_slots_count': 0,  # TODO
            'registered_students_count': 0,  # TODO
            'alerts_count': 0,  # TODO
            'can_delete': not course.slots.exists(),
        }

        for teacher in course.teachers.all().order_by('last_name', 'first_name'):
            course_data['teachers'].append("%s %s" % (teacher.last_name, teacher.first_name))

        response['data'].append(course_data.copy())

    return JsonResponse(response, safe=False)


@is_ajax_request
def ajax_get_trainings(request):
    response = {'msg': '', 'data': []}

    component_id = request.POST.get("component_id")

    if not component_id:
        response['msg'] = gettext("Error : a valid component must be selected")
        return JsonResponse(response, safe=False)

    trainings = Training.objects.prefetch_related('training_subdomains').filter(
        components=component_id, active=True
    )

    for training in trainings:
        training_data = {
            'id': training.id,
            'label': training.label,
            'subdomain': [s.label for s in training.training_subdomains.filter(active=True)],
        }

        response['data'].append(training_data.copy())

    return JsonResponse(response, safe=False)


@is_ajax_request
@groups_required('SCUIO-IP', 'REF-CMP')
def get_ajax_documents(request):
    response = {'msg': '', 'data': []}

    documents = PublicDocument.objects.filter(active=True)

    response['data'] = [
        {
            'id': document.id,
            'label': document.label,
            'url': request.build_absolute_uri(reverse('public_document', args=(document.pk,))),
        }
        for document in documents
    ]

    return JsonResponse(response, safe=False)


@is_ajax_request
<<<<<<< HEAD
@groups_required('SCUIO-IP', 'REF-CMP')
def get_ajax_slots(request, component=None):
=======
@groups_required('SCUIO-IP','REF-CMP')
def get_ajax_slots(request):
>>>>>>> 69248e36
    from immersionlyceens.apps.core.models import Slot

    # TODO: auth access test

    comp_id = request.GET.get('component_id');
    train_id = request.GET.get('training_id');

    response = {'msg': '', 'data': []}
    slots = []
    if train_id or train_id is not '' and train_id[0] is not '':
        slots = Slot.objects.filter(course__training__id=train_id)
    elif comp_id or comp_id is not '':
        slots = Slot.objects.filter(course__training__components__id=comp_id)
    else:
        slots = Slot.objects.all()

<<<<<<< HEAD
        data = [
            {
                'id': slot.id,
                'published': slot.published,
                'course_label': slot.course.label,
                'course_type': slot.course_type.label,
                'date': slot.date.strftime('%a %d-%d-%Y'),
                'time': '{s} - {e}'.format(
                    s=slot.start_time.strftime('%Hh%M'), e=slot.end_time.strftime('%Hh%M'),
                ),
                'building': '' + slot.building.label + ' - ' + slot.campus.label,
                'room': slot.room,
                'teachers': ', '.join(
                    [
                        '{} {}'.format(e.first_name, e.last_name.upper())
                        for e in slot.teachers.all()
                    ]
                ),
                'n_register': 10,
                'n_places': slot.n_places,
                'additional_information': slot.additional_information,
            }
            for slot in slots
        ]
=======
    all_data = []
    for slot in slots:
        data = {
            'id': slot.id,
            'published': slot.published,
            'course_label': slot.course.label,
            'course_type': slot.course_type.label if slot.course_type is not None else '-',
            'date': slot.date.strftime('%a %d-%m-%Y') if slot.date is not None else '-',
            'time': '{s} - {e}'.format(
                s=slot.start_time.strftime('%Hh%M') or '',
                e=slot.end_time.strftime('%Hh%M') or '',
            ) if slot.start_time is not None and slot.end_time is not None else '-',
            'building': '{} - {}'.format(
                slot.building.label,
                slot.campus.label
            ) if slot.building is not None and slot.campus is not None else '-',
            'room': slot.room if slot.room is not None else '-',
            'teachers': ', '.join([
                '{} {}'.format(e.first_name, e.last_name.upper())
                for e in slot.teachers.all()]),
            'n_register': 10, # todo: registration count
            'n_places': slot.n_places if slot.n_places is not None and slot.n_places > 0 else '-',
            'additional_information': slot.additional_information,
        }
        all_data.append(data)
>>>>>>> 69248e36

    response['data'] = all_data

    return JsonResponse(response, safe=False)


@is_ajax_request
@groups_required('SCUIO-IP', 'REF-CMP')
def ajax_get_courses_by_training(request, training_id=None):
    response = {'msg': '', 'data': []}

    if not training_id:
        response['msg'] = gettext("Error : a valid training must be selected")

    courses = Course.objects.prefetch_related('training').filter(training__id=training_id)

    for course in courses:
        course_data = {
            'key': course.id,
            'label': course.label,
        }
        response['data'].append(course_data.copy())

    return JsonResponse(response, safe=False)


@is_ajax_request
@groups_required('SCUIO-IP', 'REF-CMP')
def ajax_get_buildings(request, campus_id=None):
    response = {'msg': '', 'data': []}

    if not campus_id:
        response['msg'] = gettext("Error : a valid campus must be selected")

    buildings = Building.objects.filter(campus_id=campus_id)

    for building in buildings:
        buildings_data = {
            'id': building.id,
            'label': building.label,
        }
        response['data'].append(buildings_data.copy())

    return JsonResponse(response, safe=False)


@is_ajax_request
@groups_required('SCUIO-IP', 'REF-CMP')
def ajax_get_course_teachers(request, course_id=None):
    response = {'msg': '', 'data': []}

    if not course_id:
        response['msg'] = gettext("Error : a valid course must be selected")
    else:
        teachers = Course.objects.get(id=course_id).teachers.all()

        for teacher in teachers:
            teachers_data = {
                'id': teacher.id,
                'first_name': teacher.first_name,
                'last_name': teacher.last_name.upper(),
            }
            response['data'].append(teachers_data.copy())

    return JsonResponse(response, safe=False)


@is_ajax_request
@groups_required('SCUIO-IP', 'REF-CMP')
def ajax_delete_course(request):
    response = {'msg': '', 'error': ''}
    course_id = request.POST.get('course_id')

    if not course_id:
        response['error'] = gettext("Error : a valid course must be selected")
        return JsonResponse(response, safe=False)

    # Check rights
    if not request.user.has_course_rights(course_id):
        response['error'] = gettext("Error : you can't delete this course")
        return JsonResponse(response, safe=False)

    try:
        course = Course.objects.get(pk=course_id)
        if not course.slots.exists():
            course.delete()
            response['msg'] = gettext("Course successfully deleted")
        else:
            response['error'] = gettext("Error : slots are linked to this course")
    except Course.DoesNotExist:
        pass

    return JsonResponse(response, safe=False)


@is_ajax_request
@groups_required('ENS-CH')
def ajax_get_my_courses(request, user_id=None):
    response = {'msg': '', 'data': []}

    if not user_id:
        response['msg'] = gettext("Error : a valid user must be passed")

    courses = Course.objects.prefetch_related('training').filter(teachers=user_id)

    for course in courses:
        course_data = {
            'id': course.id,
            'published': course.published,
            'component': course.component.label,
            'training_label': course.training.label,
            'label': course.label,
            'teachers': {},
            'published_slots_count': 0,  # TODO
            'registered_students_count': 0,  # TODO
            'alerts_count': 0,  # TODO
        }

        for teacher in course.teachers.all().order_by('last_name', 'first_name'):
            course_data['teachers'].update(
                [("%s %s" % (teacher.last_name, teacher.first_name), teacher.email,)],
            )

        response['data'].append(course_data.copy())

    return JsonResponse(response, safe=False)


@is_ajax_request
@groups_required('ENS-CH')
def ajax_get_my_slots(request, user_id=None):
    response = {'msg': '', 'data': []}
    # TODO: filter on emargement which should be set !
    past_slots = resolve(request.path_info).url_name == 'GetMySlotsAll'

    if not user_id:
        response['msg'] = gettext("Error : a valid user must be passed")

    courses = Course.objects.prefetch_related('training').filter(teachers=user_id)

    for course in courses:
        slots = (
            course.slots.all()
            if past_slots
            else course.slots.filter(date__gte=datetime.datetime.now())
        )
        for s in slots:
            course_data = {
                'id': course.id,
                'published': course.published,
                'component': course.component.label,
                'training_label': course.training.label,
                'course_type': s.course_type.label,
                'campus': s.campus.label,
                'building': s.building.label,
                'room': s.room,
                'date': s.date.strftime("%d/%m/%Y"),
                'start_time': s.start_time.strftime("%H:%M"),
                'end_time': s.end_time.strftime("%H:%M"),
                'label': course.label,
                'teachers': {},
                'published_slots_count': 0,  # TODO
                'registered_students_count': {"capacity": s.n_places, "students_count": 4},  # TODO
                'additional_information': s.additional_information,
                'emargements': '',  # TODO
                'alert_count': '',  # TODO
            }

            for teacher in course.teachers.all().order_by('last_name', 'first_name'):
                course_data['teachers'].update(
                    [("%s %s" % (teacher.last_name, teacher.first_name), teacher.email,)],
                )

            response['data'].append(course_data.copy())

    return JsonResponse(response, safe=False)


# @is_ajax_request
<<<<<<< HEAD
def ajax_get_agreed_highschools(request):
    response = {'msg': '', 'data': []}
    try:
        response['data'].append(list(HighSchool.agreed.all().order_by('city').values()))
    except:
        # Bouhhhh
        pass

=======
@groups_required('SCUIO-IP', 'REF-CMP')
def ajax_check_date_between_vacation(request):
    response = {'data': [], 'msg': ''}

    _date = request.GET.get('date')

    if _date:
        # two format date
        try:
            formated_date = datetime.datetime.strptime(_date, '%Y-%m-%d')
        except ValueError:
            formated_date = datetime.datetime.strptime(_date, '%d-%m-%Y')


        response['data'] = {
            'is_between': (Vacation.date_is_inside_a_vacation(formated_date.date()) or
                           Holiday.date_is_a_holiday(formated_date.date()))
        }
    else:
        response['msg']: gettext('Error: A date is required')
    print(response)
>>>>>>> 69248e36
    return JsonResponse(response, safe=False)<|MERGE_RESOLUTION|>--- conflicted
+++ resolved
@@ -4,14 +4,11 @@
 import datetime
 import logging
 
-<<<<<<< HEAD
-=======
 from immersionlyceens.apps.core.models import (
     Building, Course, ImmersionUser, MailTemplateVars, PublicDocument, Training,
     Vacation, Holiday)
 from immersionlyceens.decorators import groups_required, is_ajax_request, is_post_request
 
->>>>>>> 69248e36
 from django.conf import settings
 from django.contrib.auth.decorators import login_required
 from django.core import serializers
@@ -158,13 +155,8 @@
 
 
 @is_ajax_request
-<<<<<<< HEAD
 @groups_required('SCUIO-IP', 'REF-CMP')
 def get_ajax_slots(request, component=None):
-=======
-@groups_required('SCUIO-IP','REF-CMP')
-def get_ajax_slots(request):
->>>>>>> 69248e36
     from immersionlyceens.apps.core.models import Slot
 
     # TODO: auth access test
@@ -181,32 +173,6 @@
     else:
         slots = Slot.objects.all()
 
-<<<<<<< HEAD
-        data = [
-            {
-                'id': slot.id,
-                'published': slot.published,
-                'course_label': slot.course.label,
-                'course_type': slot.course_type.label,
-                'date': slot.date.strftime('%a %d-%d-%Y'),
-                'time': '{s} - {e}'.format(
-                    s=slot.start_time.strftime('%Hh%M'), e=slot.end_time.strftime('%Hh%M'),
-                ),
-                'building': '' + slot.building.label + ' - ' + slot.campus.label,
-                'room': slot.room,
-                'teachers': ', '.join(
-                    [
-                        '{} {}'.format(e.first_name, e.last_name.upper())
-                        for e in slot.teachers.all()
-                    ]
-                ),
-                'n_register': 10,
-                'n_places': slot.n_places,
-                'additional_information': slot.additional_information,
-            }
-            for slot in slots
-        ]
-=======
     all_data = []
     for slot in slots:
         data = {
@@ -232,7 +198,6 @@
             'additional_information': slot.additional_information,
         }
         all_data.append(data)
->>>>>>> 69248e36
 
     response['data'] = all_data
 
@@ -412,7 +377,6 @@
 
 
 # @is_ajax_request
-<<<<<<< HEAD
 def ajax_get_agreed_highschools(request):
     response = {'msg': '', 'data': []}
     try:
@@ -421,7 +385,10 @@
         # Bouhhhh
         pass
 
-=======
+    return JsonResponse(response, safe=False)
+
+
+# @is_ajax_request
 @groups_required('SCUIO-IP', 'REF-CMP')
 def ajax_check_date_between_vacation(request):
     response = {'data': [], 'msg': ''}
@@ -443,5 +410,4 @@
     else:
         response['msg']: gettext('Error: A date is required')
     print(response)
->>>>>>> 69248e36
     return JsonResponse(response, safe=False)
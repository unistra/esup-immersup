--- conflicted
+++ resolved
@@ -1444,12 +1444,6 @@
             response = {'error': True, 'msg': _("Cannot register slot due to Highschool student account state")}
             return JsonResponse(response, safe=False)
 
-<<<<<<< HEAD
-    elif not student.can_register_slot(slot)[0]:
-        #TODO: use can_register_slot[1]  (err msg) instead ?
-        response = {'error': True, 'msg': _("Cannot register slot due to slot's restrictions")}
-        return JsonResponse(response, safe=False)
-=======
     can_register_slot, reasons = student.can_register_slot(slot)
 
     if not can_register_slot:
@@ -1458,7 +1452,6 @@
         else:
             response = {'error': True, 'msg': _("Cannot register slot due to slot's restrictions")}
             return JsonResponse(response, safe=False)
->>>>>>> bc16cab7
 
     # Check if slot is not past
     if slot.date < today or (slot.date == today and today_time > slot.start_time):

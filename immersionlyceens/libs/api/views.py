"""
API Views
"""
import datetime
import json
import logging

from functools import reduce

from django.conf import settings
from django.contrib import messages
from django.contrib.auth.decorators import login_required
from django.core import serializers
from django.db.models import Q
from django.http import JsonResponse
from django.template.defaultfilters import date as _date
from django.urls import resolve, reverse
from django.utils.formats import date_format
from django.utils.module_loading import import_string
from django.utils.translation import gettext, ugettext_lazy as _

logger = logging.getLogger(__name__)


@is_ajax_request
def ajax_get_person(request):
    if settings.ACCOUNTS_CLIENT:
        response = {'msg': '', 'data': []}

        accounts_api = import_string(settings.ACCOUNTS_CLIENT)

        try:
            accounts_client = accounts_api()
        except:
            response['msg'] = gettext("Error : can't query LDAP server")
            return JsonResponse(response, safe=False)

        search_str = request.POST.get("username", None)

        if search_str:
            query_order = request.POST.get("query_order")
            persons_list = [query_order]

            users = accounts_client.search_user(search_str)
            if users != False:
                users = sorted(users, key=lambda u: [u['lastname'], u['firstname']])
                response['data'] = persons_list + users
            else:
                response['msg'] = gettext("Error : can't query LDAP server")

    return JsonResponse(response, safe=False)


@is_ajax_request
def ajax_get_available_vars(request, template_id=None):
    response = {'msg': '', 'data': []}

    if template_id:
        template_vars = MailTemplateVars.objects.filter(mail_templates=template_id)
        response["data"] = [{'id': v.id, 'code': v.code, 'description': v.description} for v in template_vars]
    else:
        response["msg"] = gettext("Error : no template id")

    return JsonResponse(response, safe=False)


@is_ajax_request
@groups_required('SCUIO-IP', 'REF-CMP')
def ajax_get_courses(request, component_id=None):
    response = {'msg': '', 'data': []}

    if not component_id:
        response['msg'] = gettext("Error : a valid component must be selected")

    courses = Course.objects.prefetch_related('training', 'component').filter(training__components=component_id)

    for course in courses:
        course_data = {
            'id': course.id,
            'published': course.published,
            'training_label': course.training.label,
            'label': course.label,
            'component_code': course.component.code,
            'component_id': course.component.id,
            'teachers': [],
            'published_slots_count': course.published_slots_count(),
            'registered_students_count': course.registrations_count(),
            'alerts_count': 0,  # TODO
            'can_delete': not course.slots.exists(),
        }

        for teacher in course.teachers.all().order_by('last_name', 'first_name'):
            course_data['teachers'].append("%s %s" % (teacher.last_name, teacher.first_name))

        response['data'].append(course_data.copy())

    return JsonResponse(response, safe=False)


@is_post_request
@is_ajax_request
def ajax_get_trainings(request):
    response = {'msg': '', 'data': []}

    component_id = request.POST.get("component_id")

    if not component_id:
        response['msg'] = gettext("Error : a valid component must be selected")
        return JsonResponse(response, safe=False)

    trainings = (
        Training.objects.prefetch_related('training_subdomains')
        .filter(components=component_id, active=True)
        .order_by('label')
    )

    for training in trainings:
        training_data = {
            'id': training.id,
            'label': training.label,
            'subdomain': [s.label for s in training.training_subdomains.filter(active=True)],
        }

        response['data'].append(training_data.copy())

    return JsonResponse(response, safe=False)


@is_ajax_request
@groups_required('SCUIO-IP', 'REF-CMP')
def get_ajax_documents(request):
    response = {'msg': '', 'data': []}

    documents = PublicDocument.objects.filter(active=True)

    response['data'] = [
        {
            'id': document.id,
            'label': document.label,
            'url': request.build_absolute_uri(reverse('public_document', args=(document.pk,))),
        }
        for document in documents
    ]

    return JsonResponse(response, safe=False)


@is_ajax_request
@groups_required('SCUIO-IP', 'REF-CMP')
def ajax_get_slots(request, component=None):
    # TODO: auth access test
    can_update_attendances = False

    today = datetime.datetime.today().date()
    try:
        year = UniversityYear.objects.get(active=True)
        can_update_attendances = today <= year.end_date
    except UniversityYear.DoesNotExist:
        pass

    comp_id = request.GET.get('component_id')
    train_id = request.GET.get('training_id')

    response = {'msg': '', 'data': []}
    slots = []
    if train_id:  # and train_id[0] is not '':
        slots = Slot.objects.prefetch_related('course__training', 'teachers', 'immersions').filter(
            course__training__id=train_id
        )
    elif comp_id:
        slots = Slot.objects.prefetch_related('course__training__components', 'teachers', 'immersions').filter(
            course__training__components__id=comp_id
        )

    all_data = []
    my_components = []
    if request.user.is_scuio_ip_manager():
        my_components = Component.objects.all()
    elif request.user.is_component_manager():
        my_components = request.user.components.all()

    for slot in slots:
        data = {
            'id': slot.id,
            'published': slot.published,
            'course_label': slot.course.label,
            'component': {'code': slot.course.component.code, 'managed_by_me': slot.course.component in my_components,},
            'course_type': slot.course_type.label if slot.course_type is not None else '-',
            'course_type_full': slot.course_type.full_label if slot.course_type is not None else '-',
            'datetime': datetime.datetime.strptime(
                "%s:%s:%s %s:%s"
                % (slot.date.year, slot.date.month, slot.date.day, slot.start_time.hour, slot.start_time.minute,),
                "%Y:%m:%d %H:%M",
            ),
            'date': _date(slot.date, 'l d/m/Y'),
            'time': {
                'start': slot.start_time.strftime('%Hh%M') if slot.start_time else '',
                'end': slot.end_time.strftime('%Hh%M') if slot.end_time else '',
            },
            'location': {
                'campus': slot.campus.label if slot.campus else '',
                'building': slot.building.label if slot.building else '',
            },
            'room': slot.room or '-',
            'teachers': {},
            'n_register': slot.registered_students(),
            'n_places': slot.n_places if slot.n_places is not None and slot.n_places > 0 else '-',
            'additional_information': slot.additional_information,
            'attendances_value': 0,
        }

        if data['datetime'] <= datetime.datetime.today():
            if not slot.immersions.all().exists():
                data['attendances_value'] = -1  # nothing
            elif slot.immersions.filter(attendance_status=0).exists() or can_update_attendances:
                data['attendances_value'] = 1  # to enter
            else:
                data['attendances_value'] = 2  # view only

        for teacher in slot.teachers.all().order_by('last_name', 'first_name'):
            data['teachers'].update([(f"{teacher.last_name} {teacher.first_name}", teacher.email,)],)
        all_data.append(data.copy())

    response['data'] = all_data

    return JsonResponse(response, safe=False)


@is_ajax_request
# Should be public used by public page !!!
# @groups_required('SCUIO-IP', 'REF-CMP')
def ajax_get_courses_by_training(request, component_id=None, training_id=None):
    response = {'msg': '', 'data': []}

    if not component_id:
        response['msg'] = gettext("Error : a valid component must be selected")
    if not training_id:
        response['msg'] = gettext("Error : a valid training must be selected")

    courses = (
        Course.objects.prefetch_related('training')
        .filter(training__id=training_id, component__id=component_id,)
        .order_by('label')
    )

    for course in courses:
        course_data = {
            'key': course.id,
            'label': course.label,
            'url': course.url,
            'slots': Slot.objects.filter(course__training__id=training_id).count(),
        }
        response['data'].append(course_data.copy())

    return JsonResponse(response, safe=False)


@is_ajax_request
@groups_required('SCUIO-IP', 'REF-CMP')
def ajax_get_buildings(request, campus_id=None):
    response = {'msg': '', 'data': []}

    if not campus_id or campus_id == '':
        response['msg'] = gettext("Error : a valid campus must be selected")

    buildings = Building.objects.filter(campus_id=campus_id, active=True).order_by('label')

    for building in buildings:
        buildings_data = {
            'id': building.id,
            'label': building.label,
        }
        response['data'].append(buildings_data.copy())

    return JsonResponse(response, safe=False)


@is_ajax_request
@groups_required('SCUIO-IP', 'REF-CMP')
def ajax_get_course_teachers(request, course_id=None):
    response = {'msg': '', 'data': []}

    if not course_id:
        response['msg'] = gettext("Error : a valid course must be selected")
    else:
        teachers = Course.objects.get(id=course_id).teachers.all().order_by('last_name')

        for teacher in teachers:
            teachers_data = {
                'id': teacher.id,
                'first_name': teacher.first_name,
                'last_name': teacher.last_name.upper(),
            }
            response['data'].append(teachers_data.copy())

    return JsonResponse(response, safe=False)


@is_ajax_request
@groups_required('SCUIO-IP', 'REF-CMP')
def ajax_delete_course(request):
    response = {'msg': '', 'error': ''}
    course_id = request.POST.get('course_id')

    if not course_id:
        response['error'] = gettext("Error : a valid course must be selected")
        return JsonResponse(response, safe=False)

    # Check rights
    if not request.user.has_course_rights(course_id):
        response['error'] = gettext("Error : you can't delete this course")
        return JsonResponse(response, safe=False)

    try:
        course = Course.objects.get(pk=course_id)
        if not course.slots.exists():
            course.delete()
            response['msg'] = gettext("Course successfully deleted")
        else:
            response['error'] = gettext("Error : slots are linked to this course")
    except Course.DoesNotExist:
        pass

    return JsonResponse(response, safe=False)


@is_ajax_request
@groups_required('ENS-CH')
def ajax_get_my_courses(request, user_id=None):
    response = {'msg': '', 'data': []}

    if not user_id:
        response['msg'] = gettext("Error : a valid user must be passed")

    courses = Course.objects.prefetch_related('training').filter(teachers=user_id)

    for course in courses:
        course_data = {
            'id': course.id,
            'published': course.published,
            'component': course.component.code,
            'training_label': course.training.label,
            'label': course.label,
            'teachers': {},
            'published_slots_count': f'{course.published_slots_count()} / {course.slots_count()}',
            'registered_students_count': f'{course.registrations_count()} / {course.free_seats()}',
            'alerts_count': 0,  # TODO
        }

        for teacher in course.teachers.all().order_by('last_name', 'first_name'):
            course_data['teachers'].update([("%s %s" % (teacher.last_name, teacher.first_name), teacher.email,)],)

        response['data'].append(course_data.copy())

    return JsonResponse(response, safe=False)


@is_ajax_request
@groups_required('ENS-CH')
def ajax_get_my_slots(request, user_id=None):
    response = {'msg': '', 'data': []}
    can_update_attendances = False

    today = datetime.datetime.today().date()
    try:
        year = UniversityYear.objects.get(active=True)
        can_update_attendances = today <= year.end_date
    except UniversityYear.DoesNotExist:
        pass

    # TODO: filter on emargement which should be set !
    past_slots = resolve(request.path_info).url_name == 'GetMySlotsAll'

    if not user_id:
        response['msg'] = gettext("Error : a valid user must be passed")

    if past_slots:
<<<<<<< HEAD
        del filters['immersions__attendance_status']

    slots = Slot.objects.prefetch_related('course__training', 'course__component', 'teachers', 'immersions').filter(
        **filters
    )
=======
        slots = Slot.objects.prefetch_related('course__training', 'course__component', 'teachers', 'immersions') \
            .filter(teachers=user_id).exclude(date__lt=today, immersions__isnull=True)
    else:
        slots = Slot.objects.prefetch_related('course__training', 'course__component', 'teachers', 'immersions')\
            .filter(Q(date__gte=today)|Q(immersions__attendance_status=0), teachers=user_id)
>>>>>>> b64008eb

    for slot in slots:
        campus = ""
        try:
            if slot.campus and slot.building:
                campus = f'{slot.campus.label} - {slot.building.label}'

            slot_data = {
                'id': slot.id,
                'published': slot.published,
                'component': slot.course.component.code,
                'training_label': f'{slot.course.training.label} ({slot.course_type.label})',
                'training_label_full': f'{slot.course.training.label} ({slot.course_type.full_label})',
                'location': {'campus': campus, 'room': slot.room,},
                'schedules': {
                    'date': _date(slot.date, "l d/m/Y"),
                    'time': f'{slot.start_time.strftime("%H:%M")} - {slot.end_time.strftime("%H:%M")}',
                },
                'datetime': datetime.datetime.strptime(
                    "%s:%s:%s %s:%s"
                    % (slot.date.year, slot.date.month, slot.date.day, slot.start_time.hour, slot.start_time.minute,),
                    "%Y:%m:%d %H:%M",
                ),
                'start_time': slot.start_time.strftime("%H:%M"),
                'end_time': slot.end_time.strftime("%H:%M"),
                'label': slot.course.label,
                'teachers': {},
                'registered_students_count': {"capacity": slot.n_places, "students_count": slot.registered_students(),},
                'additional_information': slot.additional_information,
                'attendances_status': '',
                'attendances_value': 0,
            }
        except AttributeError:
            # TODO: maybe not usefull
            pass

        if slot_data['datetime'] <= datetime.datetime.today():
            if not slot.immersions.all().exists():
                slot_data['attendances_status'] = ""
                slot_data['attendances_value'] = -1
            elif slot.immersions.filter(attendance_status=0).exists() and can_update_attendances:
                slot_data['attendances_status'] = gettext("To enter")
                slot_data['attendances_value'] = 1
            else:
                slot_data['attendances_status'] = gettext("Entered")
                if can_update_attendances:
                    slot_data['attendances_value'] = 1
                else:
                    slot_data['attendances_value'] = 2
        else:
            slot_data['attendances_status'] = gettext("Future slot")

        for teacher in slot.teachers.all().order_by('last_name', 'first_name'):
            slot_data['teachers'].update([("%s %s" % (teacher.last_name, teacher.first_name), teacher.email,)],)

        response['data'].append(slot_data.copy())

    return JsonResponse(response, safe=False)


@is_ajax_request
def ajax_get_agreed_highschools(request):
    response = {'msg': '', 'data': []}
    try:
        response['data'].append(list(HighSchool.agreed.all().order_by('city').values()))
    except:
        # Bouhhhh
        pass

    return JsonResponse(response, safe=False)


@is_ajax_request
@groups_required('SCUIO-IP', 'REF-CMP')
def ajax_check_date_between_vacation(request):
    response = {'data': [], 'msg': ''}

    _date = request.GET.get('date')

    if _date:
        # two format date
        try:
            formated_date = datetime.datetime.strptime(_date, '%Y/%m/%d')
        except ValueError:
            formated_date = datetime.datetime.strptime(_date, '%d/%m/%Y')

        response['data'] = {
            'is_between': (
                Vacation.date_is_inside_a_vacation(formated_date.date())
                or Holiday.date_is_a_holiday(formated_date.date())
                or formated_date.date().weekday() == 6  # sunday
            ),
        }
    else:
        response['msg'] = gettext('Error: A date is required')

    return JsonResponse(response, safe=False)


@is_post_request
@is_ajax_request
@groups_required('SCUIO-IP', 'REF-LYC')
def ajax_get_student_records(request):
    from immersionlyceens.apps.immersion.models import HighSchoolStudentRecord

    # high_school_validation
    response = {'data': [], 'msg': ''}

    # @@@
    action = request.POST.get('action')
    hs_id = request.POST.get('high_school_id')
    actions = ['TO_VALIDATE', 'VALIDATED', 'REJECTED']

    if action and action.upper() in actions:

        if hs_id:
            action = action.upper()
            records = []
            if action == 'TO_VALIDATE':
                records = HighSchoolStudentRecord.objects.filter(highschool_id=hs_id, validation=1,)  # TO VALIDATE
            elif action == 'VALIDATED':
                records = HighSchoolStudentRecord.objects.filter(highschool_id=hs_id, validation=2,)  # VALIDATED
            elif action == 'REJECTED':
                records = HighSchoolStudentRecord.objects.filter(highschool_id=hs_id, validation=3,)  # REJECTED

            response['data'] = [
                {
                    'id': record.id,
                    'first_name': record.student.first_name,
                    'last_name': record.student.last_name,
                    'birth_date': _date(record.birth_date, "j/m/Y"),
                    'level': HighSchoolStudentRecord.LEVELS[record.level - 1][1],
                    'class_name': record.class_name,
                }
                for record in records
            ]
        else:
            response['msg'] = gettext("Error: No high school selected")
    else:
        response['msg'] = gettext("Error: No action selected for AJAX request")
    return JsonResponse(response, safe=False)


@is_ajax_request
def ajax_get_slots_by_course(request, course_id=None):
    """ Public get"""
    from immersionlyceens.apps.core.models import Slot

    response = {'msg': '', 'data': []}
    slots = []

    if not course_id:
        response['msg'] = gettext("Error : a valid course is requested")
    else:
        calendar = Calendar.objects.first()
        # TODO: poc for now maybe refactor dirty code in a model method !!!!
        today = datetime.datetime.today().date()
        reg_start_date = reg_end_date = datetime.date(1, 1, 1)
        if calendar.calendar_mode == 'YEAR':
            reg_start_date = calendar.year_registration_start_date
            reg_end_date = calendar.year_end_date
        else:
            # Year mode
            if calendar.semester1_start_date <= today <= calendar.semester1_end_date:
                reg_start_date = calendar.semester1_start_date
                reg_end_date = calendar.semester1_end_date
            # semester mode
            elif calendar.semester2_start_date <= today <= calendar.semester2_end_date:
                reg_start_date = calendar.semester2_start_date
                reg_end_date = calendar.semester2_end_date

        slots = Slot.objects.filter(
            course__id=course_id, published=True, date__gte=reg_start_date, date__lte=reg_end_date
        )

    all_data = []
    for slot in slots:
        data = {
            'id': slot.id,
            'published': slot.published,
            'course_label': slot.course.label,
            'course_type': slot.course_type.label if slot.course_type is not None else '-',
            'course_type_full': slot.course_type.full_label if slot.course_type is not None else '-',
            'date': _date(slot.date, "l j F Y") if slot.date is not None else '-',
            'time': '{s} - {e}'.format(
                s=slot.start_time.strftime('%Hh%M') or '', e=slot.end_time.strftime('%Hh%M') or '',
            )
            if slot.start_time is not None and slot.end_time is not None
            else '-',
            'building': '{} - {}'.format(slot.building.label, slot.campus.label)
            if slot.building is not None and slot.campus is not None
            else '-',
            'room': slot.room if slot.room is not None else '-',
            'teachers': ', '.join(['{} {}'.format(e.first_name, e.last_name.upper()) for e in slot.teachers.all()]),
            'n_register': 10,  # todo: registration count
            'n_places': slot.n_places if slot.n_places is not None and slot.n_places > 0 else '-',
            'additional_information': slot.additional_information,
        }
        all_data.append(data)

    response['data'] = all_data

    return JsonResponse(response, safe=False)


# REJECT / VALIDATE STUDENT
@is_ajax_request
def ajax_validate_reject_student(request, validate):
    """
    Validate or reject student
    """
    from immersionlyceens.apps.immersion.models import HighSchoolStudentRecord

    response = {'data': None, 'msg': ''}

    student_record_id = request.POST.get('student_record_id')
    if student_record_id:
        hs = None
        if request.user.is_scuio_ip_manager():
            hs = HighSchool.objects.all()
        else:
            hs = HighSchool.objects.filter(id=request.user.highschool.id)

        if hs:
            try:
                record = HighSchoolStudentRecord.objects.get(id=student_record_id, highschool__in=hs)
                # 2 => VALIDATED
                # 3 => REJECTED
                record.validation = 2 if validate else 3
                record.save()
                if validate:
                    record.student.send_message(request, 'CPT_MIN_VALIDE_LYCEEN')
                else:
                    record.student.send_message(request, 'CPT_MIN_REJET_LYCEEN')
                response['data'] = {'ok': True}

            except HighSchoolStudentRecord.DoesNotExist:
                response['msg'] = "Error: No student record"
        else:
            response['msg'] = "Error: No high school"
    else:
        response['msg'] = "Error: No student selected"

    return JsonResponse(response, safe=False)


@is_ajax_request
@is_post_request
@groups_required('REF-LYC', 'SCUIO-IP')
def ajax_validate_student(request):
    """Validate student"""
    return ajax_validate_reject_student(request=request, validate=True)


@is_ajax_request
@is_post_request
@groups_required('REF-LYC', 'SCUIO-IP')
def ajax_reject_student(request):
    """Validate student"""
    return ajax_validate_reject_student(request=request, validate=False)


@is_ajax_request
@is_post_request
@groups_required('REF-LYC', 'SCUIO-IP')
def ajax_check_course_publication(request, course_id):
    from immersionlyceens.apps.core.models import Course

    response = {'data': None, 'msg': ''}

    c = Course.objects.get(id=course_id)
    response['data'] = {'published': c.published}

    return JsonResponse(response, safe=False)


@is_ajax_request
@is_post_request
@groups_required('SCUIO-IP')
def ajax_delete_account(request):
    """
    Completely destroy a student account and all data
    """
    student_id = request.POST.get('student_id')
    send_mail = request.POST.get('send_email', False) == "true"

    if student_id:
        try:
            student = ImmersionUser.objects.get(id=student_id, groups__name__in=['LYC', 'ETU'])

            if send_mail:
                student.send_message(request, 'CPT_DELETE')

            response = {'error': False, 'msg': gettext("Account deleted")}
            student.delete()
        except ImmersionUser.DoesNotExist:
            response = {'error': True, 'msg': gettext("User not found")}
    else:
        response = {'error': True, 'msg': gettext("User not found")}

    return JsonResponse(response, safe=False)


@is_ajax_request
@is_post_request
@groups_required('SCUIO-IP', 'LYC', 'ETU')
def ajax_cancel_registration(request):
    """
    Cancel a registration to an immersion slot
    """
    immersion_id = request.POST.get('immersion_id')
    reason_id = request.POST.get('reason_id')

    if not immersion_id or not reason_id:
        response = {'error': True, 'msg': gettext("Invalid parameters")}
    else:
        try:
            immersion = Immersion.objects.get(pk=immersion_id)
            cancellation_reason = CancelType.objects.get(pk=reason_id)
            immersion.cancellation_type = cancellation_reason
            immersion.save()
            immersion.student.send_message(request, 'IMMERSION_ANNUL', immersion=immersion, slot=immersion.slot)

            response = {'error': False, 'msg': gettext("Immersion cancelled")}
        except ImmersionUser.DoesNotExist:
            response = {'error': True, 'msg': gettext("User not found")}
        except CancelType.DoesNotExist:
            response = {'error': True, 'msg': gettext("Invalid cancellation reason #id")}

    return JsonResponse(response, safe=False)


@is_ajax_request
@groups_required('SCUIO-IP', 'LYC', 'ETU')
def ajax_get_immersions(request, user_id=None, immersion_type=None):
    """
    Get (high-school or not) students immersions
    immersion_type in "future", "past", "cancelled"
    """
    response = {'msg': '', 'data': []}

    if not user_id:
        response['msg'] = gettext("Error : missing user id")

    if not request.user.is_scuio_ip_manager() and request.user.id != user_id:
        response['msg'] = gettext("Error : invalid user id")

    today = datetime.datetime.today().date()
    time = "%s:%s" % (datetime.datetime.now().hour, datetime.datetime.now().minute)

    # configure Immersions filters
    filters = {
        'student_id': user_id,
        'cancellation_type__isnull': True,
    }

    if immersion_type == "future":
        filters['slot__date__gte'] = today
    elif immersion_type == "past":
        filters['slot__date__lte'] = today
    elif immersion_type == "cancelled":
        filters['cancellation_type__isnull'] = False

    immersions = Immersion.objects.prefetch_related(
        'slot__course__training', 'slot__course_type', 'slot__campus', 'slot__building', 'slot__teachers',
    ).filter(**filters)

    for immersion in immersions:
        immersion_data = {
            'id': immersion.id,
            'training': immersion.slot.course.training.label,
            'course': immersion.slot.course.label,
            'type': immersion.slot.course_type.label,
            'type_full': immersion.slot.course_type.full_label,
            'campus': immersion.slot.campus.label,
            'building': immersion.slot.building.label,
            'room': immersion.slot.room,
            'datetime': datetime.datetime.strptime(
                "%s:%s:%s %s:%s"
                % (
                    immersion.slot.date.year,
                    immersion.slot.date.month,
                    immersion.slot.date.day,
                    immersion.slot.start_time.hour,
                    immersion.slot.start_time.minute,
                ),
                "%Y:%m:%d %H:%M",
            ),
            'date': date_format(immersion.slot.date),
            'start_time': immersion.slot.start_time.strftime("%-Hh%M"),
            'end_time': immersion.slot.end_time.strftime("%-Hh%M"),
            'teachers': [],
            'info': immersion.slot.additional_information,
            'attendance': immersion.get_attendance_status_display(),
            'attendance_status': immersion.attendance_status,
            'cancellable': datetime.datetime.today().date() < immersion.slot.date,
            'cancellation_type': '',
        }

        if immersion.cancellation_type:
            immersion_data['cancellation_type'] = immersion.cancellation_type.label

        for teacher in immersion.slot.teachers.all().order_by('last_name', 'first_name'):
            immersion_data['teachers'].append("%s %s" % (teacher.last_name, teacher.first_name))

        response['data'].append(immersion_data.copy())

    return JsonResponse(response, safe=False)


@is_ajax_request
@groups_required('LYC', 'ETU')
def ajax_get_other_registrants(request, immersion_id):
    immersion = None
    response = {'msg': '', 'data': []}

    try:
        immersion = Immersion.objects.get(pk=immersion_id, student=request.user)
    except Immersion.DoesNotExists:
        response['msg'] = gettext("Error : invalid user or immersion id")

    if immersion:
        students = (
            ImmersionUser.objects.prefetch_related('high_school_student_record', 'immersions')
            .filter(
                immersions__slot=immersion.slot,
                high_school_student_record__isnull=False,
                high_school_student_record__visible_immersion_registrations=True,
            )
            .exclude(id=request.user.id)
        )

        for student in students:
            student_data = {'name': "%s %s" % (student.last_name, student.first_name), 'email': ""}

            if student.high_school_student_record.visible_email:
                student_data["email"] = student.email

            response['data'].append(student_data.copy())

    return JsonResponse(response, safe=False)


@is_ajax_request
@groups_required('SCUIO-IP', 'REF-CMP', 'ENS-CH')
def ajax_get_slot_registrations(request, slot_id):
    slot = None
    response = {'msg': '', 'data': []}

    try:
        slot = Slot.objects.get(pk=slot_id)
    except Slot.DoesNotExists:
        response['msg'] = gettext("Error : invalid slot id")

    if slot:
        immersions = Immersion.objects.prefetch_related('student').filter(slot=slot)

        for immersion in immersions:
            immersion_data = {
                'id': immersion.id,
                'lastname': immersion.student.last_name,
                'firstname': immersion.student.first_name,
                'profile': '',
                'school': '',
                'level': '',
                'city': '',
                'attendance': immersion.get_attendance_status_display(),
                'attendance_status': immersion.attendance_status,
            }

            if immersion.student.is_high_school_student():
                immersion_data['profile'] = gettext('High-school student')

                record = immersion.student.get_high_school_student_record()

                if record:
                    immersion_data['school'] = record.highschool.label
                    immersion_data['city'] = record.highschool.city
                    immersion_data['level'] = record.get_level_display()

            elif immersion.student.is_student():
                immersion_data['profile'] = gettext('Student')

                record = immersion.student.get_high_school_student_record()

                if record:
                    immersion_data['school'] = record.home_institution
                    immersion_data['level'] = record.get_level_display()

            response['data'].append(immersion_data.copy())

    return JsonResponse(response, safe=False)


@is_ajax_request
@is_post_request
@groups_required('SCUIO-IP', 'REF-CMP', 'ENS-CH')
def ajax_set_attendance(request):
    """
    Update immersion attendance status
    """
    immersion_id = request.POST.get('immersion_id', None)
    immersion_ids = request.POST.get('immersion_ids', None)

    if immersion_ids:
        immersion_ids = json.loads(immersion_ids)

    attendance_value = request.POST.get('attendance_value')

    response = {'success': '', 'error': '', 'data': []}

    if immersion_id and not immersion_ids:
        immersion_ids = [immersion_id]

    for immersion_id in immersion_ids:
        immersion = None
        try:
            immersion = Immersion.objects.get(pk=immersion_id)
        except Immersion.DoesNotExist:
            response['error'] = gettext("Error : query contains some invalid immersion ids")

        if immersion:
            immersion.attendance_status = attendance_value
            immersion.save()
            response['msg'] = gettext("Attendance status updated")

    return JsonResponse(response, safe=False)


@is_ajax_request
@login_required
@is_post_request
@groups_required('SCUIO-IP', 'LYC', 'ETU')
def ajax_slot_registration(request):
    """
    Add a registration to an immersion slot
    """
    slot_id = request.POST.get('slot_id', None)
    student_id = request.POST.get('student_id', None)
    calendar, slot, student = None, None, None
    today = datetime.datetime.today().date()
    semester = 0

    request.session.pop("last_registration_slot", None)

    try:
        calendar = Calendar.objects.first()
    except Exception:
        response = {'error': True, 'msg': gettext("Invalid calendar : cannot register")}
        return JsonResponse(response, safe=False)

    if student_id:
        try:
            student = ImmersionUser.objects.get(pk=student_id)
        except ImmersionUser.DoesNotExist:
            pass
    else:
        student = request.user

    if slot_id:
        try:
            slot = Slot.objects.get(pk=slot_id)
        except ImmersionUser.DoesNotExist:
            pass

    if not slot or not student:
        response = {'error': True, 'msg': gettext("Invalid parameters")}
        return JsonResponse(response, safe=False)

    # Check current student immersions and valid dates
    if student.immersions.filter(slot=slot).exists():
        response = {'error': True, 'msg': gettext("Already registered to this slot")}
    else:
        remaining_regs_count = student.remaining_registrations_count()
        can_register = False

        # TODO : this has to be factorized somewhere ...
        if calendar and calendar.calendar_mode == 'YEAR':
            if calendar.year_registration_start_date <= today <= calendar.year_end_date:
                can_register = True
        # semester mode
        elif calendar:
            # Semester 1
            if calendar.semester1_start_date <= today <= calendar.semester1_end_date:
                if (
                    calendar.semester1_registration_start_date <= today <= calendar.semester1_end_date
                    and remaining_regs_count['semester1']
                ):
                    can_register = True
            # Semester 2
            elif calendar.semester2_start_date <= today <= calendar.semester2_end_date:
                if (
                    calendar.semester1_registration_start_date <= today <= calendar.semester1_end_date
                    and remaining_regs_count['semester2']
                ):
                    can_register = True

        if can_register:
            Immersion.objects.create(
                student=student, slot=slot, cancellation_type=None, attendance_status=0,
            )

            msg = gettext("Registration successfully added")
            response = {'error': False, 'msg': msg}
            messages.success(request, msg)
            request.session["last_registration_slot_id"] = slot.id
        else:
            response = {'error': True, 'msg': gettext("Registration is not currently allowed")}

    return JsonResponse(response, safe=False)<|MERGE_RESOLUTION|>--- conflicted
+++ resolved
@@ -375,19 +375,11 @@
         response['msg'] = gettext("Error : a valid user must be passed")
 
     if past_slots:
-<<<<<<< HEAD
-        del filters['immersions__attendance_status']
-
-    slots = Slot.objects.prefetch_related('course__training', 'course__component', 'teachers', 'immersions').filter(
-        **filters
-    )
-=======
         slots = Slot.objects.prefetch_related('course__training', 'course__component', 'teachers', 'immersions') \
             .filter(teachers=user_id).exclude(date__lt=today, immersions__isnull=True)
     else:
         slots = Slot.objects.prefetch_related('course__training', 'course__component', 'teachers', 'immersions')\
             .filter(Q(date__gte=today)|Q(immersions__attendance_status=0), teachers=user_id)
->>>>>>> b64008eb
 
     for slot in slots:
         campus = ""

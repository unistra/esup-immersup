--- conflicted
+++ resolved
@@ -6,24 +6,17 @@
 import importlib
 import json
 import logging
-<<<<<<< HEAD
-from itertools import permutations
+from itertools import chain, permutations
 import django_filters.rest_framework
-
-=======
 from functools import reduce
-from itertools import chain, permutations
->>>>>>> 7eed8947
+
 
 import django_filters.rest_framework
 from django.conf import settings
 from django.contrib import messages
 from django.contrib.auth.decorators import login_required
-<<<<<<< HEAD
-=======
 from django.core import serializers
 from django.core.exceptions import FieldError
->>>>>>> 7eed8947
 from django.core.validators import validate_email
 from django.db.models import Q
 from django.http import HttpResponse, JsonResponse
@@ -31,17 +24,10 @@
 from django.urls import resolve, reverse
 from django.utils.decorators import method_decorator
 from django.utils.formats import date_format
-<<<<<<< HEAD
-from django.utils.translation import gettext, pgettext
-from django.utils.translation import ugettext_lazy as _
-
-from rest_framework import generics
-=======
 from django.utils.module_loading import import_string
 from django.utils.translation import gettext, pgettext, gettext_lazy as _
 from rest_framework import generics, status
 
->>>>>>> 7eed8947
 """
 from rest_framework.response import Response
 from rest_framework.decorators import action
@@ -55,7 +41,8 @@
     UserCourseAlert, Vacation,
 )
 from immersionlyceens.apps.core.serializers import (
-    BuildingSerializer, CampusSerializer, EstablishmentSerializer, StructureSerializer, CourseSerializer
+    BuildingSerializer, CampusSerializer, EstablishmentSerializer, StructureSerializer, CourseSerializer,
+    TrainingHighSchoolSerializer
 )
 from immersionlyceens.apps.immersion.models import (
     HighSchoolStudentRecord, StudentRecord,
@@ -63,15 +50,9 @@
 from immersionlyceens.decorators import (
     groups_required, is_ajax_request, is_post_request,
 )
-<<<<<<< HEAD
-
-from immersionlyceens.apps.core.serializers import (CampusSerializer, EstablishmentSerializer,
-    TrainingHighSchoolSerializer)
 
 from immersionlyceens.apps.immersion.models import HighSchoolStudentRecord, StudentRecord
 from immersionlyceens.decorators import groups_required, is_ajax_request, is_post_request
-=======
->>>>>>> 7eed8947
 from immersionlyceens.libs.mails.utils import send_email
 from immersionlyceens.libs.mails.variables_parser import multisub
 from immersionlyceens.libs.utils import get_general_setting
@@ -2265,7 +2246,6 @@
     lookup_field = "id"
 
 
-<<<<<<< HEAD
 class TrainingHighSchoolList(generics.ListAPIView):
     """Training highschool list"""
     serializer_class = TrainingHighSchoolSerializer
@@ -2311,7 +2291,8 @@
                 return Training.objects.filter(highschool__in=pk)
         elif self.request.user.is_establishment_manager():
             return Training.objects.filter(highschool=self.request.user.highschool)
-=======
+
+
 @is_ajax_request
 def ajax_get_immersions_proposal_establishments(request):
     response = {'msg': '', 'data': []}
@@ -2324,5 +2305,4 @@
         # Bouhhhh
         pass
 
-    return JsonResponse(response, safe=False)
->>>>>>> 7eed8947
+    return JsonResponse(response, safe=False)
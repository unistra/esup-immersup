"""
API Views
"""
import datetime
import logging

from django.conf import settings
from django.contrib.auth.decorators import login_required
from django.core import serializers
from django.http import JsonResponse
from django.template.defaultfilters import date as _date
from django.urls import resolve, reverse
from django.utils.module_loading import import_string
from django.utils.translation import gettext

from immersionlyceens.apps.core.models import (
    Building,
    Calendar,
    Course,
    HighSchool,
    Holiday,
    ImmersionUser,
    MailTemplateVars,
    PublicDocument,
    Slot,
    Training,
    Vacation,
)
from immersionlyceens.decorators import groups_required, is_ajax_request, is_post_request

logger = logging.getLogger(__name__)


@is_ajax_request
def ajax_get_person(request):
    if settings.ACCOUNTS_CLIENT:
        response = {'msg': '', 'data': []}

        accounts_api = import_string(settings.ACCOUNTS_CLIENT)

        try:
            accounts_client = accounts_api()
        except:
            response['msg'] = gettext("Error : can't query LDAP server")
            return JsonResponse(response, safe=False)

        search_str = request.POST.get("username", None)

        if search_str:
            query_order = request.POST.get("query_order")
            persons_list = [query_order]

            users = accounts_client.search_user(search_str)
            if users != False:
                users = sorted(users, key=lambda u: [u['lastname'], u['firstname']])
                response['data'] = persons_list + users
            else:
                response['msg'] = gettext("Error : can't query LDAP server")

    return JsonResponse(response, safe=False)


@is_ajax_request
def ajax_get_available_vars(request, template_id=None):
    response = {'msg': '', 'data': []}

    if template_id:
        template_vars = MailTemplateVars.objects.filter(mail_templates=template_id)
        response["data"] = [
            {'id': v.id, 'code': v.code, 'description': v.description} for v in template_vars
        ]
    else:
        response["msg"] = gettext("Error : no template id")

    return JsonResponse(response, safe=False)


@is_ajax_request
@groups_required('SCUIO-IP', 'REF-CMP')
def ajax_get_courses(request, component_id=None):
    response = {'msg': '', 'data': []}

    if not component_id:
        response['msg'] = gettext("Error : a valid component must be selected")

    courses = Course.objects.prefetch_related('training', 'component').filter(
        training__components=component_id
    )

    for course in courses:
        course_data = {
            'id': course.id,
            'published': course.published,
            'training_label': course.training.label,
            'label': course.label,
            'component_code': course.component.code,
            'component_id': course.component.id,
            'teachers': [],
            'published_slots_count': 0,  # TODO
            'registered_students_count': 0,  # TODO
            'alerts_count': 0,  # TODO
            'can_delete': not course.slots.exists(),
        }

        for teacher in course.teachers.all().order_by('last_name', 'first_name'):
            course_data['teachers'].append("%s %s" % (teacher.last_name, teacher.first_name))

        response['data'].append(course_data.copy())

    return JsonResponse(response, safe=False)


@is_ajax_request
def ajax_get_trainings(request):
    response = {'msg': '', 'data': []}

    component_id = request.POST.get("component_id")

    if not component_id:
        response['msg'] = gettext("Error : a valid component must be selected")
        return JsonResponse(response, safe=False)

    trainings = Training.objects.prefetch_related('training_subdomains').filter(
        components=component_id, active=True
    ).order_by('label')

    for training in trainings:
        training_data = {
            'id': training.id,
            'label': training.label,
            'subdomain': [s.label for s in training.training_subdomains.filter(active=True)],
        }

        response['data'].append(training_data.copy())

    return JsonResponse(response, safe=False)


@is_ajax_request
@groups_required('SCUIO-IP', 'REF-CMP')
def get_ajax_documents(request):
    response = {'msg': '', 'data': []}

    documents = PublicDocument.objects.filter(active=True)

    response['data'] = [
        {
            'id': document.id,
            'label': document.label,
            'url': request.build_absolute_uri(reverse('public_document', args=(document.pk,))),
        }
        for document in documents
    ]

    return JsonResponse(response, safe=False)


@is_ajax_request
@groups_required('SCUIO-IP', 'REF-CMP')
def get_ajax_slots(request, component=None):
    from immersionlyceens.apps.core.models import Slot

    # TODO: auth access test

    comp_id = request.GET.get('component_id')
    train_id = request.GET.get('training_id')

    response = {'msg': '', 'data': []}
    slots = []
    if train_id or train_id is not '' and train_id[0] is not '':
        slots = Slot.objects.filter(course__training__id=train_id)
    elif comp_id or comp_id is not '':
        slots = Slot.objects.filter(course__training__components__id=comp_id)

    all_data = []
    for slot in slots:
        data = {
            'id': slot.id,
            'published': slot.published,
            'course_label': slot.course.label,
            'course_type': slot.course_type.label if slot.course_type is not None else '-',
            'date': slot.date.strftime('%a %d-%m-%Y') if slot.date is not None else '-',
            'time': '{s} - {e}'.format(
                s=slot.start_time.strftime('%Hh%M') or '', e=slot.end_time.strftime('%Hh%M') or '',
            )
            if slot.start_time is not None and slot.end_time is not None
            else '-',
            'building': '{} - {}'.format(slot.building.label, slot.campus.label)
            if slot.building is not None and slot.campus is not None
            else '-',
            'room': slot.room if slot.room is not None else '-',
            'teachers': ', '.join(
                ['{} {}'.format(e.first_name, e.last_name.upper()) for e in slot.teachers.all()]
            ),
            'n_register': 10,  # todo: registration count
            'n_places': slot.n_places if slot.n_places is not None and slot.n_places > 0 else '-',
            'additional_information': slot.additional_information,
        }
        all_data.append(data)

    response['data'] = all_data

    return JsonResponse(response, safe=False)


@is_ajax_request
<<<<<<< HEAD
# Should be public used by public page !!!
# @groups_required('SCUIO-IP', 'REF-CMP')
def ajax_get_courses_by_training(request, training_id=None):
=======
@groups_required('SCUIO-IP', 'REF-CMP')
def ajax_get_courses_by_training(request, component_id=None, training_id=None):
>>>>>>> 7c93bcfc
    response = {'msg': '', 'data': []}

    if not component_id:
        response['msg'] = gettext("Error : a valid component must be selected")
    if not training_id:
        response['msg'] = gettext("Error : a valid training must be selected")

    courses = Course.objects.prefetch_related('training').filter(
        training__id=training_id,
        component__id=component_id,
    ).order_by('label')

    for course in courses:
        course_data = {
            'key': course.id,
            'label': course.label,
            'url': course.url,
            'slots': Slot.objects.filter(course__training__id=training_id).count(),
        }
        response['data'].append(course_data.copy())

    return JsonResponse(response, safe=False)


@is_ajax_request
@groups_required('SCUIO-IP', 'REF-CMP')
def ajax_get_buildings(request, campus_id=None):
    response = {'msg': '', 'data': []}

    if not campus_id or campus_id == '':
        response['msg'] = gettext("Error : a valid campus must be selected")

    buildings = Building.objects.filter(campus_id=campus_id, active=True).order_by('label')

    for building in buildings:
        buildings_data = {
            'id': building.id,
            'label': building.label,
        }
        response['data'].append(buildings_data.copy())

    return JsonResponse(response, safe=False)


@is_ajax_request
@groups_required('SCUIO-IP', 'REF-CMP')
def ajax_get_course_teachers(request, course_id=None):
    response = {'msg': '', 'data': []}

    if not course_id:
        response['msg'] = gettext("Error : a valid course must be selected")
    else:
        teachers = Course.objects.get(id=course_id).teachers.all().order_by('last_name')

        for teacher in teachers:
            teachers_data = {
                'id': teacher.id,
                'first_name': teacher.first_name,
                'last_name': teacher.last_name.upper(),
            }
            response['data'].append(teachers_data.copy())

    return JsonResponse(response, safe=False)


@is_ajax_request
@groups_required('SCUIO-IP', 'REF-CMP')
def ajax_delete_course(request):
    response = {'msg': '', 'error': ''}
    course_id = request.POST.get('course_id')

    if not course_id:
        response['error'] = gettext("Error : a valid course must be selected")
        return JsonResponse(response, safe=False)

    # Check rights
    if not request.user.has_course_rights(course_id):
        response['error'] = gettext("Error : you can't delete this course")
        return JsonResponse(response, safe=False)

    try:
        course = Course.objects.get(pk=course_id)
        if not course.slots.exists():
            course.delete()
            response['msg'] = gettext("Course successfully deleted")
        else:
            response['error'] = gettext("Error : slots are linked to this course")
    except Course.DoesNotExist:
        pass

    return JsonResponse(response, safe=False)


@is_ajax_request
@groups_required('ENS-CH')
def ajax_get_my_courses(request, user_id=None):
    response = {'msg': '', 'data': []}

    if not user_id:
        response['msg'] = gettext("Error : a valid user must be passed")

    courses = Course.objects.prefetch_related('training').filter(teachers=user_id)

    for course in courses:
        course_data = {
            'id': course.id,
            'published': course.published,
            'component': course.component.label,
            'training_label': course.training.label,
            'label': course.label,
            'teachers': {},
            'published_slots_count': 0,  # TODO
            'registered_students_count': 0,  # TODO
            'alerts_count': 0,  # TODO
        }

        for teacher in course.teachers.all().order_by('last_name', 'first_name'):
            course_data['teachers'].update(
                [("%s %s" % (teacher.last_name, teacher.first_name), teacher.email,)],
            )

        response['data'].append(course_data.copy())

    return JsonResponse(response, safe=False)


@is_ajax_request
@groups_required('ENS-CH')
def ajax_get_my_slots(request, user_id=None):
    response = {'msg': '', 'data': []}
    # TODO: filter on emargement which should be set !
    past_slots = resolve(request.path_info).url_name == 'GetMySlotsAll'

    if not user_id:
        response['msg'] = gettext("Error : a valid user must be passed")

    courses = Course.objects.prefetch_related('training').filter(teachers=user_id)

    for course in courses:
        slots = (
            course.slots.all()
            if past_slots
            else course.slots.filter(date__gte=datetime.datetime.now())
        )
        for s in slots:
            course_data = {
                'id': course.id,
                'published': course.published,
                'component': course.component.label,
                'training_label': course.training.label,
                'course_type': s.course_type.label,
                'campus': s.campus.label,
                'building': s.building.label,
                'room': s.room,
                'date': s.date.strftime("%d/%m/%Y"),
                'start_time': s.start_time.strftime("%H:%M"),
                'end_time': s.end_time.strftime("%H:%M"),
                'label': course.label,
                'teachers': {},
                'published_slots_count': 0,  # TODO
                'registered_students_count': {"capacity": s.n_places, "students_count": 4},  # TODO
                'additional_information': s.additional_information,
                'emargements': '',  # TODO
                'alert_count': '',  # TODO
            }

            for teacher in course.teachers.all().order_by('last_name', 'first_name'):
                course_data['teachers'].update(
                    [("%s %s" % (teacher.last_name, teacher.first_name), teacher.email,)],
                )

            response['data'].append(course_data.copy())

    return JsonResponse(response, safe=False)


@is_ajax_request
def ajax_get_agreed_highschools(request):
    response = {'msg': '', 'data': []}
    try:
        response['data'].append(list(HighSchool.agreed.all().order_by('city').values()))
    except:
        # Bouhhhh
        pass

    return JsonResponse(response, safe=False)


@is_ajax_request
@groups_required('SCUIO-IP', 'REF-CMP')
def ajax_check_date_between_vacation(request):
    response = {'data': [], 'msg': ''}

    _date = request.GET.get('date')

    if _date:
        # two format date
        try:
            formated_date = datetime.datetime.strptime(_date, '%Y-%m-%d')
        except ValueError:
            formated_date = datetime.datetime.strptime(_date, '%d-%m-%Y')

        response['data'] = {
            'is_between': (
                Vacation.date_is_inside_a_vacation(formated_date.date())
                or Holiday.date_is_a_holiday(formated_date.date())
            )
        }
    else:
        response['msg'] = gettext('Error: A date is required')

    return JsonResponse(response, safe=False)


@is_ajax_request
@groups_required('SCUIO-IP', 'REF-LYC')
def ajax_get_student_records(request):
    from immersionlyceens.apps.immersion.models import HighSchoolStudentRecord

    # high_school_validation
    response = {'data': [], 'msg': ''}

    # @@@
    action = request.GET.get('action')
    hs_id = request.GET.get('high_school_id')
    actions = ['TO_VALIDATE', 'VALIDATED', 'REJECTED']

    if action and action.upper() in actions:

        if hs_id:
            action = action.upper()
            records = []
            if action == 'TO_VALIDATE':
                records = HighSchoolStudentRecord.objects.filter(
                    highschool_id=hs_id, validation=1,  # TO VALIDATE
                )
            elif action == 'VALIDATED':
                records = HighSchoolStudentRecord.objects.filter(
                    highschool_id=hs_id, validation=2,  # VALIDATED
                )
            elif action == 'REJECTED':
                records = HighSchoolStudentRecord.objects.filter(
                    highschool_id=hs_id, validation=3,  # REJECTED
                )

            response['data'] = [
                {
                    'id': record.id,
                    'first_name': record.student.first_name,
                    'last_name': record.student.last_name,
                    'birth_date': record.birth_date,
                    'level': record.level,
                    'class_name': record.class_name,
                }
                for record in records
            ]
        else:
            response['msg'] = gettext("Error: No high school selected")
    else:
        response['msg'] = gettext("Error: No action selected for AJAX request")


@is_ajax_request
def ajax_get_slots_by_course(request, course_id=None):
    """ Public get"""
    from immersionlyceens.apps.core.models import Slot

    response = {'msg': '', 'data': []}
    slots = []

    if not course_id:
        response['msg'] = gettext("Error : a valid course is requested")
    else:
        calendar = Calendar.objects.first()
        # TODO: poc for now maybe refactor dirty code in a model method !!!!
        today = datetime.datetime.today().date()
        reg_start_date = reg_end_date = datetime.date(1, 1, 1)
        if calendar.calendar_mode == 'YEAR':
            reg_start_date = calendar.year_registration_start_date
            reg_end_date = calendar.year_end_date
        else:
            # Year mode
            if calendar.semester1_start_date <= today <= calendar.semester1_end_date:
                reg_start_date = calendar.semester1_start_date
                reg_end_date = calendar.semester1_end_date
            # semester mode
            elif calendar.semester2_start_date <= today <= calendar.semester2_end_date:
                reg_start_date = calendar.semester2_start_date
                reg_end_date = calendar.semester2_end_date

        slots = Slot.objects.filter(
            course__id=course_id, published=True, date__gte=reg_start_date, date__lte=reg_end_date
        )

    all_data = []
    for slot in slots:
        data = {
            'id': slot.id,
            'published': slot.published,
            'course_label': slot.course.label,
            'course_type': slot.course_type.label if slot.course_type is not None else '-',
            'date': _date(slot.date, "l j F Y") if slot.date is not None else '-',
            'time': '{s} - {e}'.format(
                s=slot.start_time.strftime('%Hh%M') or '', e=slot.end_time.strftime('%Hh%M') or '',
            )
            if slot.start_time is not None and slot.end_time is not None
            else '-',
            'building': '{} - {}'.format(slot.building.label, slot.campus.label)
            if slot.building is not None and slot.campus is not None
            else '-',
            'room': slot.room if slot.room is not None else '-',
            'teachers': ', '.join(
                ['{} {}'.format(e.first_name, e.last_name.upper()) for e in slot.teachers.all()]
            ),
            'n_register': 10,  # todo: registration count
            'n_places': slot.n_places if slot.n_places is not None and slot.n_places > 0 else '-',
            'additional_information': slot.additional_information,
        }
        all_data.append(data)

    response['data'] = all_data

    return JsonResponse(response, safe=False)


# REJECT / VALIDATE STUDENT
@is_ajax_request
def ajax_validate_reject_student(request, validate):
    """
    Validate or reject student
    """
    from immersionlyceens.apps.immersion.models import HighSchoolStudentRecord

    response = {'data': None, 'msg': ''}

    student_record_id = request.POST.get('student_record_id')
    if student_record_id:
        hs = None
        if request.user.is_scuio_ip_manager():
            hs = HighSchool.objects.all()
        else:
            hs = HighSchool.objects.filter(id=request.user.highschool.id)

        if hs:
            try:
                record = HighSchoolStudentRecord.objects.get(
                    id=student_record_id, highschool__in=hs
                )
                # 2 => VALIDATED
                # 3 => REJECTED
                record.validation = 2 if validate else 3
                record.save()
                response['data'] = {'ok': True}

            except HighSchoolStudentRecord.DoesNotExist:
                response['msg'] = "Error: No student record"
        else:
            response['msg'] = "Error: No high school"
    else:
        response['msg'] = "Error: No student selected"

    return JsonResponse(response, safe=False)


@is_ajax_request
@is_post_request
@groups_required('REF-LYC', 'SCUIO-IP')
def ajax_validate_student(request):
    """Validate student"""
    return ajax_validate_reject_student(request=request, validate=True)


@is_ajax_request
@is_post_request
@groups_required('REF-LYC', 'SCUIO-IP')
def ajax_reject_student(request):
    """Validate student"""
    return ajax_validate_reject_student(request=request, validate=False)


# POST
@groups_required('REF-LYC', 'SCUIO-IP')
def ajax_check_course_publication(request, course_id):
    from immersionlyceens.apps.core.models import Course
    response = {'data': None, 'msg': ''}

    c = Course.objects.get(id=course_id)
    response['data'] = {'published': c.published}

    return JsonResponse(response, safe=False)<|MERGE_RESOLUTION|>--- conflicted
+++ resolved
@@ -204,14 +204,9 @@
 
 
 @is_ajax_request
-<<<<<<< HEAD
 # Should be public used by public page !!!
 # @groups_required('SCUIO-IP', 'REF-CMP')
-def ajax_get_courses_by_training(request, training_id=None):
-=======
-@groups_required('SCUIO-IP', 'REF-CMP')
 def ajax_get_courses_by_training(request, component_id=None, training_id=None):
->>>>>>> 7c93bcfc
     response = {'msg': '', 'data': []}
 
     if not component_id:
@@ -594,6 +589,7 @@
 
 # POST
 @groups_required('REF-LYC', 'SCUIO-IP')
+@is_post_request
 def ajax_check_course_publication(request, course_id):
     from immersionlyceens.apps.core.models import Course
     response = {'data': None, 'msg': ''}

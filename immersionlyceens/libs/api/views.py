--- conflicted
+++ resolved
@@ -22,28 +22,14 @@
 from django.utils.module_loading import import_string
 from django.utils.translation import gettext, pgettext
 from django.utils.translation import ugettext_lazy as _
-<<<<<<< HEAD
+
 from immersionlyceens.apps.core.models import (
-    Building, Calendar, CancelType, Component, Course, Establishment, HighSchool, Holiday, Immersion,
+    Building, Calendar, CancelType, Structure, Course, Establishment, HighSchool, Holiday, Immersion,
     ImmersionUser, MailTemplate, MailTemplateVars, PublicDocument, Slot, Training, TrainingDomain, UniversityYear,
     UserCourseAlert, Vacation
 )
 from immersionlyceens.apps.immersion.models import HighSchoolStudentRecord, StudentRecord
 from immersionlyceens.decorators import groups_required, is_ajax_request, is_post_request
-=======
-from immersionlyceens.apps.core.models import (Building, Calendar, CancelType,
-                                               Structure, Course, HighSchool,
-                                               Holiday, Immersion,
-                                               ImmersionUser, MailTemplate,
-                                               MailTemplateVars,
-                                               PublicDocument, Slot, Training,
-                                               TrainingDomain, UniversityYear,
-                                               UserCourseAlert, Vacation)
-from immersionlyceens.apps.immersion.models import (HighSchoolStudentRecord,
-                                                    StudentRecord)
-from immersionlyceens.decorators import (groups_required, is_ajax_request,
-                                         is_post_request)
->>>>>>> bfab228a
 from immersionlyceens.libs.mails.utils import send_email
 from immersionlyceens.libs.mails.variables_parser import multisub
 from immersionlyceens.libs.utils import get_general_setting

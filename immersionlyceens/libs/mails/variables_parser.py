import logging
import re

from django.urls import reverse
from django.utils.formats import date_format
from django.utils.translation import ugettext_lazy as _

from immersionlyceens.apps.core.models import EvaluationFormLink, EvaluationType, Immersion, UniversityYear
<<<<<<< HEAD

=======
>>>>>>> bb5d801d
from immersionlyceens.apps.immersion.models import HighSchoolStudentRecord
from immersionlyceens.libs.utils import get_general_setting

logger = logging.getLogger(__name__)


def multisub(subs, subject):
    """
    Simultaneously replace all vars in text
    """
    pattern = '|'.join('(%s)' % re.escape(p) for p, s in subs)
    substs = [s for p, s in subs]
    replace = lambda m: substs[m.lastindex - 1]
    return re.sub(pattern, replace, subject)


def parser(message_body, available_vars=None, user=None, request=None, **kwargs):
    slot = kwargs.get('slot')
    slot_list = kwargs.get('slot_list')
    course = kwargs.get('course')
    immersion = kwargs.get('immersion')
    slot_survey = None
    global_survey = None

    if request:
        # The following won't work in 'commands'
        platform_url = request.build_absolute_uri(reverse('home'))
    else:
        try:
            platform_url = get_general_setting("PLATFORM_URL")
<<<<<<< HEAD
        except (ValueError, NameError):
=======
        except ValueError:
>>>>>>> bb5d801d
            logger.warning("Warning : PLATFORM_URL not set in core General Settings")
            platform_url = "https://<plateforme immersion>"

    try:
        slot_survey = EvaluationFormLink.objects.get(evaluation_type__code='EVA_CRENEAU', active=True)
    except (EvaluationFormLink.DoesNotExist, EvaluationFormLink.MultipleObjectsReturned):
        pass

    try:
        global_survey = EvaluationFormLink.objects.get(evaluation_type__code='EVA_DISPOSITIF', active=True)
    except (EvaluationFormLink.DoesNotExist, EvaluationFormLink.MultipleObjectsReturned):
        pass

    try:
        year = UniversityYear.objects.get(active=True)
    except UniversityYear.DoesNotExist:
        return None

    vars = [('${annee}', year.label), ('${urlPlateforme}', platform_url)]

    if course:
        vars += [('${cours.libelle}', course.label), ('${cours.nbplaceslibre}', course.free_seats())]

    if slot:
        vars += [
            ('${creneau.batiment}', slot.building.label),
            ('${creneau.campus}', slot.campus.label),
            ('${creneau.composante}', slot.course.component.label),
            ('${creneau.cours}', slot.course.label),
            ('${creneau.date}', date_format(slot.date)),
            ('${creneau.enseignants}', ','.join(["%s %s" % (t.first_name, t.last_name) for t in slot.teachers.all()])),
            ('${creneau.formation}', slot.course.training.label),
            ('${creneau.heuredebut}', slot.start_time.strftime("%-Hh%M")),
            ('${creneau.heurefin}', slot.end_time.strftime("%-Hh%M")),
            ('${creneau.info}', slot.additional_information),
            ('${creneau.salle}', slot.room),
            ('${creneau.type}', slot.course_type.full_label),
        ]

        # Registered students to a slot
        registered_students = []

        for registration in Immersion.objects.filter(slot=slot, cancellation_type__isnull=True):
            institution_label = _("Unknown home institution")
            if registration.student.is_high_school_student():
                record = registration.student.get_high_school_student_record()
                if record:
                    institution_label = record.highschool.label
            elif registration.student.is_student():
                record = registration.student.get_student_record()
                if record:
                    uai_code, institution = record.home_institution()
                    institution_label = institution.label if institution else uai_code

            registered_students.append(
                "%s %s - %s" % (registration.student.last_name, registration.student.first_name, institution_label)
            )

        vars += [('${listeInscrits}', '<br />'.join(sorted(registered_students)))]

    if immersion and immersion.cancellation_type:
        vars += [('${motifAnnulation}', immersion.cancellation_type.label)]

    if user:
        vars += [
            ('${nom}', user.last_name),
            ('${prenom}', user.first_name),
            ('${ens.nom}', user.last_name),  # ! doublon
            ('${ens.prenom}', user.first_name),  # ! doublon
            ('${referentlycee.nom}', user.last_name),  # ! doublon
            ('${referentlycee.prenom}', user.first_name),  # ! doublon
            ('${identifiant}', user.get_cleaned_username()),
            ('${jourDestructionCptMin}', user.get_localized_destruction_date()),
        ]

        if request:
            vars += [
                (
                    '${lienValidation}',
                    "<a href='{0}'>{0}</a>".format(
                        request.build_absolute_uri(
                            reverse('immersion:activate', kwargs={'hash': user.validation_string})
                        )
                    ),
                ),
                (
                    '${lienMotDePasse}',
                    "<a href='{0}'>{0}</a>".format(
                        request.build_absolute_uri(
                            reverse('immersion:reset_password', kwargs={'hash': user.recovery_string})
                        )
                    ),
                ),
            ]
        else:
            vars += [
                (
                    '${lienValidation}',
                    "<a href='{0}{1}'>{0}{1}</a>".format(
                        platform_url, reverse('immersion:activate', kwargs={'hash': user.validation_string})
                    ),
                ),
                (
                    '${lienMotDePasse}',
                    "<a href='{0}{1}'>{0}{1}</a>".format(
                        platform_url, reverse('immersion:reset_password', kwargs={'hash': user.recovery_string})
                    ),
                ),
            ]

        if user.is_high_school_student():
            try:
                vars.append(('${lycee}', user.high_school_student_record.highschool.label))
                vars.append(
                    ('${etudiant_date_naissance}', date_format(user.high_school_student_record.birth_date, 'd/m/Y'))
                )
            except HighSchoolStudentRecord.DoesNotExist:
                pass
        elif user.highschool:
            vars.append(('${lycee}', user.highschool.label))
            vars.append(('${etudiant_date_naissance}', date_format(user.highschool.birth_date, 'd/m/Y')))
        elif user.is_student():
            # TODO: maybe instead of lycee use a home_institution tpl var ???
            vars.append(('${lycee}', institution_label))
            vars.append(('${etudiant_date_naissance}', date_format(record.birth_date, 'd/m/Y')))

    if slot_list:
        slot_txt = [
            "* %s (%s - %s) : %s (%s)<br />Bâtiment %s, salle %s<br /> -> %s"
            % (
                date_format(s.date),
                s.start_time.strftime("%-Hh%M"),
                s.end_time.strftime("%-Hh%M"),
                s.course.label,
                s.course_type.label,
                s.building,
                s.room,
                ','.join(["%s %s" % (t.first_name, t.last_name) for t in s.teachers.all()]),
            )
            for s in slot_list
        ]
        vars += [('${creneaux.liste}', '<br /><br />'.join(slot_txt))]

    if slot_survey:
        vars.append(('${lienCreneau}', "<a href='{0}'>{0}</a>".format(slot_survey.url)))
    else:
        vars.append(('${lienCreneau}', _("Link improperly configured")))

    if global_survey:
        vars.append(('${lienGlobal}', "<a href='{0}'>{0}</a>".format(global_survey.url)))
    else:
        vars.append(('${lienGlobal}', _("Link improperly configured")))

    return multisub(vars, message_body)<|MERGE_RESOLUTION|>--- conflicted
+++ resolved
@@ -6,10 +6,6 @@
 from django.utils.translation import ugettext_lazy as _
 
 from immersionlyceens.apps.core.models import EvaluationFormLink, EvaluationType, Immersion, UniversityYear
-<<<<<<< HEAD
-
-=======
->>>>>>> bb5d801d
 from immersionlyceens.apps.immersion.models import HighSchoolStudentRecord
 from immersionlyceens.libs.utils import get_general_setting
 
@@ -40,11 +36,7 @@
     else:
         try:
             platform_url = get_general_setting("PLATFORM_URL")
-<<<<<<< HEAD
         except (ValueError, NameError):
-=======
-        except ValueError:
->>>>>>> bb5d801d
             logger.warning("Warning : PLATFORM_URL not set in core General Settings")
             platform_url = "https://<plateforme immersion>"
 

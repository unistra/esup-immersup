--- conflicted
+++ resolved
@@ -1,9 +1,4 @@
-<<<<<<< HEAD
-VERSION = (2, 0, 16)
-=======
 VERSION = (3, 0, 0)
->>>>>>> 026e7e55
-
 
 def get_version():
     if not VERSION[2] and len(VERSION) > 3:

<<<<<<< HEAD

VERSION = (1, 0, 12)
=======
VERSION = (2, 0, '0-alpha')
>>>>>>> 10ac94f4


def get_version():
    if not VERSION[2] and len(VERSION) > 3:
        return f"{'.'.join(map(str, VERSION[:2]))}{VERSION[3]}"
    else:
        return '.'.join(map(str, VERSION[:3]))<|MERGE_RESOLUTION|>--- conflicted
+++ resolved
@@ -1,9 +1,4 @@
-<<<<<<< HEAD
-
-VERSION = (1, 0, 12)
-=======
 VERSION = (2, 0, '0-alpha')
->>>>>>> 10ac94f4
 
 
 def get_version():

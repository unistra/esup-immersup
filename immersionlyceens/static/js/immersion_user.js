--- conflicted
+++ resolved
@@ -16,13 +16,17 @@
 }
 window.addEventListener('load', function() {
   (function($) {
-<<<<<<< HEAD
-    var query_order = 0
-    var results
-    var results_text = gettext('Results')
-    var select_text = gettext('Select a user ...')
+    let query_order = 0
+    let results
+    let establishment_id
+    let results_text = gettext("Results")
+    let select_text = gettext("Select a user ...")
 
     $(document).ready(function() {
+      $('#id_establishment').on('change', function() {
+        establishment_id = this.value;
+      })
+
       $('#id_username').after(
         '<label id=\'livesearch_label\'>'+results_text+' :</label>' +
             '<select id=\'live_select\' style=\'visibility:hidden\'></select>' +
@@ -33,51 +37,18 @@
         if(this.value.length >= 2) {
           var csrftoken = getCookie('csrftoken')
           query_order += 1
-=======
-    let query_order = 0;
-    let results;
-    let establishment_id;
-    let results_text = gettext("Results");
-    let select_text = gettext("Select a user ...");
-
-    $(document).ready(function() {
-        $('#id_establishment').on('change', function() {
-            establishment_id = this.value;
-        })
-
-        $('#id_username').after(
-            "<label id='livesearch_label'>"+results_text+" :</label>" +
-            "<select id='live_select' style='visibility:hidden'></select>" +
-            "<label id='ws_message' style='display:none; width:300px;'></label>"
-        );
-
-        $('#id_username').on('input', function() {
-            if(this.value.length >= 2) {
-              let csrftoken = getCookie('csrftoken');
-              query_order += 1;
->>>>>>> 7e53c9d8
 
           $.ajax({
             beforeSend: function (request) {
               request.setRequestHeader('X-CSRFToken', csrftoken)
             },
-
-<<<<<<< HEAD
-            url : '/api/get_person',
-            type : 'POST',
+            url : "/api/get_person",
+            type : "POST",
             data : {
               username : this.value,
+              establishment_id: establishment_id,
               query_order : query_order
             },
-=======
-                 url : "/api/get_person",
-                 type : "POST",
-                 data : {
-                   username : this.value,
-                   establishment_id: establishment_id,
-                   query_order : query_order
-                 },
->>>>>>> 7e53c9d8
 
             success : function(json) {
               var msg = json['msg']

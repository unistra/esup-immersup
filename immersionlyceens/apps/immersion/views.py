import json
import logging
import uuid
from datetime import datetime, timedelta
from io import BytesIO
from typing import Any, Dict, Optional

from django.conf import settings
from django.contrib import messages
from django.contrib.auth import (
    authenticate, login, update_session_auth_hash, views as auth_views,
)
from django.contrib.auth.decorators import login_required
from django.contrib.auth.forms import PasswordChangeForm
from django.contrib.auth.models import Group
from django.contrib.auth.password_validation import (
    password_validators_help_text_html, validate_password,
)
from django.contrib.sessions.models import Session
from django.core.exceptions import ValidationError
from django.db.models import Q, QuerySet
from django.http import Http404, HttpResponse, HttpResponseRedirect
from django.shortcuts import get_object_or_404, redirect, render
from django.urls import resolve, reverse
from django.utils.decorators import method_decorator
from django.utils.formats import date_format
from django.utils.translation import gettext_lazy as _
from django.views import View
from django.views.generic import FormView, TemplateView
from immersionlyceens.apps.core.models import (
    Calendar, CancelType, CertificateLogo, CertificateSignature,
    HigherEducationInstitution, HighSchoolLevel, Immersion, ImmersionUser,
    MailTemplate, PendingUserGroup, PostBachelorLevel, StudentLevel,
    UniversityYear, UserCourseAlert,
)
from immersionlyceens.apps.immersion.utils import generate_pdf
from immersionlyceens.decorators import groups_required
from immersionlyceens.libs.mails.variables_parser import parser
from immersionlyceens.libs.utils import check_active_year, get_general_setting
from shibboleth.decorators import login_optional
from shibboleth.middleware import ShibbolethRemoteUserMiddleware

from .forms import (
    HighSchoolStudentForm, HighSchoolStudentRecordForm, LoginForm, NewPassForm,
    RegistrationForm, StudentForm, StudentRecordForm, VisitorForm,
    VisitorRecordForm,
)
from .models import HighSchoolStudentRecord, StudentRecord, VisitorRecord

logger = logging.getLogger(__name__)


<<<<<<< HEAD
def customLogin(request, profile=None):
    """
    Common login function for multiple users profiles
    :param request: request object
    :param profile: name of the profile (None = students)
    """
    # Clear all client sessions
    # Session.objects.all().delete()
=======
class CustomLoginView(FormView):
    template_name: str = "immersion/login.html"
    invalid_no_login_template: str = "immersion/nologin.html"
    success_url = "/immersion/login"
    form_class = LoginForm
>>>>>>> 10ac94f4

    def get_form_kwargs(self):
        kwargs: Dict[str, Any] = super().get_form_kwargs()
        kwargs.update({"profile": self.kwargs.get("profile")})
        return kwargs

    def get_context_data(self, **kwargs):
        context: Dict[str, Any] = super().get_context_data(**kwargs)
        context.update({
            "profile": self.kwargs.get("profile"),
        })
        return context

    def dispatch(self, request, *args, **kwargs):
        profile: Optional[str] = self.kwargs.get("profile")
        is_reg_possible, is_year_valid, year = check_active_year()
        if not profile and (not year or not is_year_valid):
            self.invalid_year(year)

        return super().dispatch(request, *args, **kwargs)

    def invalid_year(self, year: UniversityYear):
        messages.error(self.request, _("Sorry, the university year has not begun (or already over), you can't login yet."))
        context = {
            'start_date': year.start_date if year else None,
            'end_date': year.end_date if year else None,
            'reg_date': year.registration_start_date if year else None,
        }
        return render(self.request, self.invalid_no_login_template, context)

    def form_valid(self, form):
        username = form.cleaned_data['login']
        password = form.cleaned_data['password']

        user: Optional[ImmersionUser] = authenticate(self.request, username=username, password=password)

        self.user = user
        if user is not None:
            if not user.is_valid():
                messages.error(self.request, _("Your account hasn't been enabled yet."))
                return self.form_invalid(form)
            else:
                login(self.request, user, backend='django.contrib.auth.backends.ModelBackend')
        else:
            messages.error(self.request, _("Authentication error"))
            return self.form_invalid(form)

        return super().form_valid(form)

    def get_success_url(self):
        go_home = [
            self.user.is_high_school_manager() and self.user.highschool,
            self.user.is_speaker(),
            self.user.is_establishment_manager(),
            self.user.is_structure_manager(),
            self.user.is_high_school_manager(),
            self.user.is_legal_department_staff(),
        ]

        if self.user.is_high_school_student():
            return "/immersion" if self.user.get_high_school_student_record() else "/immersion/hs_record"
        elif self.user.is_visitor():
            return "/immersion" if self.user.get_visitor_record() else "/immersion/visitor_record"
        elif any(go_home):
            return reverse('home')
        else:
            return super().get_success_url()


@login_optional
def shibbolethLogin(request, profile=None):
    """
    """
    shib_attrs, error = ShibbolethRemoteUserMiddleware.parse_attributes(request)

    if error:
        messages.error(request, _("Incomplete data for account creation"))
        return HttpResponseRedirect("/")
    elif not all([value[1] in shib_attrs for value in settings.SHIBBOLETH_ATTRIBUTE_MAP.values()]):
        messages.error(request,
            _("Missing attributes, account not created." +
             "<br>Your institution may not be aware of the Immersion service." +
             "<br>Please use the 'contact' link at the bottom of this page, specifying your institution."))
        return HttpResponseRedirect("/")

    try:
        affiliations = shib_attrs.pop("affiliation", "").split(";")
    except Exception as e:
        logger.warning(e)
        affiliations = []

    is_student = any(list(filter(lambda a: a.startswith("student@"), affiliations)))
    is_employee = not is_student

    # Account creation confirmed
    if is_student and request.POST.get('submit'):
        if not get_general_setting('ACTIVATE_STUDENTS'):
            messages.error(request, _("Students deactivated"))
            return HttpResponseRedirect("/")

        shib_attrs.pop("uai_code", None)

        new_user = ImmersionUser.objects.create(**shib_attrs)
        new_user.set_validation_string()
        new_user.destruction_date = datetime.today().date() + timedelta(days=settings.DESTRUCTION_DELAY)
        new_user.save()

        try:
            Group.objects.get(name='ETU').user_set.add(new_user)
        except Exception:
            logger.exception(f"Cannot add 'ETU' group to user {new_user}")
            messages.error(request, _("Group error"))

        try:
            msg = new_user.send_message(request, 'CPT_MIN_CREATE')
        except Exception as e:
            logger.exception("Cannot send activation message : %s", e)

        messages.success(request, _("Account created. Please look at your emails for the activation procedure."))
        return HttpResponseRedirect("/")


    if request.user.is_anonymous:
        err = None

        if is_employee:
            err = _("Your account must be first created by a master establishment manager or an operator.")
        elif not is_student:
            err = _("The attributes sent by Shibboleth show you may not be a student.")

        if err:
            err += _("<br>If you think this is a mistake, please use the 'contact' link at the " +
                     "<br>bottom of this page, specifying your institution.")
            messages.error(request, err)
            return HttpResponseRedirect("/")

        context = shib_attrs
        return render(request, "immersion/confirm_creation.html", context)
    else:
        # Update user attributes
        try:
            user = ImmersionUser.objects.get(username=shib_attrs["username"])
            user.last_name = shib_attrs["last_name"]
            user.first_name = shib_attrs["first_name"]
            user.email = shib_attrs["email"]
            user.username = shib_attrs["username"]
            user.save()
        except (ImmersionUser.DoesNotExist, KeyError):
            err = _("Unable to find a matching user in database")
            return HttpResponseRedirect("/")

        # Activated account ?
        if not request.user.is_valid():
            messages.error(request, _("Your account hasn't been enabled yet."))
        else:
            # Existing account or external student
            staff_accounts = [
                request.user.is_operator(),
                request.user.is_master_establishment_manager(),
                request.user.is_establishment_manager(),
                request.user.is_structure_manager(),
                request.user.is_structure_manager(),
                request.user.is_speaker(),
            ]

            if is_employee and any(staff_accounts):
                return HttpResponseRedirect("/")
            elif is_student and request.user.is_student():
                # If student has filled his record
                if request.user.get_student_record():
                    return HttpResponseRedirect("/immersion")
                else:
                    return HttpResponseRedirect("/immersion/student_record")

    return HttpResponseRedirect("/")


def register(request, profile=None):
    # Is current university year valid ?
    is_reg_possible, is_year_valid, year = check_active_year()

    if not year or not is_reg_possible:
        messages.warning(request, _("Sorry, you can't register right now."))
        context = {
            'start_date': year.start_date if year else None,
            'end_date': year.end_date if year else None,
            'reg_date': year.registration_start_date if year else None,
        }
        return render(request, 'immersion/nologin.html', context)

    if request.method == 'POST':
        form = RegistrationForm(request.POST)
        redirect_url_name: str = "/immersion/login"

        registration_type: Optional[str] = request.POST.get("registration_type")

        if form.is_valid():
            new_user = form.save(commit=False)
            # adjustments here
            new_user.username = form.cleaned_data.get("username")
            new_user.set_validation_string()
            new_user.destruction_date = datetime.today().date() + timedelta(days=settings.DESTRUCTION_DELAY)
            new_user.save()

            group_name: str = "LYC"

            try:
                if get_general_setting('ACTIVATE_VISITORS') and registration_type == "vis":
                    group_name = "VIS"
            except:
                # Should only happen if ACTIVATE_VISITORS setting is not present
                pass

            try:
                Group.objects.get(name=group_name).user_set.add(new_user)
            except Exception:
                logger.exception(f"Cannot add '{group_name}' group to user {new_user}")
                messages.error(request, _("Group error"))

            try:
                msg = new_user.send_message(request, 'CPT_MIN_CREATE')
            except Exception as e:
                logger.exception("Cannot send activation message : %s", e)

            messages.success(request, _("Account created. Please look at your emails for the activation procedure."))
            return HttpResponseRedirect(redirect_url_name)
        else:
            for err_field, err_list in form.errors.get_json_data().items():
                for error in err_list:
                    if error.get("message"):
                        messages.error(request, error.get("message"))
    else:
        form = RegistrationForm()

    context = {'form': form, 'profile': profile}

    return render(request, 'immersion/registration.html', context)


class RecoveryView(TemplateView):
    template_name: str = "immersion/recovery.html"

    def get_context_data(self, **kwargs):
        return super().get_context_data(**kwargs).update({
            "email": self.request.POST.get('email', '').strip().lower()
        })

    def post(self, request, *args, **kwargs):
        email = request.POST.get('email', '').strip().lower()

        try:
            user = ImmersionUser.objects.get(email__iexact=email)

            use_external_auth = any([
                user.establishment and user.establishment.data_source_plugin,
                user.is_student()
            ])

            if use_external_auth:
                messages.warning(request, _("Please use your establishment credentials."))
            else:
                user.set_recovery_string()
                msg = user.send_message(request, 'CPT_MIN_ID_OUBLIE')
                messages.success(request, _("An email has been sent with the procedure to set a new password."))

        except ImmersionUser.DoesNotExist:
            messages.error(request, _("No account found with this email address"))
        except ImmersionUser.MultipleObjectsReturned:
            messages.error(request, _("Error : please contact the establishment referent"))

        context: Dict[str, Any] = self.get_context_data(**kwargs)
        return self.render_to_response(context)


def reset_password(request, hash=None):
    if request.method == "POST":
        user_id = request.session.get("user_id")

        if user_id:
            try:
                user = ImmersionUser.objects.get(pk=user_id)
            except ImmersionUser.DoesNotExist:
                messages.error(request, _("Password recovery : invalid data"))
                return HttpResponseRedirect("/immersion/login")

            # TODO : add validators
            # TODO : use Django password form ?
            form = NewPassForm(request.POST, instance=user)

            if form.is_valid():
                user = form.save()
                user.recovery_string = None
                user.save()
                messages.success(request, _("Password successfully updated."))

                # Different login redirection, depending on user group
                return HttpResponseRedirect(user.get_login_page())

            return render(request, 'immersion/reset_password.html', {'form': form})
    elif hash:
        try:
            user = ImmersionUser.objects.get(recovery_string=hash)
            request.session['user_id'] = user.id
        except ImmersionUser.DoesNotExist:
            messages.error(request, _("Password recovery : invalid data"))
            return HttpResponseRedirect("/immersion/login")
        except ImmersionUser.MultipleObjectsReturned:
            messages.error(request, _("Error : please contact the establishment referent"))
            return HttpResponseRedirect("/immersion/login")

        form = NewPassForm(instance=user)
        context = {
            'form': form,
        }

        return render(request, 'immersion/reset_password.html', context)

    else:
        del request.session['user_id']
        return HttpResponseRedirect("/immersion/login")


# todo: refactor this into class :)
@login_required
@groups_required("LYC", "REF-LYC", "VIS", "INTER", "REF-ETAB", "REF-STR", "SRV-JUR")
def change_password(request):
    """
    Change password view for high-school students and high-school managers
    """
    if request.method == "POST":
        password_form = PasswordChangeForm(data=request.POST, user=request.user)

        try:
            validate_password(request.POST.get('new_password1'))
        except ValidationError as e:
            pass

        if password_form.is_valid():
            password_form.save()
            update_session_auth_hash(request, password_form.user)
            messages.success(request, _("Password successfully updated"))
        else:
            for err_field, err_list in password_form.errors.get_json_data().items():
                for error in err_list:
                    if error.get("message"):
                        messages.error(request, error.get("message"))

    else:
        password_form = PasswordChangeForm(request.user)
        messages.info(request, password_validators_help_text_html())

    context = {
        'form': password_form,
    }

    return render(request, 'immersion/change_password.html', context)


class ActivateView(View):
    redirect_url: str = "/immersion/login"

    def get(self, request, *args, **kwargs):
        hash = kwargs.get("hash", None)
        if hash:
            try:
                user = ImmersionUser.objects.get(validation_string=hash)
                user.validate_account()
                messages.success(request, _("Your account is now enabled. Thanks !"))

                if user.is_student():
                    return HttpResponseRedirect("/shib")

            except ImmersionUser.DoesNotExist:
                messages.error(request, _("Invalid activation data"))
            except Exception as e:
                logger.exception("Activation error : %s", e)
                messages.error(request, _("Something went wrong"))

        return HttpResponseRedirect(self.redirect_url)


class ResendActivationView(TemplateView):
    template_name: str = "immersion/resend_activation.html"

    def get_context_data(self, **kwargs):
        context: Dict[str, Any] = super().get_context_data(**kwargs)
        context.update({
            "context": self.request.POST.get('email', '').strip().lower()
        })
        return context

    def post(self, request, *args, **kwargs):
        email = request.POST.get('email', '').strip().lower()
        redirect_url: str = "/shib"

        try:
            user = ImmersionUser.objects.get(email__iexact=email)
        except ImmersionUser.DoesNotExist:
            messages.error(request, _("No account found with this email address"))
        else:
            if user.is_valid():
                messages.error(request, _("This account has already been activated, please login."))
                return HttpResponseRedirect(redirect_url)
            else:
                msg = user.send_message(request, 'CPT_MIN_CREATE')
                if not msg:
                    messages.success(request, _("The activation message has been resent."))
                else:
                    messages.error(request, _("The activation message has not been sent") + " : " + msg)

        context = self.get_context_data(**kwargs)
        return self.render_to_response(context)


@method_decorator(groups_required('INTER'), name="dispatch")
class LinkAccountsView(TemplateView):
    template_name: str = "immersion/link_accounts.html"

    def get_context_data(self, **kwargs):
        context: Dict[str, Any] = super().get_context_data(**kwargs)
        context.update({
            "context": self.request.POST.get('email', '').strip().lower()
        })
        return context


    def post(self, request, *args, **kwargs):
        email = request.POST.get('email', '').strip().lower()

        try:
            user = ImmersionUser.objects.get(email__iexact=email)
        except ImmersionUser.DoesNotExist:
            messages.error(request, _("No account found with this email address"))
        else:
            if user.is_valid():
                if not user.is_only_speaker():
                    messages.error(request, _("This account is not a speaker-only one, it can't be linked"))
                elif user in request.user.linked_users():
                    messages.success(request, _("These accounts are already linked"))

                else:
                    try:
                        pending = PendingUserGroup.objects.get(
                            Q(immersionuser1=request.user, immersionuser2=user)
                            |Q(immersionuser2=request.user, immersionuser1=user)
                        )
                    except PendingUserGroup.DoesNotExist:
                        pending = PendingUserGroup.objects.create(
                            immersionuser1 = request.user,
                            immersionuser2 = user,
                            validation_string = uuid.uuid4().hex
                        )

                    link_validation_string = pending.validation_string

                    msg = user.send_message(
                        request,
                        'CPT_FUSION',
                        link_validation_string=link_validation_string,
                        link_source_user=request.user
                    )

                    if not msg:
                        messages.success(request, _("The link message has been sent to this email address"))
                    else:
                        messages.error(request, _("Message not sent : %s") % msg)
            else:
                messages.error(request, _("This account has not been validated (yet)"))

        context = self.get_context_data(**kwargs)
        return self.render_to_response(context)


@method_decorator(groups_required('INTER'), name="dispatch")
class LinkView(View):
    redirect_url: str = "/immersion/link_accounts"

    def get(self, request, *args, **kwargs):
        hash = kwargs.get("hash", None)
        if hash:
            try:
                pending_link = PendingUserGroup.objects.get(validation_string=hash)
                u1 = pending_link.immersionuser1
                u2 = pending_link.immersionuser2

                if u1.usergroup.exists():
                    usergroup = u1.usergroup.first()
                    if u2 not in u1.linked_users():
                        usergroup.immersionusers.add(u2)
                else:
                    usergroup = u1.usergroup.create()
                    usergroup.immersionusers.add(u2)

                pending_link.delete()

                messages.success(request, _("Your accounts have been linked"))

            except PendingUserGroup.DoesNotExist:
                messages.error(request, _("Invalid link data"))
            except Exception as e:
                logger.exception("Link error : %s", e)
                messages.error(request, _("Something went wrong"))

        return HttpResponseRedirect(self.redirect_url)


@login_required
def home(request):
    context = {}
    return render(request, 'immersion/home.html', context)


@login_required
@groups_required('REF-ETAB-MAITRE', 'REF-ETAB', 'LYC', 'REF-TEC', 'REF-LYC')
def high_school_student_record(request, student_id=None, record_id=None):
    """
    High school student record
    """
    template_name: str = 'immersion/hs_record.html'
    record = None
    student = None
    calendar = None

    calendars = Calendar.objects.all()

    if calendars:
        calendar = calendars.first()

    # Unused ?
    if student_id:
        try:
            student = ImmersionUser.objects.get(pk=student_id)
        except ImmersionUser.DoesNotExist:
            messages.error(request, _("Invalid student id"))
            return HttpResponseRedirect(request.headers.get('Referer', '/'))

    if request.user.is_high_school_student():
        student = request.user
        record = student.get_high_school_student_record()

        if not record:
            record = HighSchoolStudentRecord(
                student=request.user,
                allowed_global_registrations=calendar.year_nb_authorized_immersion,
                allowed_first_semester_registrations=calendar.nb_authorized_immersion_per_semester,
                allowed_second_semester_registrations=calendar.nb_authorized_immersion_per_semester,
            )
    elif record_id:
        try:
            record = HighSchoolStudentRecord.objects.get(pk=record_id)
            student = record.student
        except HighSchoolStudentRecord.DoesNotExist:
            pass

    if request.method == 'POST' and request.POST.get('submit'):
        student_id = request.POST.get('student', None)
        if not student and student_id:
            try:
                student = ImmersionUser.objects.get(id=int(student_id))
                record = student.get_high_school_student_record()
            except ImmersionUser.DoesNotExist:
                messages.error(request, _("Invalid student id"))
                return HttpResponseRedirect(request.headers.get('Referer', '/'))

        current_email = student.email
        try:
            current_highschool = record.highschool.id
        except Exception:
            current_highschool = None

        recordform = HighSchoolStudentRecordForm(request.POST, instance=record, request=request)
        studentform = HighSchoolStudentForm(request.POST, instance=student, request=request)

        if studentform.is_valid():
            student = studentform.save()

            if current_email != student.email:
                student.username = student.email
                student.set_validation_string()
                try:
                    msg = student.send_message(request, 'CPT_MIN_CHANGE_MAIL')
                    messages.warning(
                        request,
                        _(
                            """You have updated the email."""
                            """<br>Warning : the new email is also the new login."""
                            """<br>A new activation email has been sent."""
                        ),
                    )
                except Exception as e:
                    logger.exception("Cannot send 'change mail' message : %s", e)
        else:
            for err_field, err_list in studentform.errors.get_json_data().items():
                for error in err_list:
                    if error.get("message"):
                        messages.error(request, error.get("message"))

        if recordform.is_valid():
            record = recordform.save()

            if current_highschool and current_highschool != record.highschool.id:
                record.validation = 1
                record.save()
                messages.info(request, _("You have changed the high school, your record needs a new validation"))

            # Look for duplicated records
            if record.search_duplicates():
                if request.user.is_high_school_student():
                    messages.warning(
                        request,
                        _("A record already exists with this identity, please contact the establishment referent.")
                    )
                else:
                    messages.warning(
                        request, _("A record already exists with this identity, look at duplicate records.")
                    )

            if record.validation == 1:
                if request.user.is_high_school_student():
                    messages.success(
                        request, _("Thank you. Your record is awaiting validation from your high-school referent.")
                    )

            messages.success(request, _("Record successfully saved."))

        else:
            for err_field, err_list in recordform.errors.get_json_data().items():
                for error in err_list:
                    if error.get("message"):
                        messages.error(request, error.get("message"))
    else:
        request.session['back'] = request.headers.get('Referer')
        recordform = HighSchoolStudentRecordForm(request=request, instance=record)
        studentform = HighSchoolStudentForm(request=request, instance=student)

        messages.info(request, _("Current record status : %s") % record.get_validation_display())

    # Stats for user deletion
    today = datetime.today().date()
    now = datetime.today().time()

    past_immersions = student.immersions.filter(
        Q(slot__date__lt=today) | Q(slot__date=today, slot__end_time__lt=now), cancellation_type__isnull=True
    ).count()

    future_immersions = student.immersions.filter(
        Q(slot__date__gt=today) | Q(slot__date=today, slot__start_time__gt=now), cancellation_type__isnull=True
    ).count()

    immersion_number = None
    immersions = student.immersions.filter(
                slot__event__isnull=True,
                slot__visit__isnull=True,
                cancellation_type__isnull=True
    )

    if calendar.calendar_mode == "YEAR":
        immersion_number = immersions.count()
    else:
        immersion_number = {
            "semester_1": immersions.filter(
                slot__date__lte=calendar.semester1_end_date
            ).count(),
            "semester_2": immersions.filter(
                slot__date__gte=calendar.semester2_start_date
            ).count(),
        }

    context = {
        'calendar': calendar,
        'student_form': studentform,
        'record_form': recordform,
        'student': student,
        'record': record,
        'back_url': request.session.get('back'),
        'past_immersions': past_immersions,
        'future_immersions': future_immersions,
        'high_school_levels': json.dumps(
            {l.id: {
                'is_post_bachelor': l.is_post_bachelor,
                'requires_bachelor_speciality': l.requires_bachelor_speciality
            } for l in HighSchoolLevel.objects.all()}
        ),
        'immersion_number': immersion_number
    }

    return render(request, template_name, context)


@login_required
@groups_required('REF-ETAB-MAITRE', 'REF-ETAB', 'REF-TEC', 'ETU')
def student_record(request, student_id=None, record_id=None):
    """
    Student record
    """
    template_name: str = 'immersion/student_record.html'
    record = None
    student = None
    calendar = None
    no_record = False

    calendars = Calendar.objects.all()
    if calendars:
        calendar = calendars.first()

    # Unused ?
    if student_id:
        try:
            student = ImmersionUser.objects.get(pk=student_id)
        except ImmersionUser.DoesNotExist:
            messages.error(request, _("Invalid student id"))
            return HttpResponseRedirect(request.headers.get('Referer', '/'))

    if request.user.is_student():
        student = request.user
        record = student.get_student_record()
        uai_code = None

        no_record = record is None

        try:
            shib_attrs = request.session.get("shib", {})
            uai_code = shib_attrs.get("uai_code")
        except Exception:
            logger.error("Cannot retrieve uai code from shibboleth data")

        if uai_code and uai_code.startswith('{UAI}'):
            uai_code = uai_code.replace('{UAI}', '')

        if not record:
            record = StudentRecord(
                student=request.user,
                uai_code=uai_code,
                allowed_global_registrations=calendar.year_nb_authorized_immersion,
                allowed_first_semester_registrations=calendar.nb_authorized_immersion_per_semester,
                allowed_second_semester_registrations=calendar.nb_authorized_immersion_per_semester,
            )
        elif uai_code and record.uai_code != uai_code:
            record.uai_code = uai_code
            record.save()
    elif record_id:
        try:
            record = StudentRecord.objects.get(pk=record_id)
            student = record.student
        except StudentRecord.DoesNotExist:
            pass

    if request.method == 'POST':
        student_id = request.POST.get('student', None)
        if not student and student_id:
            try:
                student = ImmersionUser.objects.get(id=int(student_id))
                record = student.get_student_record()
            except ImmersionUser.DoesNotExist:
                messages.error(request, _("Invalid student id"))
                return HttpResponseRedirect(request.headers.get('Referer', '/'))

        current_email = student.email
        recordform = StudentRecordForm(request.POST, instance=record, request=request)
        studentform = StudentForm(request.POST, request=request, instance=student)

        if studentform.is_valid():
            student = studentform.save()

            if current_email != student.email:
                student.set_validation_string()
                try:
                    msg = student.send_message(request, 'CPT_MIN_CHANGE_MAIL')
                    messages.warning(
                        request, _("""You have updated the email.""" """<br>A new activation email has been sent.""")
                    )
                except Exception as e:
                    logger.exception("Cannot send 'change mail' message : %s", e)

        else:
            for err_field, err_list in studentform.errors.get_json_data().items():
                for error in err_list:
                    if error.get("message"):
                        messages.error(request, error.get("message"))

        if recordform.is_valid():
            record = recordform.save()

            messages.success(request, _("Record successfully saved."))
        else:
            for err_field, err_list in recordform.errors.get_json_data().items():
                for error in err_list:
                    if error.get("message"):
                        messages.error(request, error.get("message"))
    else:
        request.session['back'] = request.headers.get('Referer')
        recordform = StudentRecordForm(request=request, instance=record)
        studentform = StudentForm(request=request, instance=student)

    # Stats for user deletion
    today = datetime.today().date()
    now = datetime.today().time()

    past_immersions = student.immersions.filter(
        Q(slot__date__lt=today) | Q(slot__date=today, slot__end_time__lt=now), cancellation_type__isnull=True
    ).count()

    future_immersions = student.immersions.filter(
        Q(slot__date__gt=today) | Q(slot__date=today, slot__start_time__gt=now), cancellation_type__isnull=True
    ).count()

    immersion_number = None
    immersions = student.immersions.filter(
                slot__event__isnull=True,
                slot__visit__isnull=True,
                cancellation_type__isnull=True,
    )
    if calendar.calendar_mode == "YEAR":
        immersion_number = immersions.count()
    else:
        immersion_number = {
            "semester_1": immersions.filter(
                slot__date__lte=calendar.semester1_end_date
            ).count(),
            "semester_2": immersions.filter(
                slot__date__gte=calendar.semester2_start_date
            ).count(),
        }

    context = {
        'no_record': no_record,
        'calendar': calendar,
        'student_form': studentform,
        'record_form': recordform,
        'record': record,
        'student': student,
        'back_url': request.session.get('back'),
        'past_immersions': past_immersions,
        'future_immersions': future_immersions,
        'immersion_number': immersion_number,
    }

    return render(request, template_name, context)


@login_required
@groups_required('LYC', 'ETU', 'VIS')
def registrations(request):
    """
    Students : display to come, past and cancelled immersions/events/visits
    Also display the number of active alerts
    """
    cancellation_reasons = CancelType.objects.filter(active=True).order_by('label')
    alerts = UserCourseAlert.objects.filter(email=request.user.email)
    not_sent_alerts_cnt = alerts.filter(email_sent=False).count()
    sent_alerts_cnt = alerts.filter(email_sent=True).count()

    context = {
        'cancellation_reasons': cancellation_reasons,
        'alerts_cnt': alerts.count(),
        'not_sent_alerts_cnt': not_sent_alerts_cnt,
        'sent_alerts_cnt': sent_alerts_cnt,
    }

    return render(request, 'immersion/my_registrations.html', context)


@login_required
@groups_required('LYC', 'ETU', 'REF-LYC', 'REF-ETAB', 'REF-ETAB-MAITRE', 'REF-TEC', 'VIS')
def immersion_attestation_download(request, immersion_id):
    """
    Attestation downloadtest_home
    """
    try:
        immersion = Immersion.objects.prefetch_related(
            'slot__course__training', 'slot__course_type', 'slot__campus', 'slot__building', 'slot__speakers',
        ).get(Q(attendance_status=1) | Q(slot__face_to_face=False), pk=immersion_id)

        student = immersion.student

        tpl = MailTemplate.objects.get(code='CERTIFICATE_BODY', active=True)

        certificate_body = parser(
            user=student,
            request=request,
            message_body=tpl.body,
            vars=[v for v in tpl.available_vars.all()],
            immersion=immersion,
            slot=immersion.slot,
        )

        slot_entity = immersion.slot.get_establishment() \
            if immersion.slot.get_establishment() else immersion.slot.get_highschool()

        certificate_logo = slot_entity if slot_entity and slot_entity.logo \
            else CertificateLogo.objects.get(pk=1)
        certificate_sig = slot_entity if slot_entity and slot_entity.signature \
            else CertificateSignature.objects.get(pk=1)

        context = {
            'city': slot_entity.city.capitalize() if slot_entity else '',
            'certificate_header': slot_entity.certificate_header if slot_entity and slot_entity.certificate_header else '',
            'certificate_body': certificate_body,
            'certificate_footer': slot_entity.certificate_footer if slot_entity and slot_entity.certificate_footer else '',
            'certificate_logo': certificate_logo,
            'certificate_sig': certificate_sig,
        }

        filename = f'immersion_{date_format(immersion.slot.date,"dmY")}_{student.last_name}_{student.first_name}.pdf'
        response = generate_pdf(request, 'export/pdf/attendance_certificate.html', context, filename=filename)

        return response
    # TODO: Manage Mailtemplate not found (?) anyway returns 404
    except Exception as e:
        logger.error('Certificate download error', e)
        raise Http404()


@method_decorator(groups_required('VIS', 'REF-ETAB', 'REF-ETAB-MAITRE', 'REF-TEC'), name="dispatch")
class VisitorRecordView(FormView):
    template_name = "immersion/visitor_record.html"
    form_class = VisitorRecordForm

    def get_form_kwargs(self):
        form_kwargs = super().get_form_kwargs()
        form_kwargs["request"] = self.request
        record_id: Optional[int] = self.kwargs.get("record_id")

        if self.request.user.is_visitor():
            record = self.request.user.get_visitor_record()
            if record:
                form_kwargs["instance"] = record
        elif record_id:
            try:
                record: VisitorRecord = VisitorRecord.objects.get(id=record_id)
                form_kwargs["instance"] = record
            except VisitorRecord.DoesNotExist:
                # todo: handle it
                pass

        return form_kwargs

    def get_context_data(self, **kwargs):
        context: Dict[str, Any] = super().get_context_data()
        record_id: Optional[int] = self.kwargs.get("record_id")
        user_form: Optional[VisitorForm] = None
        visitor: Optional[ImmersionUser] = None
        record: Optional[VisitorRecordForm] = None
        hash_change_permission = any([
            self.request.user.is_establishment_manager(),
            self.request.user.is_master_establishment_manager(),
            self.request.user.is_operator()
        ])

        self.request.session['back'] = self.request.headers.get('Referer')

        calendars: QuerySet = Calendar.objects.all()
        calendar: Optional[Calendar] = None
        if calendars:
            calendar = calendars.first()

        if self.request.user.is_visitor():
            visitor = self.request.user
            record = visitor.get_visitor_record()
            if record:
                messages.info(self.request, _("Current record status : %s") % record.get_validation_display())
            user_form = VisitorForm(request=self.request, instance=visitor)
        elif record_id:
            try:
                record: VisitorRecord = VisitorRecord.objects.get(pk=record_id)
            except VisitorRecord.DoesNotExist:
                messages.error(self.request, _("Invalid visitor record id"))
                raise Http404
            visitor = record.visitor
            form_kwargs = self.get_form_kwargs()
            if "data" in form_kwargs:
                user_form = VisitorForm(form_kwargs, instance=visitor, request=self.request)
            else:
                user_form = VisitorForm(instance=visitor, request=self.request)


        # Stats for user deletion
        today = datetime.today().date()
        now = datetime.today().time()
        past_immersions = visitor.immersions.filter(
            Q(slot__date__lt=today) | Q(slot__date=today, slot__end_time__lt=now), cancellation_type__isnull=True
        ).count()
        future_immersions = visitor.immersions.filter(
            Q(slot__date__gt=today) | Q(slot__date=today, slot__start_time__gt=now), cancellation_type__isnull=True
        ).count()

        immersion_number = None
        immersions = visitor.immersions.filter(
            slot__event__isnull=True,
            slot__visit__isnull=True,
            cancellation_type__isnull=True
        )
        if calendar.calendar_mode == "YEAR":
            immersion_number = immersions.count()
        else:
            immersion_number = {
                "semester_1": immersions.filter(
                    slot__date__lte=calendar.semester1_end_date
                ).count(),
                "semester_2": immersions.filter(
                    slot__date__gte=calendar.semester2_start_date
                ).count(),
            }

        if record:
            context.update({"record": record})  # for modal nuke purpose
        context.update({
            "past_immersions": past_immersions, "future_immersions": future_immersions,
            "visitor": visitor,
            "student": visitor,  # visitor = student for modal nuke purpose
            "user_form": user_form,
            "back_url": self.request.session.get("back"),
            "calendar": calendar,
            "can_change": hash_change_permission,  # can change number of allowed positions
            "immersion_number": immersion_number,
        })
        return context

    def email_changed(self, user: ImmersionUser):
        user.username = user.email
        user.set_validation_string()

        try:
            msg = user.send_message(self.request, "CPT_MIN_CHANGE_MAIL")
            messages.warning(
                self.request,
                _(
                    """You have updated the email."""
                    """<br>Warning : the new email is also the new login."""
                    """<br>A new activation email has been sent."""
                ),
            )
        except Exception as exc:
            logger.exception("Cannot send 'change mail' message : %s", exc)

    def post(self, request, *args, **kwargs):
        # multi validation for multiple form
        form = self.get_form()
        form_user: VisitorForm
        record_id: Optional[int] = self.kwargs.get("record_id")
        current_email: Optional[str] = None
        user: Optional[ImmersionUser] = None

        if request.user.is_visitor():
            user = request.user
            form_user = VisitorForm(request.POST, request.FILES , instance=request.user, request=request, )
        elif record_id:
            record: Optional[VisitorRecord] = VisitorRecord.objects.get(pk=record_id)
            user = record.visitor
            form_user = VisitorForm(request.POST, request.FILES, instance=record.visitor, request=request)
        else:
            form_user = VisitorForm(request.POST, request.FILES, request=request)

        if user:
            current_email = user.email

        if form.is_valid() and form_user.is_valid():
            form.save()
            saved_user = form_user.save()

            if current_email != saved_user.email:
                self.email_changed(saved_user)

            return self.form_valid(form)
        else:
            for form_ in (form, form_user):
                for err_field, err_list in form_.errors.get_json_data().items():
                    for error in err_list:
                        if error.get("message"):
                            messages.error(self.request, error.get("message"))
                            print(f'err: {error.get("message")} ==> {form_.__class__}')

            return self.form_invalid(form)

    def get_success_url(self) -> str:
        if self.request.user.is_visitor():
            return reverse("immersion:visitor_record")
        else:
            return reverse("immersion:visitor_record_by_id", kwargs=self.kwargs)<|MERGE_RESOLUTION|>--- conflicted
+++ resolved
@@ -50,22 +50,11 @@
 logger = logging.getLogger(__name__)
 
 
-<<<<<<< HEAD
-def customLogin(request, profile=None):
-    """
-    Common login function for multiple users profiles
-    :param request: request object
-    :param profile: name of the profile (None = students)
-    """
-    # Clear all client sessions
-    # Session.objects.all().delete()
-=======
 class CustomLoginView(FormView):
     template_name: str = "immersion/login.html"
     invalid_no_login_template: str = "immersion/nologin.html"
     success_url = "/immersion/login"
     form_class = LoginForm
->>>>>>> 10ac94f4
 
     def get_form_kwargs(self):
         kwargs: Dict[str, Any] = super().get_form_kwargs()

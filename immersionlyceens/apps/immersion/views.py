--- conflicted
+++ resolved
@@ -6,10 +6,7 @@
 from io import BytesIO
 from typing import Any, Dict, Optional
 from functools import reduce
-<<<<<<< HEAD
-=======
 import requests
->>>>>>> 49faf781
 
 from django import forms
 from django.conf import settings
@@ -268,47 +265,33 @@
         messages.error(request, _("Incomplete data for account creation"))
         return HttpResponseRedirect("/")
 
-<<<<<<< HEAD
-=======
     # Defaults
->>>>>>> 49faf781
     mandatory_attributes = [
         "username",
         "first_name",
         "last_name",
         "email",
-<<<<<<< HEAD
-
-=======
->>>>>>> 49faf781
     ]
 
     student_attribute = [
         "uai_code"
     ]
 
-<<<<<<< HEAD
-=======
     high_school_student_attribute = [
         "birth_date",
         "etu_stage",
         "uai_code"
     ]
 
->>>>>>> 49faf781
     one_of_affiliations = [
         "affiliation",
         "unscoped_affiliation",
         "primary_affiliation",
     ]
 
-<<<<<<< HEAD
-    # Extract all affiliations, clean empty lists and remove domains (something@domain)
-=======
     optional_attributes = []
 
     # Extract all affiliations, clean empty lists and remove scopes (something@domain)
->>>>>>> 49faf781
     try:
         affiliations = set(
             map(lambda a:a.partition('@')[0],
@@ -325,13 +308,6 @@
         logger.warning(e)
         affiliations = []
 
-<<<<<<< HEAD
-    if "student" in affiliations:
-        is_student = True
-        mandatory_attributes += student_attribute
-    else:
-        is_student = False
-=======
     is_high_school_student = False
     is_student = False
 
@@ -386,7 +362,6 @@
             is_student = True
             mandatory_attributes += student_attribute
             group_name = 'ETU'
->>>>>>> 49faf781
 
     # parse affiliations:
     if not all([attr in shib_attrs for attr in mandatory_attributes]) or not affiliations:
@@ -396,12 +371,7 @@
              "<br>Please use the 'contact' link at the bottom of this page, specifying your institution."))
         return HttpResponseRedirect("/")
 
-<<<<<<< HEAD
-    # need more data for high schools
-    is_employee = not is_student
-=======
     is_employee = not is_student and not is_high_school_student
->>>>>>> 49faf781
 
     # Account creation confirmed
     if request.POST.get('submit'):
@@ -468,10 +438,6 @@
 
 
     # The account does not exist yet
-<<<<<<< HEAD
-    # -> auto-creation for students
-    # -> must have been created first for managers (high school, structure, ...)
-=======
     # -> auto-creation for students and high school students after confirmation
     # -> must have been created first for managers (high school, structure, ...)
 
@@ -483,7 +449,6 @@
         request.user = user
         login(request, user)
 
->>>>>>> 49faf781
     if request.user.is_anonymous:
         err = None
 

--- conflicted
+++ resolved
@@ -113,7 +113,8 @@
     allowed_second_semester_registrations = models.SmallIntegerField(
         _("Number of allowed registrations for first semester"), null=True, blank=True)
 
-<<<<<<< HEAD
+    validation = models.SmallIntegerField(_("Validation"), default=1, choices=VALIDATION_STATUS)
+
     duplicates = models.TextField(_("Duplicates list"), null=True, blank=True, default=None)
 
     def __str__(self):
@@ -131,9 +132,6 @@
 
         ids_list = [record.id for record in dupes]
 
-        if ids_list:
-            self.duplicates = json.dumps(ids_list)
-            self.save()
 
             for id in ids_list:
                 other_ids_list = [self.id] + [i for i in ids_list if i!=id]
@@ -159,11 +157,4 @@
         if self.has_duplicates():
             return json.loads(self.duplicates)
         else:
-            return []
-=======
-    validation = models.SmallIntegerField(_("Validation"), default=1, choices=VALIDATION_STATUS)
-
-
-
-
->>>>>>> d249e7a6
+            return []
import json
import logging
from typing import Tuple, List, Any

from django.conf import settings
from django.db import models
from django.utils.translation import gettext, gettext_lazy as _
from django.template.defaultfilters import filesizeformat
from immersionlyceens.apps.core import models as core_models
from immersionlyceens.apps.core.models import get_file_path

logger = logging.getLogger(__name__)


class HighSchoolStudentRecord(models.Model):
    """
    High school student class, linked to ImmersionUsers accounts
    """

    # Use gettext on the next one because strings HAS to be translated here
    # in order to avoid sending lazy translation objects to JSON in charts API
    """
    LEVELS = [
        (1, gettext('Pupil in year 11 / 10th grade student')),
        (2, gettext('Pupil in year 12 / 11th grade student')),
        (3, gettext('Pupil in year 13 / 12th grade student')),
        (4, gettext('Above A Level / High-School Degree'))
    ]
    """

    BACHELOR_TYPES = [
        (1, _('General')),
        (2, _('Technological')),
        (3, _('Professional'))
    ]

    POST_BACHELOR_ORIGIN_TYPES = BACHELOR_TYPES.copy()
    POST_BACHELOR_ORIGIN_TYPES.append(
        (4, _('DAEU'))
    )

    """
    POST_BACHELOR_LEVELS = [
        (1, _('BTS1')),
        (2, _('BTS2')),
        (3, _('BTSA1')),
        (4, _('BTSA2')),
        (5, _('Other')),
    ]
    """

    VALIDATION_STATUS = [
        (1, _('To validate')),
        (2, _('Validated')),
        (3, _('Rejected'))
    ]

    student = models.OneToOneField(
        core_models.ImmersionUser,
        verbose_name=_('Student'),
        null=False,
        blank=False,
        on_delete=models.CASCADE,
        related_name="high_school_student_record"
    )

    highschool = models.ForeignKey(
        core_models.HighSchool,
        verbose_name=_('High school'),
        null=False,
        blank=False,
        on_delete=models.CASCADE,
        related_name="student_records"
    )

    birth_date = models.DateField(_("Birth date"), null=False, blank=False)
    phone = models.CharField(_("Phone number"), max_length=14, blank=True, null=True)
    # level = models.SmallIntegerField(_("Level"), default=1, choices=LEVELS)

    level = models.ForeignKey(
        core_models.HighSchoolLevel,
        verbose_name=_("Level"),
        null=False,
        blank=False,
        on_delete=models.CASCADE,
        related_name="high_school_student_record"
    )

    class_name = models.CharField(_("Class name"), blank=False, null=False, max_length=32)

    # For pre-bachelor levels
    bachelor_type = models.SmallIntegerField(_("Bachelor type"), default=1, choices=BACHELOR_TYPES)

    general_bachelor_teachings = models.ManyToManyField(core_models.GeneralBachelorTeaching,
                                                        verbose_name=_("Structures"), blank=True,
                                                        related_name='student_records'
                                                        )

    technological_bachelor_mention = models.ForeignKey(
        core_models.BachelorMention,
        verbose_name=_('Technological bachelor series'),
        null=True,
        blank=True,
        on_delete=models.SET_NULL,
        related_name="student_records"
    )

    professional_bachelor_mention = models.CharField(
        _("Professional bachelor mention"), blank=True, null=True, max_length=128)

    # For post-bachelor levels
<<<<<<< HEAD
    post_bachelor_level = models.SmallIntegerField(_("Post bachelor level"),
                                                   default=1, null=True, blank=True, choices=POST_BACHELOR_LEVELS)
=======
    # post_bachelor_level = models.SmallIntegerField(_("Post bachelor level"),
    #  default=1, null=True, blank=True, choices=POST_BACHELOR_LEVELS)

    post_bachelor_level = models.ForeignKey(
        core_models.PostBachelorLevel,
        verbose_name=_("Post bachelor level"),
        null=True,
        blank=True,
        on_delete=models.CASCADE,
        related_name="high_school_student_record"
    )

>>>>>>> 98099f5e
    origin_bachelor_type = models.SmallIntegerField(_("Origin bachelor type"),
                                                    default=1, null=True, blank=True,
                                                    choices=POST_BACHELOR_ORIGIN_TYPES)
    current_diploma = models.CharField(
        _("Current diploma"), blank=True, null=True, max_length=128)

    # ===

    visible_immersion_registrations = models.BooleanField(
        _("Allow students from my school to see my registrations"), default=False)

    visible_email = models.BooleanField(
        _("Allow students from my school to see my email address"), default=False)

    allowed_global_registrations = models.SmallIntegerField(
        _("Number of allowed year registrations"), null=True, blank=True)

    allowed_first_semester_registrations = models.SmallIntegerField(
        _("Number of allowed registrations for first semester (excluding visits and events)"), null=True, blank=True)

    allowed_second_semester_registrations = models.SmallIntegerField(
        _("Number of allowed registrations for second semester (excluding visits and events)"), null=True, blank=True)

    validation = models.SmallIntegerField(_("Validation"), default=1, choices=VALIDATION_STATUS)

    duplicates = models.TextField(_("Duplicates list"), null=True, blank=True, default=None)
    solved_duplicates = models.TextField(_("Solved duplicates list"), null=True, blank=True, default=None)

    def __str__(self):
        return gettext(f"Record for {self.student.first_name} {self.student.last_name}")

    def search_duplicates(self):
        """
        Search records with same name, birth date and highschool
        :return:
        """
        solved_duplicates_list = [int(x) for x in self.solved_duplicates.split(',')] if self.solved_duplicates else []

        dupes = HighSchoolStudentRecord.objects.filter(
            student__last_name__iexact=self.student.last_name, student__first_name__iexact=self.student.first_name,
            birth_date=self.birth_date, highschool=self.highschool
        ).exclude(id=self.id).exclude(id__in=solved_duplicates_list)

        ids_list = [record.id for record in dupes]

        if ids_list:
            self.duplicates = json.dumps(ids_list)
            self.save()

            for id in ids_list:
                other_ids_list = sorted([self.id] + [i for i in ids_list if i != id])
                try:
                    record = HighSchoolStudentRecord.objects.get(pk=id)
                    solved_duplicates = {
                        int(x) for x in record.solved_duplicates.split(',')} if record.solved_duplicates else set()
                    record.duplicates = json.dumps(list(set(other_ids_list) - solved_duplicates))
                    record.save()
                except HighSchoolStudentRecord.DoesNotExist:
                    pass

            return ids_list
        elif self.duplicates is not None:
            self.duplicates = None
            self.save()

        return []

    def has_duplicates(self):
        """
        Returns True if record has duplicates
        """
        return self.duplicates is not None

    def get_duplicates(self):
        """
        Returns duplicates list
        """
        if self.has_duplicates():
            return sorted(json.loads(self.duplicates))
        else:
            return []

    def remove_duplicate(self, id=None):
        """
        Remove a record id from duplicates list
        """
        try:
            id = int(id)
        except ValueError:
            return

        if self.duplicates:
            dupes = json.loads(self.duplicates)
            try:
                dupes.remove(id)
                self.duplicates = json.dumps(dupes) if dupes else None
            except ValueError:
                pass

        if self.solved_duplicates:
            solved_list = self.solved_duplicates.split(',')
            if str(id) not in solved_list:
                solved_list.append(str(id))
                self.solved_duplicates = ','.join(solved_list)
        else:
            self.solved_duplicates = str(id)

        self.save()

    def is_valid(self):
        return self.validation == 2

    @classmethod
    def get_duplicate_tuples(cls):
        dupes_list = []

        records = cls.objects.filter(duplicates__isnull=False)

        for record in records:
            dupes_list.append(tuple(d for d in sorted(json.loads(record.duplicates) + [record.id])))

        return set(dupes_list)

    @classmethod
    def clear_duplicate(cls, record_id):
        """
        Aggressive method to clear a record id from all records duplicates lists
        """
        for record in cls.objects.filter(duplicates__isnull=False):
            try:
                dupes = json.loads(record.duplicates)
                dupes.remove(record_id)  # will raise a Value error if record_id not in dupes
                record.duplicates = json.dumps(dupes) if dupes else None
                record.save()
            except Exception:
                pass

        for record in cls.objects.filter(solved_duplicates__isnull=False):
            try:
                solved_dupes = record.solved_duplicates.split(',')
                solved_dupes.remove(str(record_id))
                record.solved_duplicates = ','.join(solved_dupes)
                record.save()
            except Exception:
                pass

    class Meta:
        verbose_name = _('High school student record')
        verbose_name_plural = _('High school student records')


class StudentRecord(models.Model):
    """
    Student record class, linked to ImmersionUsers accounts
    """

    """
    LEVELS = [
        (1, _('Licence 1 (1st year above A level)')),
        (2, _('Licence 2 (2nd year above A level)')),
        (3, _('Licence 3 (3rd year above A level)')),
        (4, _('BTEC 1')),
        (5, _('BTEC 2')),
        (6, _('Other')),
    ]
    """

    BACHELOR_TYPES = [
        (1, _('General')),
        (2, _('Technological')),
        (3, _('Professional')),
        (4, _('DAEU'))
    ]

    student = models.OneToOneField(
        core_models.ImmersionUser,
        verbose_name=_('Student'),
        null=False,
        blank=False,
        on_delete=models.CASCADE,
        related_name="student_record"
    )

    uai_code = models.CharField(_("Home institution code"), blank=False, null=False, max_length=256)
    birth_date = models.DateField(_("Birth date"), null=False, blank=False)
    phone = models.CharField(_("Phone number"), max_length=14, blank=True, null=True)
    # level = models.SmallIntegerField(_("Level"), default=1, blank=False, null=False, choices=LEVELS)

    level = models.ForeignKey(
        core_models.StudentLevel,
        verbose_name=_("Level"),
        null=False,
        blank=False,
        on_delete=models.CASCADE,
        related_name="student_record"
    )

    origin_bachelor_type = models.SmallIntegerField(_("Origin bachelor type"),
<<<<<<< HEAD
                                                    default=1, null=False, blank=False, choices=BACHELOR_TYPES)
=======
        default=1, null=False, blank=False, choices=BACHELOR_TYPES)

>>>>>>> 98099f5e
    current_diploma = models.CharField(
        _("Current diploma"), blank=True, null=True, max_length=128)

    allowed_global_registrations = models.SmallIntegerField(
        _("Number of allowed year registrations (excluding visits and events)"), null=True, blank=True)

    allowed_first_semester_registrations = models.SmallIntegerField(
        _("Number of allowed registrations for second semester (excluding visits and events)"), null=True, blank=True)

    allowed_second_semester_registrations = models.SmallIntegerField(
        _("Number of allowed registrations for first semester (excluding visits and events)"), null=True, blank=True)

    def __str__(self):
        return gettext(f"Record for {self.student.first_name} {self.student.last_name}")

    def is_valid(self):
        return True

    def home_institution(self):
        """
        Get home institution if we can find a matching code, else return the code
        Returns (label, object) if found, (code, None) if not
        """
        try:
            inst = core_models.HigherEducationInstitution.objects.get(uai_code=self.uai_code)
            return inst.label, inst
        except core_models.HigherEducationInstitution.DoesNotExist:
            return self.uai_code, None

    class Meta:
        verbose_name = _('Student record')
        verbose_name_plural = _('Student records')


class VisitorRecord(models.Model):
    """
    Visitor record class, linked to ImmersionUsers accounts
    """
    CIVS: List[Tuple[int, Any]] = [(1, _('Mr')), (2, _('Mrs'))]
    VALIDATION_STATUS: List[Tuple[int, Any]] = [
        (1, _('To validate')),
        (2, _('Validated')),
        (3, _('Rejected'))
    ]
    AUTH_CONTENT_TYPES: List[str] = ["jpg", "jpeg", "png"]

    visitor = models.OneToOneField(
        core_models.ImmersionUser,
        verbose_name=_('Visitor'),
        null=False,
        blank=False,
        on_delete=models.CASCADE,
        related_name="visitor_record"
    )
    civility = models.SmallIntegerField(_("Civility"), null=False, blank=False, default=1, choices=CIVS)
    phone = models.CharField(_("Phone number"), max_length=14, blank=True, null=True)
    birth_date = models.DateField(_("Birth date"), null=False, blank=False)

    motivation = models.TextField(_("Motivation"), null=False, blank=False)
    identity_document = models.FileField(
        _("Identity document"),
        upload_to=get_file_path,
        blank=False,
        null=False,
        help_text=_('Only files with type (%(authorized_types)s). Max file size : %(max_size)s')
              % {
                  'authorized_types': ', '.join(AUTH_CONTENT_TYPES),
                  'max_size': filesizeformat(settings.MAX_UPLOAD_SIZE)
              },
    )
    civil_liability_insurance = models.FileField(
        _("Civil liability insurance"),
        upload_to=get_file_path,
        blank=False,
        null=False,
        help_text=_('Only files with type (%(authorized_types)s). Max file size : %(max_size)s')
              % {
                  'authorized_types': ', '.join(AUTH_CONTENT_TYPES),
                  'max_size': filesizeformat(settings.MAX_UPLOAD_SIZE)
              },
    )

    validation = models.SmallIntegerField(_("Validation"), default=1, choices=VALIDATION_STATUS)
    allowed_global_registrations = models.SmallIntegerField(
        _("Number of allowed year registrations (excluding visits and events)"), null=True, blank=True)
    allowed_first_semester_registrations = models.SmallIntegerField(
        _("Number of allowed registrations for second semester (excluding visits and events)"), null=True, blank=True)
    allowed_second_semester_registrations = models.SmallIntegerField(
        _("Number of allowed registrations for first semester (excluding visits and events)"), null=True, blank=True)

    def __str__(self):
        return gettext(f"Record for {self.visitor.first_name} {self.visitor.last_name}")

    class Meta:
        verbose_name = _('Visitor record')
        verbose_name_plural = _('Visitor records')<|MERGE_RESOLUTION|>--- conflicted
+++ resolved
@@ -109,10 +109,6 @@
         _("Professional bachelor mention"), blank=True, null=True, max_length=128)
 
     # For post-bachelor levels
-<<<<<<< HEAD
-    post_bachelor_level = models.SmallIntegerField(_("Post bachelor level"),
-                                                   default=1, null=True, blank=True, choices=POST_BACHELOR_LEVELS)
-=======
     # post_bachelor_level = models.SmallIntegerField(_("Post bachelor level"),
     #  default=1, null=True, blank=True, choices=POST_BACHELOR_LEVELS)
 
@@ -125,7 +121,6 @@
         related_name="high_school_student_record"
     )
 
->>>>>>> 98099f5e
     origin_bachelor_type = models.SmallIntegerField(_("Origin bachelor type"),
                                                     default=1, null=True, blank=True,
                                                     choices=POST_BACHELOR_ORIGIN_TYPES)
@@ -324,12 +319,8 @@
     )
 
     origin_bachelor_type = models.SmallIntegerField(_("Origin bachelor type"),
-<<<<<<< HEAD
-                                                    default=1, null=False, blank=False, choices=BACHELOR_TYPES)
-=======
         default=1, null=False, blank=False, choices=BACHELOR_TYPES)
 
->>>>>>> 98099f5e
     current_diploma = models.CharField(
         _("Current diploma"), blank=True, null=True, max_length=128)
 
@@ -358,6 +349,7 @@
             return inst.label, inst
         except core_models.HigherEducationInstitution.DoesNotExist:
             return self.uai_code, None
+
 
     class Meta:
         verbose_name = _('Student record')

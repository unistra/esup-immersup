"""
Immersion app forms tests
"""
import datetime
from os.path import abspath, dirname, join

from django.contrib.auth import get_user_model
from django.contrib.auth.models import Group
from django.core.files.uploadedfile import SimpleUploadedFile
from django.test import Client, RequestFactory, TestCase
from django.urls import reverse

from immersionlyceens.apps.core.models import (
<<<<<<< HEAD
    BachelorMention, Building, Campus, Course, CourseType, Establishment,
    GeneralBachelorTeaching, HigherEducationInstitution, HighSchool,
    HighSchoolLevel, Immersion, ImmersionUser, ImmersionUserGroup,
    PendingUserGroup, Period, PostBachelorLevel, Slot, Structure, StudentLevel,
    Training, TrainingDomain, TrainingSubdomain, UniversityYear,
=======
    AttestationDocument, BachelorMention, Building, Campus,
    Course, CourseType, Establishment, GeneralBachelorTeaching,
    HigherEducationInstitution, HighSchool, HighSchoolLevel,
    Immersion, ImmersionUser, ImmersionUserGroup, PendingUserGroup,
    Period, PostBachelorLevel, Profile, Slot, Structure,
    StudentLevel, Training, TrainingDomain, TrainingSubdomain,
    UniversityYear,
>>>>>>> d8448148
)

from immersionlyceens.apps.immersion.models import (
    HighSchoolStudentRecord, HighSchoolStudentRecordDocument,
    HighSchoolStudentRecordQuota, StudentRecord, StudentRecordQuota,
    VisitorRecord, VisitorRecordDocument, VisitorRecordQuota
)

request_factory = RequestFactory()
request = request_factory.get('/admin')

class ImmersionViewsTestCase(TestCase):
    """
    Immersion app views tests
    """

    fixtures = ['group', 'generalsettings', 'mailtemplatevars', 'mailtemplate', 'images', 'high_school_levels',
                'student_levels', 'post_bachelor_levels', 'higher']

    @classmethod
    def setUpTestData(cls):
        cls.today = datetime.datetime.today()

        cls.establishment = Establishment.objects.create(
            code='ETA1',
            label='Etablissement 1',
            short_label='Eta 1',
            active=True,
            master=True,
            email='test@test.com',
            signed_charter=True,
            uai_reference=HigherEducationInstitution.objects.first()
        )

        cls.high_school = HighSchool.objects.create(
            label='HS1',
            address='here',
            department=67,
            city='STRASBOURG',
            zip_code=67000,
            phone_number='0123456789',
            email='a@b.c',
            head_teacher_name='M. A B',
            convention_start_date=cls.today - datetime.timedelta(days=10),
            convention_end_date=cls.today + datetime.timedelta(days=10),
            signed_charter=True,
        )

        cls.high_school2 = HighSchool.objects.create(
            label='HS2',
            address='here',
            department=67,
            city='STRASBOURG',
            zip_code=67000,
            phone_number='0123456789',
            email='d@e.fr',
            head_teacher_name='M. A B',
            convention_start_date=cls.today - datetime.timedelta(days=10),
            convention_end_date=cls.today + datetime.timedelta(days=10),
            signed_charter=True,
        )

        cls.highschool_user = get_user_model().objects.create_user(
            username='hs',
            password='pass',
            email='hs@no-reply.com',
            first_name='high',
            last_name='SCHOOL',
            validation_string='whatever',
        )

        cls.highschool_user.set_password('pass')
        cls.highschool_user.save()

        # Set a second high school student for duplicates search
        cls.highschool_user2 = get_user_model().objects.create_user(
            username='hs2',
            password='pass',
            email='hs2@no-reply.com',
            first_name='high',
            last_name='SCHOOL',
            validation_string=None,
        )

        cls.highschool_user2.set_password('pass')
        cls.highschool_user2.save()

        cls.student_user = get_user_model().objects.create_user(
            username='test@student.fr',
            password='pass',
            email='test@student.fr',
            first_name='student',
            last_name='user'
        )

        cls.student_user.set_password('pass')
        cls.student_user.save()

        # Visitor
        cls.visitor_user = get_user_model().objects.create_user(
            username='visitor',
            password='pass',
            email='visitor@no-reply.com',
            first_name='vis',
            last_name='itor',
            validation_string='another_string',
        )

        cls.visitor_user.set_password('pass')
        cls.visitor_user.save()

        cls.speaker1 = get_user_model().objects.create_user(
            username='speaker1',
            password='pass',
            email='speaker-immersion@no-reply.com',
            first_name='speak',
            last_name='HER',
            establishment=cls.establishment,
        )
        cls.speaker2 = get_user_model().objects.create_user(
            username='speaker2',
            password='pass',
            email='speaker-immersion2@no-reply.com',
            first_name='Another',
            last_name='Speaker',
            establishment=cls.establishment,
        )
        cls.lyc_ref = get_user_model().objects.create_user(
            username='lycref',
            password='pass',
            email='lycref-immersion@no-reply.com',
            first_name='lyc',
            last_name='REF',
            highschool=cls.high_school,
        )
        cls.ref_etab_user = get_user_model().objects.create_user(
            username='ref_etab',
            password='pass',
            email='ref_etab@no-reply.com',
            first_name='ref_etab',
            last_name='ref_etab',
            establishment=cls.establishment,
        )

        cls.ref_etab_user.set_password('pass')
        cls.ref_etab_user.save()

        Group.objects.get(name='INTER').user_set.add(cls.speaker1)
        Group.objects.get(name='INTER').user_set.add(cls.speaker2)
        Group.objects.get(name='LYC').user_set.add(cls.highschool_user)
        Group.objects.get(name='LYC').user_set.add(cls.highschool_user2)
        Group.objects.get(name='VIS').user_set.add(cls.visitor_user)
        Group.objects.get(name='ETU').user_set.add(cls.student_user)
        Group.objects.get(name='REF-LYC').user_set.add(cls.lyc_ref)
        Group.objects.get(name='REF-ETAB').user_set.add(cls.ref_etab_user)

        BachelorMention.objects.create(
            label="Sciences et technologies du management et de la gestion (STMG)",
            active=True
        )

        GeneralBachelorTeaching.objects.create(label="Maths", active=True)

        cls.structure = Structure.objects.create(label="test structure")
        cls.t_domain = TrainingDomain.objects.create(label="test t_domain")
        cls.t_sub_domain = TrainingSubdomain.objects.create(label="test t_sub_domain", training_domain=cls.t_domain)
        cls.training = Training.objects.create(label="test training")
        cls.training2 = Training.objects.create(label="test training 2")
        cls.training.training_subdomains.add(cls.t_sub_domain)
        cls.training2.training_subdomains.add(cls.t_sub_domain)
        cls.training.structures.add(cls.structure)
        cls.training2.structures.add(cls.structure)
        cls.course = Course.objects.create(label="course 1", training=cls.training, structure=cls.structure)
        cls.course.speakers.add(cls.speaker1)
        cls.campus = Campus.objects.create(label='Esplanade')
        cls.building = Building.objects.create(label='Le portique', campus=cls.campus)
        cls.course_type = CourseType.objects.create(label='CM')
        cls.slot = Slot.objects.create(
            course=cls.course, course_type=cls.course_type, campus=cls.campus,
            building=cls.building, room='room 1', date=cls.today,
            start_time=datetime.time(12, 0), end_time=datetime.time(14, 0), n_places=20
        )
        cls.slot.speakers.add(cls.speaker1)

        cls.period1 = Period.objects.create(
            label='Period 1',
            immersion_start_date=cls.today + datetime.timedelta(days=2),
            immersion_end_date=cls.today + datetime.timedelta(days=100),
            registration_start_date=cls.today + datetime.timedelta(days=1),
            allowed_immersions=4
        )

        cls.university_year = UniversityYear.objects.create(
            label='2020-2021',
            start_date=cls.today.date() - datetime.timedelta(days=10),
            end_date=cls.today.date() + datetime.timedelta(days=20),
            registration_start_date=cls.today.date() - datetime.timedelta(days=1),
            active=True,
        )

        cls.immersion = Immersion.objects.create(
            student=cls.highschool_user,
            slot=cls.slot,
            attendance_status=1
        )

        # Attestations
        cls.attestation_1 = AttestationDocument.objects.create(
            label='Test label',
            mandatory=True,
            active=True,
            for_minors=True,
            requires_validity_date=True
        )

        cls.attestation_1.profiles.add(Profile.objects.get(code='LYC_W_CONV'))
        cls.attestation_1.profiles.add(Profile.objects.get(code='LYC_WO_CONV'))
        cls.attestation_1.profiles.add(Profile.objects.get(code='VIS'))

        cls.attestation_2 = AttestationDocument.objects.create(
            label='Test label 2',
            mandatory=True,
            active=True,
            for_minors=False,
            requires_validity_date=True
        )

        cls.attestation_2.profiles.add(Profile.objects.get(code='VIS'))


    def setUp(self):
        """
        SetUp for Immersion app tests
        """
        self.client = Client()


    def test_login(self):
        self.university_year.start_date = self.today.date() + datetime.timedelta(days=10)
        self.university_year.save()

        # This will fail (year not valid yet)
        response = self.client.post('/immersion/login', {'login': 'hs', 'password': 'pass'})
        self.assertEqual(response.status_code, 200)
        self.assertIn("""Sorry, the university year has not begun (or already over), you can't login yet.""",
            response.content.decode('utf-8'))

        self.university_year.start_date = self.today.date() - datetime.timedelta(days=10)
        self.university_year.save()

        # This will fail (authentication error)
        response = self.client.post('/immersion/login', {'login': 'hs', 'password': 'wrong_pass'})
        self.assertEqual(response.status_code, 200)
        self.assertIn("Authentication error", response.content.decode('utf-8'))

        # This will fail (account not validated yet)
        response = self.client.post('/immersion/login', {'login': 'hs', 'password': 'pass'})
        self.assertEqual(response.status_code, 200)
        self.assertIn("Your account hasn't been enabled yet.", response.content.decode('utf-8'))

        # Validate account then retry
        self.highschool_user.validation_string = None
        self.highschool_user.save()

        response = self.client.post('/immersion/login', {'login': 'hs', 'password': 'pass'})
        self.assertEqual(response.status_code, 302)
        # The record doesn't exist : the user is redirected to the record creation page
        self.assertEqual(response.url, "/immersion/hs_record")


    def test_shibboleth_login(self):
        # Fail with one missing attribute (http_supannetablissement)
        header = {
            'HTTP_REMOTE_USER': 'new_student@domain.fr',
            'HTTP_GIVENNAME': 'student',
            'HTTP_SN': 'user',
            'HTTP_MAIL': 'new_student@domain.fr',
            'HTTP_AFFILIATION': 'student@domain.fr;member@domain.fr'
        }
        response = self.client.get('/shib/', request, **header, follow=True)
        self.assertIn("Missing attributes, account not created.", response.content.decode('utf-8'))

        response = self.client.post('/shib/', data={'submit': 1}, request=request, **header, follow=True)
        self.assertIn("Missing attributes, account not created.", response.content.decode('utf-8'))

        # FIXME : test use cases where a non-student try to authenticate

        # Tests with all attributes
        header = {
            'HTTP_REMOTE_USER': 'new_student@domain.fr',
            'HTTP_GIVENNAME': 'student',
            'HTTP_SN': 'user',
            'HTTP_MAIL': 'new_student@domain.fr',
            'HTTP_SUPANNETABLISSEMENT': '{UAI}0673021V',
            'HTTP_AFFILIATION': 'student@domain.fr;member@domain.fr'
        }

        response = self.client.get('/shib/', request, **header)
        self.assertIn("Are you sure you want to create your account ?", response.content.decode('utf-8'))

        # Account creation
        response = self.client.post('/shib/', data={'submit':1}, request=request, **header, follow=True)
        self.assertIn("Account created. Please look at your emails for the activation procedure.",
            response.content.decode('utf-8'))

        try:
            new_user = ImmersionUser.objects.get(email='new_student@domain.fr')
        except ImmersionUser.DoesNotExist:
            new_user = None

        self.assertNotEqual(new_user, None)
        self.assertNotEqual(new_user.validation_string, None)
        self.assertTrue(new_user.is_student())

        # Connection with a not-enabled-yet account
        response = self.client.get('/shib/', request, **header, follow=True)
        self.assertIn("Your account hasn't been enabled yet.", response.content.decode('utf-8'))

        new_user.validate_account()
        response = self.client.get('/shib/', request, **header, follow=True)
        self.assertIn("Please fill this form to complete the personal record", response.content.decode('utf-8'))

        # Student record data
        record_data = {
            "student": new_user.id,
            "last_name": "",
            "first_name": new_user.first_name,
            "email": new_user.email,
            "birth_date": "",
            "phone": "0388010101",
            "uai_code": "0673021V",
            "level": 1,
            "origin_bachelor_type": 1,
            "current_diploma": "DUT 1ere année",
            "submit": 1,
        }

        # Missing fields
        response = self.client.post('/immersion/student_record', record_data, follow=True)
        self.assertIn("This field is required", response.content.decode('utf-8'))

        # All fields
        record_data["last_name"] = new_user.last_name
        record_data["birth_date"] = "1999-01-04"
        record_data["current_diploma"] = "DUT 1ere année",

        response = self.client.post('/immersion/student_record', record_data, follow=True)
        self.assertIn("Record successfully saved.", response.content.decode('utf-8'))

        # Post with an another email
        record_data["email"] = "another@email.com"
        response = self.client.post('/immersion/student_record', record_data, follow=True)

        user = ImmersionUser.objects.get(pk=new_user.id)
        self.assertNotEqual(user.validation_string, None)

        # Test uai code update
        record = StudentRecord.objects.get(student=user)
        record.uai_code = "XXXXX"
        record.save()
        response = self.client.get('/immersion/student_record', follow=True)
        record = StudentRecord.objects.get(student=user)
        self.assertEqual(record.uai_code, "0673021V")


        # Test get route as ref-etab user
        record = StudentRecord.objects.get(student=user)
        self.client.login(username='ref_etab', password='pass')
        response = self.client.get('/immersion/student_record/%s' % record.id)
        self.assertIn("Please fill this form to complete the personal record", response.content.decode('utf-8'))


    def test_register(self):
        data = {
            'first_name': 'prenom',
            'last_name': 'nom',
            'email': 'mon_email@mondomaine.fr',
            'password1': 'passw',
            'password2': 'passw_2',
            'registration_type': 'hs',
        }

        # Will fail (passwords don't match, missing email2)
        response = self.client.post('/immersion/register', data)

        self.assertIn("The two password fields didn’t match.", response.content.decode('utf-8'))
        self.assertIn("This field is required.", response.content.decode('utf-8'))
        self.assertIn("Emails do not match", response.content.decode('utf-8'))

        # Will fail (password too short)
        data['email2'] = "mon_email@mondomaine.fr"
        data['password2'] = "passw"
        response = self.client.post('/immersion/register', data)

        self.assertIn("This password is too short. It must contain at least 8 characters.",
            response.content.decode('utf-8'))

        # Should succeed and redirect
        data['password1'] = "Is this password long enough ?"
        data['password2'] = "Is this password long enough ?"

        response = self.client.post('/immersion/register', data, follow=True)
        self.assertIn("Account created. Please look at your emails for the activation procedure.",
            response.content.decode('utf-8'))

        # Check some attributes
        new_account = ImmersionUser.objects.get(username="mon_email@mondomaine.fr")
        self.assertNotEqual(new_account.validation_string, None)
        self.assertNotEqual(new_account.destruction_date, None)
        self.assertIsInstance(new_account.destruction_date, datetime.date)
        self.assertFalse(new_account.is_valid())

        lyc_group = Group.objects.get(name='LYC')
        self.assertIn(lyc_group, new_account.groups.all())

        # Fail with duplicated email address (lower/upper case mix)
        data["email"] = 'MoN_EmaiL@monDomaine.FR'
        data["email2"] = 'MoN_EmaiL@monDomaine.FR'

        response = self.client.post('/immersion/register', data)
        self.assertIn("An account already exists with this email address", response.content.decode('utf-8'))

        # Fail with an invalid year
        self.university_year.registration_start_date = self.today + datetime.timedelta(days=10)
        self.university_year.registration_end_date = self.today + datetime.timedelta(days=20)
        self.university_year.save()

        response = self.client.get('/immersion/register', follow=True)
        self.assertIn("Sorry, you can't register right now.", response.content.decode('utf-8'))

    def test_recovery(self):
        # Fail : not a highschool user
        response = self.client.post('/immersion/recovery', {'email': 'test@student.fr'})
        self.assertIn("Please use your establishment credentials.", response.content.decode('utf-8'))

        # Fail : email not found but the response should not expose the fact that the mail is not found !
        response = self.client.post('/immersion/recovery', {'email': 'test@domaine.fr'})
        self.assertIn("An email has been sent with the procedure to set a new password.",
                      response.content.decode('utf-8')
        )

        # Success
        response = self.client.post('/immersion/recovery', {'email': "lycref-immersion@no-reply.com"})
        self.assertIn("An email has been sent with the procedure to set a new password.",
                      response.content.decode('utf-8')
        )

        # Success with email mixing lower/uppercase letters
        response = self.client.post('/immersion/recovery', {'email': "LycRef-Immersion@NO-RepLY.com"})
        self.assertIn("An email has been sent with the procedure to set a new password.",
                      response.content.decode('utf-8')
        )

        user = ImmersionUser.objects.get(username="lycref")
        self.assertNotEqual(user.recovery_string, None)

    def test_reset_password(self):
        # Fail because of invalid hash
        response = self.client.get('/immersion/reset_password/wrong_hash', follow=True)
        self.assertIn("Password recovery : invalid data", response.content.decode('utf-8'))

        # Set a hash and retry
        self.highschool_user.recovery_string="hashtest"
        self.highschool_user.save()
        response = self.client.get('/immersion/reset_password/hashtest', follow=True)
        self.assertNotIn("Password recovery : invalid data", response.content.decode('utf-8'))

        # Password too short
        response = self.client.post('/immersion/reset_password/hashtest',
            {'password1': 'short', 'password2': 'short'}
        )
        self.assertIn("This password is too short. It must contain at least 8 characters.",
            response.content.decode('utf-8')
        )

        # This one should be ok
        response = self.client.post('/immersion/reset_password/hashtest',
            {'password1': 'a_better_password', 'password2': 'a_better_password'}, follow=True
        )
        self.assertIn("Password successfully updated.", response.content.decode('utf-8'))

    def test_change_password(self):
        # Simple get change password page
        self.client.login(username='hs', password='pass')
        response = self.client.get('/immersion/change_password', follow=True)
        self.assertIn("Password change", response.content.decode('utf-8'))

        current_password = ImmersionUser.objects.get(pk=self.highschool_user.id).password

        # Post new password
        # Fail
        data = {
            "old_password": "pass",
            "new_password1": "this_is_my_new_pass",
            "new_password2": "this_is_my_new_pass_with_error",
        }
        response = self.client.post('/immersion/change_password', data)
        self.assertIn("The two password fields didn’t match", response.content.decode('utf-8'))

        # Success
        data["new_password2"] = "this_is_my_new_pass"
        response = self.client.post('/immersion/change_password', data)
        self.assertIn("Password successfully updated", response.content.decode('utf-8'))
        self.assertNotEqual(ImmersionUser.objects.get(pk=self.highschool_user.id).password, current_password)


    def test_activate(self):
        # Set an activation string
        self.highschool_user.validation_string = "activate_this"
        self.highschool_user.save()

        # Fail with incorrect hash
        response = self.client.get('/immersion/activate/wrong_string', follow=True)
        self.assertIn("Invalid activation data", response.content.decode('utf-8'))

        # Success
        response = self.client.get('/immersion/activate/activate_this', follow=True)
        self.assertIn("Your account is now enabled. Thanks !", response.content.decode('utf-8'))

    def test_resend_activation(self):
        # Fail with account not found but the response should not expose the fact that the mail is not found !
        response = self.client.post('/immersion/resend_activation', {'email': 'this.email@is_wrong.com'}, follow=True)
        self.assertIn("The activation message has been resent.", response.content.decode('utf-8'))

        # Success
        response = self.client.post('/immersion/resend_activation', {'email': 'hs@no-reply.com'}, follow=True)
        self.assertIn("The activation message has been resent.", response.content.decode('utf-8'))

        # Success with an email mixing lower/uppercase lettres
        response = self.client.post('/immersion/resend_activation', {'email': 'HS@No-RePlY.com'}, follow=True)
        self.assertIn("The activation message has been resent.", response.content.decode('utf-8'))

        # Fail with account already activated
        self.highschool_user.validation_string = None
        self.highschool_user.save()
        response = self.client.post('/immersion/resend_activation', {'email': 'hs@no-reply.com'}, follow=True)
        self.assertIn("This account has already been activated, please login.", response.content.decode('utf-8'))

    def test_high_school_student_record(self):
        # First check that high school student record doesn't exist yet
        self.assertFalse(HighSchoolStudentRecord.objects.filter(student=self.highschool_user).exists())
        self.assertFalse(HighSchoolStudentRecordDocument.objects.exists())

        self.client.login(username='hs', password='pass')
        response = self.client.get('/immersion/hs_record')

        self.assertIn("Your record status : To complete", response.content.decode('utf-8'))
        self.assertIn("Please fill this form to complete the personal record", response.content.decode('utf-8'))

        record_data = {
            "student": self.highschool_user.id,
            "last_name": "",
            "first_name": self.highschool_user.first_name,
            "email": self.highschool_user.email,
            "birth_date": "",
            "phone": "0388010101",
            "highschool": self.high_school.id,
            "level": 1,
            "class_name": "S10",
            "bachelor_type": 1,
            "general_bachelor_teachings": [GeneralBachelorTeaching.objects.first().id],
            "technological_bachelor_mention": "",
            "professional_bachelor_mention": "",
            "post_bachelor_level": "",
            "origin_bachelor_type": 1,
            "current_diploma": "",
            "visible_immersion_registrations": 1,
            "visible_email": 1,
            "submit": 1,
        }

        # Missing fields
        response = self.client.post('/immersion/hs_record', record_data, follow=True)
        self.assertIn("This field is required", response.content.decode('utf-8'))

        # All fields
        record_data["last_name"] = self.highschool_user.last_name
        record_data["birth_date"] = (self.today - datetime.timedelta(days=5840)).strftime("%Y-%m-%d") # ~16 years (=under 18)
        record_data["post_bachelor_level"] = 1

        response = self.client.post('/immersion/hs_record', record_data, follow=True)
        self.assertTrue(HighSchoolStudentRecord.objects.filter(student=self.highschool_user).exists())

        self.assertIn("Record saved. Please fill all the required attestation documents below.",
            response.content.decode('utf-8'))
        self.assertIn("Record successfully saved.", response.content.decode('utf-8'))
        self.assertIn("Your record status : To complete", response.content.decode('utf-8'))

        record = self.highschool_user.get_high_school_student_record()

        # Check attestations objects (only 1)
        documents = HighSchoolStudentRecordDocument.objects.filter(record=record)

        self.assertEqual(documents.count(), 1)
        self.assertEqual(documents.first().attestation, self.attestation_1)

        document = documents.first()

        # repost without attestations
        response = self.client.post('/immersion/hs_record', record_data, follow=True)
        self.assertIn("You have errors in Attestations section", response.content.decode('utf-8'))

        # Add missing file, fields, and repost
        fd = open(join(dirname(abspath(__file__)), 'test_file.pdf'), 'rb')
        prefix = f"document_{self.attestation_1.pk}"

        record_data.update({
            f"{prefix}-record": document.record.pk,
            f"{prefix}-attestation": document.attestation.pk,
            f"{prefix}-document": [SimpleUploadedFile('test_file.pdf', fd.read())],
        })

        response = self.client.post('/immersion/hs_record', record_data, follow=True)
        content = response.content.decode('utf-8')

        self.assertIn("Thank you. Your record is awaiting validation from your high-school referent.", content)
        self.assertIn("Your record status : To validate", response.content.decode('utf-8'))
        document.refresh_from_db()
        self.assertNotEqual(document.document, None)
        self.assertIsNone(document.validity_date)

        del (record_data[f"{prefix}-document"]) # no more needed

        # Test get route as ref_etab user
        self.client.login(username='ref_etab', password='pass')

        response = self.client.get('/immersion/hs_record/%s' % record.id)
        self.assertIn("Please fill this form to complete the personal record", response.content.decode('utf-8'))

        # Post - missing validity date
        response = self.client.post('/immersion/hs_record/%s' % record.id, record_data, follow=True)
        self.assertIn("You have errors in Attestations section", response.content.decode('utf-8'))

        # Success
        record_data[f"{prefix}-validity_date"] = (self.today + datetime.timedelta(days=30)).strftime("%Y-%m-%d")
        response = self.client.post('/immersion/hs_record/%s' % record.id, record_data, follow=True)
        self.assertNotIn("You have errors in Attestations section", response.content.decode('utf-8'))


        # Back to the high school student for more tests
        self.client.login(username='hs', password='pass')

        # Post with another email
        record_data["email"] = "another@email.com"
        response = self.client.post('/immersion/hs_record', record_data, follow=True)

        self.highschool_user.refresh_from_db()
        self.assertNotEqual(self.highschool_user.validation_string, None)

        # Assume the record has been rejected, then repost with another high school (validation should be set to 1)
        record.refresh_from_db()
        self.assertEqual(record.validation, 1)
        record.validation = 3 # Rejected
        record.save()

        record_data["highschool"] = self.high_school2.id
        response = self.client.post('/immersion/hs_record', record_data, follow=True)

        record.refresh_from_db()
        self.assertEqual(record.highschool.id, self.high_school2.id)
        self.assertEqual(record.validation, 1)

        # Test record duplication with another student
        self.client.login(username='hs2', password='pass')
        self.assertFalse(HighSchoolStudentRecord.objects.filter(student=self.highschool_user2).exists())
        response = self.client.get('/immersion/hs_record')
        self.assertIn("Your record status : To complete", response.content.decode('utf-8'))
        self.assertIn("Please fill this form to complete the personal record", response.content.decode('utf-8'))

        record_data.update({
            'student': self.highschool_user2.id,
            'last_name': self.highschool_user2.last_name,
            'first_name': self.highschool_user2.first_name,
            'email': self.highschool_user2.email,
        })

        response = self.client.post('/immersion/hs_record', record_data, follow=True)
        self.assertIn("A record already exists with this identity, please contact the establishment referent.",
            response.content.decode('utf-8'))


    def test_immersions(self):
        # Should redirect to login page
        response = self.client.get('/immersion/registrations')
        self.assertEqual(response.status_code, 302)
        self.assertEqual(response.url, "/accounts/login/?next=/immersion/registrations")

        # Simple view check
        self.client.login(username='hs', password='pass')
        response = self.client.get('/immersion/registrations')
        self.assertIn("Immersions to come", response.content.decode('utf-8'))


    def test_immersion_attestation_download(self):
        # as a student
        self.client.login(username='hs', password='pass')
        response = self.client.get('/immersion/dl/attestation/%s' % self.immersion.id)
        self.assertEqual(response.status_code, 200)
        self.assertEqual(response.headers['content-type'], 'application/pdf')

        # as a ref-etab manager
        self.client.login(username='ref_etab', password='pass')
        response = self.client.get('/immersion/dl/attestation/%s' % self.immersion.id, follow=True)
        self.assertEqual(response.status_code, 200)
        self.assertEqual(response.headers['content-type'], 'application/pdf')


    def test_immersion_attendance_list_download(self):
        # as a ref-etab manager
        self.client.login(username='ref_etab', password='pass')
        response = self.client.get('/immersion/dl/attendance_list/%s' % self.immersion.slot.id, follow=True)
        self.assertEqual(response.status_code, 200)
        self.assertEqual(response.headers['content-type'], 'application/pdf')


    def test_record_duplicates(self):
        record = HighSchoolStudentRecord.objects.create(
            student=self.highschool_user,
            highschool=self.high_school,
            birth_date="1990-02-19",
            level=HighSchoolLevel.objects.get(pk=1),
            class_name="S20",
            bachelor_type=1,
            visible_immersion_registrations=False,
            visible_email=False,
            validation=2,
            duplicates="[5,6,4]"
        )

        record2 = HighSchoolStudentRecord.objects.create(
            student=self.highschool_user2,
            highschool=self.high_school,
            birth_date="1990-02-19",
            level=HighSchoolLevel.objects.get(pk=1),
            class_name="S20",
            bachelor_type=1,
            visible_immersion_registrations=False,
            visible_email=False,
            validation=2,
            duplicates="[5,6,4]"
        )

        self.assertEqual(
            HighSchoolStudentRecord.get_duplicate_tuples(),
            {tuple(sorted([4, 5, 6, record2.id])), tuple(sorted([4, 5, 6, record.id]))}
        )

        self.assertTrue(record.has_duplicates())
        self.assertEqual(record.get_duplicates(), [4,5,6])
        record.remove_duplicate(id=5)
        self.assertEqual(record.get_duplicates(), [4,6])
        self.assertEqual(record.solved_duplicates, "5")

        record.solved_duplicates = "6,7"
        record.save()

        HighSchoolStudentRecord.clear_duplicate(6)

        record = HighSchoolStudentRecord.objects.get(pk=record.id)
        record2 = HighSchoolStudentRecord.objects.get(pk=record2.id)

        self.assertEqual(record.get_duplicates(), [4])
        self.assertEqual(record.solved_duplicates, "7")
        self.assertEqual(record2.get_duplicates(), [4,5])

    def test_link_accounts(self):
        url = reverse('immersion:link_accounts')

        self.assertFalse(PendingUserGroup.objects.all().exists())

        # as a ref-etab manager : redirection
        self.client.login(username='ref_etab', password='pass')
        response = self.client.get(url)
        self.assertEqual(response.status_code, 302)

        self.client.login(username='speaker1', password='pass')
        response = self.client.get(url)
        self.assertEqual(response.status_code, 200)

        # Post requests
        # With an unknown email
        response = self.client.post(url, {'email': 'unknown@email.net'})
        self.assertEqual(response.status_code, 200)
        self.assertIn("No account found with this email address", response.content.decode('utf8'))

        # Attempt to link a non-speaker user
        response = self.client.post(url, {'email': self.lyc_ref.email})
        self.assertEqual(response.status_code, 200)
        self.assertIn("This account is not a speaker-only one, it can't be linked", response.content.decode('utf8'))

        # Success
        response = self.client.post(url, {'email': self.speaker2.email})
        self.assertEqual(response.status_code, 200)
        self.assertIn("The link message has been sent to this email address", response.content.decode('utf8'))

        self.assertTrue(PendingUserGroup.objects.all().exists())
        pending_group = PendingUserGroup.objects.first()
        self.assertEqual(pending_group.creation_date.date(), self.today.date())
        self.assertEqual(pending_group.immersionuser1, self.speaker1)
        self.assertEqual(pending_group.immersionuser2, self.speaker2)

        # Accepted as a success : users are already linked
        user_group = ImmersionUserGroup.objects.create()
        user_group.immersionusers.add(self.speaker1)
        user_group.immersionusers.add(self.speaker2)

        response = self.client.post(url, {'email': self.speaker2.email})
        self.assertEqual(response.status_code, 200)
        self.assertIn("These accounts are already linked", response.content.decode('utf8'))


    def test_link_validation(self):
        self.assertFalse(PendingUserGroup.objects.all().exists())
        self.assertEqual(self.speaker1.linked_users(), [self.speaker1, ])
        self.assertEqual(self.speaker2.linked_users(), [self.speaker2, ])

        PendingUserGroup.objects.create(
            immersionuser1=self.speaker1,
            immersionuser2=self.speaker2,
            validation_string="whatever"
        )

        self.client.login(username='speaker1', password='pass')
        response = self.client.get(reverse('immersion:link', args=("whatever", )), follow=True)
        self.assertEqual(response.status_code, 200)

        self.assertIn("Your accounts have been linked", response.content.decode('utf8'))
        self.assertEqual(self.speaker1.linked_users(), [self.speaker1, self.speaker2])

    def test_visitor_record(self):
        # First check that visitor record doesn't exist yet
        self.assertFalse(VisitorRecord.objects.filter(visitor=self.visitor_user).exists())
        self.assertFalse(VisitorRecordDocument.objects.exists())

        self.client.login(username='visitor', password='pass')
        response = self.client.get('/immersion/visitor_record')

        self.assertIn("Your record status : To complete", response.content.decode('utf-8'))
        self.assertIn("Please fill this form to complete the personal record", response.content.decode('utf-8'))

        record_data = {
            "visitor": self.visitor_user.id,
            "last_name": "",
            "first_name": self.visitor_user.first_name,
            "email": self.visitor_user.email,
            "birth_date": "",
            "phone": "0388010101",
            "motivation": "I'm very motivated.",
            "submit": 1,
        }

        # Missing fields
        response = self.client.post('/immersion/visitor_record', record_data, follow=True)
        self.assertIn("This field is required", response.content.decode('utf-8'))

        # All fields
        record_data["last_name"] = self.visitor_user.last_name
        # 20 years (= above 18)
        record_data["birth_date"] = (self.today - datetime.timedelta(days=7300)).strftime("%Y-%m-%d")

        response = self.client.post('/immersion/visitor_record', record_data, follow=True)
        self.assertTrue(VisitorRecord.objects.filter(visitor=self.visitor_user).exists())

        self.assertIn("Record saved. Please fill all the required attestation documents below.",
            response.content.decode('utf-8'))
        self.assertIn("Your record status : To complete", response.content.decode('utf-8'))

        record = self.visitor_user.get_visitor_record()

        # Check attestations objects (only 1 -> attestation_2)
        documents = VisitorRecordDocument.objects.filter(record=record)

        self.assertEqual(documents.count(), 1)
        self.assertEqual(documents.first().attestation, self.attestation_2)

        document = documents.first()

        # repost without attestations
        response = self.client.post('/immersion/visitor_record', record_data, follow=True)
        self.assertIn("You have errors in Attestations section", response.content.decode('utf-8'))

        # Add missing file, fields, and repost
        fd = open(join(dirname(abspath(__file__)), 'test_file.pdf'), 'rb')
        prefix = f"document_{self.attestation_2.pk}"

        record_data.update({
            f"{prefix}-record": document.record.pk,
            f"{prefix}-attestation": document.attestation.pk,
            f"{prefix}-document": [SimpleUploadedFile('test_file.pdf', fd.read())],
        })

        response = self.client.post('/immersion/visitor_record', record_data, follow=True)
        content = response.content.decode('utf-8')

        self.assertIn("Your record status : To validate", response.content.decode('utf-8'))
        document.refresh_from_db()
        self.assertNotEqual(document.document, None)
        self.assertIsNone(document.validity_date)

        del (record_data[f"{prefix}-document"]) # no more needed

        # Test get route as ref_etab user
        self.client.login(username='ref_etab', password='pass')
        response = self.client.get('/immersion/visitor_record/%s' % record.id)
        self.assertIn("Please fill this form to complete the personal record", response.content.decode('utf-8'))

        # Post - missing required validity date
        response = self.client.post('/immersion/visitor_record/%s' % record.id, record_data, follow=True)
        self.assertIn("You have errors in Attestations section", response.content.decode('utf-8'))

        # Success
        record_data[f"{prefix}-validity_date"] = (self.today + datetime.timedelta(days=30)).strftime("%Y-%m-%d")
        response = self.client.post('/immersion/visitor_record/%s' % record.id, record_data, follow=True)
        self.assertNotIn("You have errors in Attestations section", response.content.decode('utf-8'))

        # Back to the visitor for a last test
        self.client.login(username='visitor', password='pass')

        # Post with another email
        record_data["email"] = "another_visitor@email.com"
        response = self.client.post('/immersion/visitor_record', record_data, follow=True)

        self.visitor_user.refresh_from_db()
        self.assertNotEqual(self.visitor_user.validation_string, None)<|MERGE_RESOLUTION|>--- conflicted
+++ resolved
@@ -11,13 +11,6 @@
 from django.urls import reverse
 
 from immersionlyceens.apps.core.models import (
-<<<<<<< HEAD
-    BachelorMention, Building, Campus, Course, CourseType, Establishment,
-    GeneralBachelorTeaching, HigherEducationInstitution, HighSchool,
-    HighSchoolLevel, Immersion, ImmersionUser, ImmersionUserGroup,
-    PendingUserGroup, Period, PostBachelorLevel, Slot, Structure, StudentLevel,
-    Training, TrainingDomain, TrainingSubdomain, UniversityYear,
-=======
     AttestationDocument, BachelorMention, Building, Campus,
     Course, CourseType, Establishment, GeneralBachelorTeaching,
     HigherEducationInstitution, HighSchool, HighSchoolLevel,
@@ -25,7 +18,6 @@
     Period, PostBachelorLevel, Profile, Slot, Structure,
     StudentLevel, Training, TrainingDomain, TrainingSubdomain,
     UniversityYear,
->>>>>>> d8448148
 )
 
 from immersionlyceens.apps.immersion.models import (

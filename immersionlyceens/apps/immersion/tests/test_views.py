"""
Immersion app forms tests
"""
import datetime
from os.path import abspath, dirname, join

from django.contrib.auth import get_user_model
from django.contrib.auth.models import Group
from django.core.files.uploadedfile import SimpleUploadedFile
from django.test import Client, RequestFactory, TestCase
from django.urls import reverse
from django.utils import timezone
from rest_framework import status

from immersionlyceens.apps.core.models import (
    AttestationDocument, BachelorMention, BachelorType, Building, Campus,
    Course, CourseType, Establishment, GeneralBachelorTeaching,
    HigherEducationInstitution, HighSchool, HighSchoolLevel,
    Immersion, ImmersionUser, ImmersionUserGroup, PendingUserGroup,
    Period, PostBachelorLevel, Profile, Slot, Structure,
    StudentLevel, Training, TrainingDomain, TrainingSubdomain,
    UniversityYear,
)

from immersionlyceens.apps.immersion.models import (
    HighSchoolStudentRecord, HighSchoolStudentRecordDocument,
    HighSchoolStudentRecordQuota, StudentRecord, StudentRecordQuota,
    VisitorRecord, VisitorRecordDocument, VisitorRecordQuota
)

from ..models import HighSchoolStudentRecord

request_factory = RequestFactory()
request = request_factory.get('/admin')

class ImmersionViewsTestCase(TestCase):
    """
    Immersion app views tests
    """

    fixtures = ['group', 'images', 'high_school_levels', 'student_levels', 'post_bachelor_levels', 'higher']

    @classmethod
    def setUpTestData(cls):
        cls.today = timezone.localdate()

        cls.establishment = Establishment.objects.create(
            code='ETA1',
            label='Etablissement 1',
            short_label='Eta 1',
            active=True,
            master=True,
            email='test@test.com',
            signed_charter=True,
            uai_reference=HigherEducationInstitution.objects.first()
        )

        cls.high_school = HighSchool.objects.create(
            label='HS1',
            address='here',
            department=67,
            city='STRASBOURG',
            zip_code=67000,
            phone_number='0123456789',
            email='a@b.c',
            head_teacher_name='M. A B',
            convention_start_date=cls.today - datetime.timedelta(days=10),
            convention_end_date=cls.today + datetime.timedelta(days=10),
            signed_charter=True,
        )

        cls.high_school2 = HighSchool.objects.create(
            label='HS2',
            address='here',
            department=67,
            city='STRASBOURG',
            zip_code=67000,
            phone_number='0123456789',
            email='d@e.fr',
            head_teacher_name='M. A B',
            convention_start_date=cls.today - datetime.timedelta(days=10),
            convention_end_date=cls.today + datetime.timedelta(days=10),
            signed_charter=True,
        )

        cls.highschool_user = get_user_model().objects.create_user(
            username='hs',
            password='pass',
            email='hs@no-reply.com',
            first_name='high',
            last_name='SCHOOL',
            validation_string='whatever',
        )

        cls.highschool_user.set_password('pass')
        cls.highschool_user.save()

        # Set a second high school student for duplicates search
        cls.highschool_user2 = get_user_model().objects.create_user(
            username='hs2',
            password='pass',
            email='hs2@no-reply.com',
            first_name='high',
            last_name='SCHOOL',
            validation_string=None,
        )

        cls.highschool_user2.set_password('pass')
        cls.highschool_user2.save()

        cls.student_user = get_user_model().objects.create_user(
            username='test@student.fr',
            password='pass',
            email='test@student.fr',
            first_name='student',
            last_name='user'
        )

        cls.student_user.set_password('pass')
        cls.student_user.save()

        # Visitor
        cls.visitor_user = get_user_model().objects.create_user(
            username='visitor',
            password='pass',
            email='visitor@no-reply.com',
            first_name='vis',
            last_name='itor',
            validation_string='another_string',
        )

        cls.visitor_user.set_password('pass')
        cls.visitor_user.save()

        cls.speaker1 = get_user_model().objects.create_user(
            username='speaker1',
            password='pass',
            email='speaker-immersion@no-reply.com',
            first_name='speak',
            last_name='HER',
            establishment=cls.establishment,
        )
        cls.speaker2 = get_user_model().objects.create_user(
            username='speaker2',
            password='pass',
            email='speaker-immersion2@no-reply.com',
            first_name='Another',
            last_name='Speaker',
            establishment=cls.establishment,
        )
        cls.lyc_ref = get_user_model().objects.create_user(
            username='lycref',
            password='pass',
            email='lycref-immersion@no-reply.com',
            first_name='lyc',
            last_name='REF',
            highschool=cls.high_school,
        )
        cls.lyc_ref2 = get_user_model().objects.create_user(
            username='lycref2',
            password='pass',
            email='lycref2@no-reply.com',
            first_name='lyc2',
            last_name='REF2',
            highschool=cls.high_school2,
        )
        cls.ref_etab_user = get_user_model().objects.create_user(
            username='ref_etab',
            password='pass',
            email='ref_etab@no-reply.com',
            first_name='ref_etab',
            last_name='ref_etab',
            establishment=cls.establishment,
        )

        cls.lyc_ref.set_password('pass')
        cls.lyc_ref.save()

        cls.lyc_ref2.set_password('pass')
        cls.lyc_ref2.save()

        cls.ref_etab_user.set_password('pass')
        cls.ref_etab_user.save()

        Group.objects.get(name='INTER').user_set.add(cls.speaker1)
        Group.objects.get(name='INTER').user_set.add(cls.speaker2)
        Group.objects.get(name='LYC').user_set.add(cls.highschool_user)
        Group.objects.get(name='LYC').user_set.add(cls.highschool_user2)
        Group.objects.get(name='VIS').user_set.add(cls.visitor_user)
        Group.objects.get(name='ETU').user_set.add(cls.student_user)
        Group.objects.get(name='REF-LYC').user_set.add(cls.lyc_ref)
        Group.objects.get(name='REF-LYC').user_set.add(cls.lyc_ref2)
        Group.objects.get(name='REF-ETAB').user_set.add(cls.ref_etab_user)

        BachelorMention.objects.create(
            label="Sciences et technologies du management et de la gestion (STMG)",
            active=True
        )

        GeneralBachelorTeaching.objects.create(label="Maths", active=True)

        cls.structure = Structure.objects.create(label="test structure", establishment=cls.establishment)
        cls.t_domain = TrainingDomain.objects.create(label="test t_domain")
        cls.t_sub_domain = TrainingSubdomain.objects.create(label="test t_sub_domain", training_domain=cls.t_domain)
        cls.training = Training.objects.create(label="test training")
        cls.training2 = Training.objects.create(label="test training 2")
        cls.training.training_subdomains.add(cls.t_sub_domain)
        cls.training2.training_subdomains.add(cls.t_sub_domain)
        cls.training.structures.add(cls.structure)
        cls.training2.structures.add(cls.structure)
        cls.course = Course.objects.create(label="course 1", training=cls.training, structure=cls.structure)
        cls.course.speakers.add(cls.speaker1)
        cls.campus = Campus.objects.create(label='Esplanade')
        cls.building = Building.objects.create(label='Le portique', campus=cls.campus)
        cls.course_type = CourseType.objects.create(label='CM')

        cls.period1 = Period.objects.create(
            label='Period 1',
            immersion_start_date=cls.today + datetime.timedelta(days=2),
            immersion_end_date=cls.today + datetime.timedelta(days=100),
            registration_start_date=cls.today + datetime.timedelta(days=1),
            allowed_immersions=4
        )

        cls.university_year = UniversityYear.objects.create(
            label='2020-2021',
            start_date=cls.today - datetime.timedelta(days=10),
            end_date=cls.today + datetime.timedelta(days=20),
            registration_start_date=cls.today - datetime.timedelta(days=1),
            active=True,
        )

        cls.slot = Slot.objects.create(
            course=cls.course,
            course_type=cls.course_type,
            campus=cls.campus,
            building=cls.building,
            room='room 1',
            date=cls.today,
            period=cls.period1,
            start_time=datetime.time(12, 0),
            end_time=datetime.time(14, 0),
            n_places=20
        )
        cls.slot.speakers.add(cls.speaker1)

        cls.immersion = Immersion.objects.create(
            student=cls.highschool_user,
            slot=cls.slot,
            attendance_status=1
        )

        # Attestations
        cls.attestation_1 = AttestationDocument.objects.create(
            label='Test label',
            mandatory=True,
            active=True,
            for_minors=True,
            requires_validity_date=True
        )

        cls.attestation_1.profiles.add(Profile.objects.get(code='LYC_W_CONV'))
        cls.attestation_1.profiles.add(Profile.objects.get(code='LYC_WO_CONV'))
        cls.attestation_1.profiles.add(Profile.objects.get(code='VIS'))

        cls.attestation_2 = AttestationDocument.objects.create(
            label='Test label 2',
            mandatory=True,
            active=True,
            for_minors=False,
            requires_validity_date=True
        )

        cls.attestation_2.profiles.add(Profile.objects.get(code='VIS'))


    def setUp(self):
        """
        SetUp for Immersion app tests
        """
        self.client = Client()


    def test_login(self):
        self.university_year.start_date = self.today + datetime.timedelta(days=10)
        self.university_year.save()

        # This will fail (year not valid yet)
        response = self.client.post('/immersion/login', {'login': 'hs', 'password': 'pass'})
        self.assertEqual(response.status_code, 200)
        self.assertIn("""Sorry, the university year has not begun (or already over), you can't login yet.""",
            response.content.decode('utf-8'))

        self.university_year.start_date = self.today - datetime.timedelta(days=10)
        self.university_year.save()

        # This will fail (authentication error)
        response = self.client.post('/immersion/login', {'login': 'hs', 'password': 'wrong_pass'})
        self.assertEqual(response.status_code, 200)
        self.assertIn("Authentication error", response.content.decode('utf-8'))

        # This will fail (account not validated yet)
        response = self.client.post('/immersion/login', {'login': 'hs', 'password': 'pass'})
        self.assertEqual(response.status_code, 200)
        self.assertIn("Your account hasn't been enabled yet.", response.content.decode('utf-8'))

        # Validate account then retry
        self.highschool_user.validation_string = None
        self.highschool_user.save()

        response = self.client.post('/immersion/login', {'login': 'hs', 'password': 'pass'})
        self.assertEqual(response.status_code, 302)
        # The record doesn't exist : the user is redirected to the record creation page
        self.assertEqual(response.url, "/immersion/hs_record")


    def test_shibboleth_login(self):
        # Fail with one missing attribute (http_supannetablissement)
        header = {
            'HTTP_REMOTE_USER': 'new_student@domain.fr',
            'HTTP_GIVENNAME': 'student',
            'HTTP_SN': 'user',
            'HTTP_MAIL': 'new_student@domain.fr',
            'HTTP_AFFILIATION': 'student@domain.fr;member@domain.fr'
        }
        response = self.client.get('/shib/', request, **header, follow=True)
        self.assertIn("Missing attributes, account not created.", response.content.decode('utf-8'))

        response = self.client.post('/shib/', data={'submit': 1}, request=request, **header, follow=True)
        self.assertIn("Missing attributes, account not created.", response.content.decode('utf-8'))

        # FIXME : test use cases where a non-student try to authenticate
        # Tests with all attributes
        header = {
            'HTTP_REMOTE_USER': 'new_student@domain.fr',
            'HTTP_GIVENNAME': 'student',
            'HTTP_SN': 'user',
            'HTTP_MAIL': 'new_student@domain.fr',
            'HTTP_SUPANNETABLISSEMENT': '{UAI}0673021V',
            'HTTP_AFFILIATION': 'student@domain.fr;member@domain.fr',
            'HTTP_UNSCOPED_AFFILIATION': 'student;member',
            'HTTP_PRIMARY_AFFILIATION': 'student;member',
        }

        response = self.client.get('/shib/', request, **header)

        self.assertIn("Are you sure you want to create your account ?", response.content.decode('utf-8'))

        # Account creation
        response = self.client.post('/shib/', data={'submit':1}, request=request, **header, follow=True)
        self.assertIn("Account created. Please check your emails for the activation procedure.",
            response.content.decode('utf-8'))

        try:
            new_user = ImmersionUser.objects.get(email='new_student@domain.fr')
        except ImmersionUser.DoesNotExist:
            new_user = None

        self.assertNotEqual(new_user, None)
        self.assertNotEqual(new_user.validation_string, None)
        self.assertTrue(new_user.is_student())

        # Connection with a not-enabled-yet account
        response = self.client.get('/shib/', request, **header, follow=True)
        self.assertIn(
            "Please check your emails for the activation procedure.",
            response.content.decode('utf-8')
        )

        new_user.validate_account()
        response = self.client.get('/shib/', request, **header, follow=True)
        self.assertIn("Please fill this form to complete the personal record", response.content.decode('utf-8'))

        # Student record data
        record_data = {
            "student": new_user.id,
            "last_name": "",
            "first_name": new_user.first_name,
            "email": new_user.email,
            "birth_date": "",
            "phone": "0388010101",
            "uai_code": "0673021V",
            "level": 1,
            "origin_bachelor_type": BachelorType.objects.get(label__iexact='général').pk,
            "current_diploma": "DUT 1ere année",
            "submit": 1,
        }

        # Missing fields (TODO : add details)
        response = self.client.post('/immersion/student_record', record_data, follow=True)
        self.assertIn("This field is required", response.content.decode('utf-8'))

        # All fields
        record_data.update({
            "last_name": new_user.last_name,
            "birth_date": "1999-01-04",
            "current_diploma": "DUT 1ere année",
        })

        response = self.client.post('/immersion/student_record', record_data, follow=True)
        self.assertIn("Record successfully saved.", response.content.decode('utf-8'))

        # Post with an another email
        record_data["email"] = "another@email.com"
        response = self.client.post('/immersion/student_record', record_data, follow=True)

        user = ImmersionUser.objects.get(pk=new_user.id)
        self.assertNotEqual(user.validation_string, None)

        # Test uai code update
        record = StudentRecord.objects.get(student=user)
        record.uai_code = "XXXXX"
        record.save()
        response = self.client.get('/immersion/student_record', follow=True)
        record = StudentRecord.objects.get(student=user)
        self.assertEqual(record.uai_code, "0673021V")


        # Test get route as ref-etab user
        record = StudentRecord.objects.get(student=user)
        self.client.login(username='ref_etab', password='pass')
        response = self.client.get('/immersion/student_record/%s' % record.id)
        self.assertIn("Please fill this form to complete the personal record", response.content.decode('utf-8'))


    def test_register(self):
        data = {
            'first_name': 'prenom',
            'last_name': 'nom',
            'email': 'mon_email@mondomaine.fr',
            'password1': 'passw',
            'password2': 'passw_2',
            'registration_type': 'hs',
        }

        # Will fail (passwords don't match, missing email2)
        response = self.client.post('/immersion/register', data)

        self.assertIn("The two password fields didn’t match.", response.content.decode('utf-8'))
        self.assertIn("This field is required.", response.content.decode('utf-8'))
        self.assertIn("Emails do not match", response.content.decode('utf-8'))

        # Will fail (password too short)
        data['email2'] = "mon_email@mondomaine.fr"
        data['password2'] = "passw"
        response = self.client.post('/immersion/register', data)

        self.assertIn("This password is too short. It must contain at least 8 characters.",
            response.content.decode('utf-8'))

        # Should succeed and redirect
        data['password1'] = "Is this password long enough ?"
        data['password2'] = "Is this password long enough ?"

        response = self.client.post('/immersion/register', data, follow=True)
        self.assertIn("Account created. Please check your emails for the activation procedure.",
            response.content.decode('utf-8'))

        # Check some attributes
        new_account = ImmersionUser.objects.get(username="mon_email@mondomaine.fr")
        self.assertNotEqual(new_account.validation_string, None)
        self.assertNotEqual(new_account.destruction_date, None)
        self.assertIsInstance(new_account.destruction_date, datetime.date)
        self.assertFalse(new_account.is_valid())

        lyc_group = Group.objects.get(name='LYC')
        self.assertIn(lyc_group, new_account.groups.all())

        # Fail with duplicated email address (lower/upper case mix)
        data["email"] = 'MoN_EmaiL@monDomaine.FR'
        data["email2"] = 'MoN_EmaiL@monDomaine.FR'

        response = self.client.post('/immersion/register', data)
        self.assertIn("An account already exists with this email address", response.content.decode('utf-8'))

        # Fail with an invalid year
        self.university_year.registration_start_date = self.today + datetime.timedelta(days=10)
        self.university_year.registration_end_date = self.today + datetime.timedelta(days=20)
        self.university_year.save()

        response = self.client.get('/immersion/register', follow=True)
        self.assertIn("Sorry, you can't register right now.", response.content.decode('utf-8'))

    def test_recovery(self):
        # Fail : not a highschool user
        response = self.client.post('/immersion/recovery', {'email': 'test@student.fr'})
        self.assertIn("Please use your establishment credentials.", response.content.decode('utf-8'))

        # Fail : email not found but the response should not expose the fact that the mail is not found !
        response = self.client.post('/immersion/recovery', {'email': 'test@domaine.fr'})
        self.assertIn("An email has been sent with the procedure to set a new password.",
                      response.content.decode('utf-8')
        )

        # Success
        response = self.client.post('/immersion/recovery', {'email': "lycref-immersion@no-reply.com"})
        self.assertIn("An email has been sent with the procedure to set a new password.",
                      response.content.decode('utf-8')
        )

        # Success with email mixing lower/uppercase letters
        response = self.client.post('/immersion/recovery', {'email': "LycRef-Immersion@NO-RepLY.com"})
        self.assertIn("An email has been sent with the procedure to set a new password.",
                      response.content.decode('utf-8')
        )

        user = ImmersionUser.objects.get(username="lycref")
        self.assertNotEqual(user.recovery_string, None)

    def test_reset_password(self):
        # Fail because of invalid hash
        response = self.client.get('/immersion/reset_password/wrong_hash', follow=True)
        self.assertIn("Password recovery : invalid data", response.content.decode('utf-8'))

        # Set a hash and retry
        self.highschool_user.recovery_string="hashtest"
        self.highschool_user.save()
        response = self.client.get('/immersion/reset_password/hashtest', follow=True)
        self.assertNotIn("Password recovery : invalid data", response.content.decode('utf-8'))

        # Password too short
        response = self.client.post('/immersion/reset_password/hashtest',
            {'password1': 'short', 'password2': 'short'}
        )
        self.assertIn("This password is too short. It must contain at least 8 characters.",
            response.content.decode('utf-8')
        )

        # This one should be ok
        response = self.client.post('/immersion/reset_password/hashtest',
            {'password1': 'a_better_password', 'password2': 'a_better_password'}, follow=True
        )
        self.assertIn("Password successfully updated.", response.content.decode('utf-8'))

    def test_change_password(self):
        # Simple get change password page
        self.client.login(username='hs', password='pass')
        response = self.client.get('/immersion/change_password', follow=True)
        self.assertIn("Password change", response.content.decode('utf-8'))

        current_password = ImmersionUser.objects.get(pk=self.highschool_user.id).password

        # Post new password
        # Fail
        data = {
            "old_password": "pass",
            "new_password1": "this_is_my_new_pass",
            "new_password2": "this_is_my_new_pass_with_error",
        }
        response = self.client.post('/immersion/change_password', data)
        self.assertIn("The two password fields didn’t match", response.content.decode('utf-8'))

        # Success
        data["new_password2"] = "this_is_my_new_pass"
        response = self.client.post('/immersion/change_password', data)
        self.assertIn("Password successfully updated", response.content.decode('utf-8'))
        self.assertNotEqual(ImmersionUser.objects.get(pk=self.highschool_user.id).password, current_password)


    def test_activate(self):
        # Set an activation string
        self.highschool_user.validation_string = "activate_this"
        self.highschool_user.save()

        # Fail with incorrect hash
        response = self.client.get('/immersion/activate/wrong_string', follow=True)
        self.assertIn("Invalid activation data", response.content.decode('utf-8'))

        # Success
        response = self.client.get('/immersion/activate/activate_this', follow=True)
        self.assertIn("Your account is now enabled. Thanks !", response.content.decode('utf-8'))

    def test_resend_activation(self):
        # Fail with account not found but the response should not expose the fact that the mail is not found !
        response = self.client.post('/immersion/resend_activation', {'email': 'this.email@is_wrong.com'}, follow=True)
        self.assertIn("The activation message has been resent.", response.content.decode('utf-8'))

        # Success
        response = self.client.post('/immersion/resend_activation', {'email': 'hs@no-reply.com'}, follow=True)
        self.assertIn("The activation message has been resent.", response.content.decode('utf-8'))

        # Success with an email mixing lower/uppercase lettres
        response = self.client.post('/immersion/resend_activation', {'email': 'HS@No-RePlY.com'}, follow=True)
        self.assertIn("The activation message has been resent.", response.content.decode('utf-8'))

        # Fail with account already activated
        self.highschool_user.validation_string = None
        self.highschool_user.save()
        response = self.client.post('/immersion/resend_activation', {'email': 'hs@no-reply.com'}, follow=True)
        self.assertIn("This account has already been activated, please login.", response.content.decode('utf-8'))

    def test_high_school_student_record(self):
        """
        Test high school student record
        """
        # First check that high school student record doesn't exist yet
        self.assertFalse(HighSchoolStudentRecord.objects.filter(student=self.highschool_user).exists())
        self.assertFalse(HighSchoolStudentRecordDocument.objects.exists())

        self.client.login(username='hs', password='pass')
        response = self.client.get('/immersion/hs_record')

        self.assertIn("Your record status : To complete", response.content.decode('utf-8'))
        self.assertIn("Please fill this form to complete the personal record", response.content.decode('utf-8'))

        record_data = {
            "student": self.highschool_user.id,
            "last_name": "",
            "first_name": self.highschool_user.first_name,
            "email": self.highschool_user.email,
            "birth_date": "",
            "phone": "0388010101",
            "highschool": self.high_school.id,
            "level": 1,
            "class_name": "S10",
            "bachelor_type": BachelorType.objects.get(label__iexact='général').pk,
            "general_bachelor_teachings": [GeneralBachelorTeaching.objects.first().id],
            "technological_bachelor_mention": "",
            "professional_bachelor_mention": "",
            "post_bachelor_level": "",
            "origin_bachelor_type": BachelorType.objects.get(label__iexact='général').pk,
            "current_diploma": "",
            "visible_immersion_registrations": 1,
            "visible_email": 1,
            "submit": 1,
        }

        # Missing fields
        response = self.client.post('/immersion/hs_record', record_data, follow=True)
        self.assertIn("This field is required", response.content.decode('utf-8'))

        # All fields
        record_data["last_name"] = self.highschool_user.last_name

        # ~16 years (=under 18) to test some attestations
        record_data["birth_date"] = (self.today - datetime.timedelta(days=5840)).strftime("%Y-%m-%d")
        record_data["post_bachelor_level"] = 1

        response = self.client.post('/immersion/hs_record', record_data, follow=True)
        self.assertTrue(HighSchoolStudentRecord.objects.filter(student=self.highschool_user).exists())

        self.assertIn("Please fill all the required attestation documents below.",
            response.content.decode('utf-8'))
        self.assertIn("Record successfully saved.", response.content.decode('utf-8'))
        self.assertIn("Your record status : To complete", response.content.decode('utf-8'))

        record = self.highschool_user.get_high_school_student_record()

        # Check attestations objects (only 1)
        documents = HighSchoolStudentRecordDocument.objects.filter(record=record)

        self.assertEqual(documents.count(), 1)
        self.assertEqual(documents.first().attestation, self.attestation_1)

        document = documents.first()

        # repost without attestations
        response = self.client.post('/immersion/hs_record', record_data, follow=True)
        record.refresh_from_db()
        self.assertIn("You have errors in Attestations section", response.content.decode('utf-8'))
        self.assertEqual(record.validation, HighSchoolStudentRecord.TO_COMPLETE)

        # Add missing file, fields, and repost
        fd = open(join(dirname(abspath(__file__)), 'test_file.pdf'), 'rb')
        prefix = f"document_{self.attestation_1.pk}"

        record_data.update({
            f"{prefix}-record": document.record.pk,
            f"{prefix}-attestation": document.attestation.pk,
            f"{prefix}-document": [SimpleUploadedFile('test_file.pdf', fd.read(), content_type='application/pdf')],
        })

        fd.close()

        response = self.client.post('/immersion/hs_record', record_data, follow=True)
        content = response.content.decode('utf-8')

        self.assertIn("Your record is awaiting validation from your high-school referent.", content)
        self.assertIn("Your record status : To validate", response.content.decode('utf-8'))
        document.refresh_from_db()
        self.assertNotEqual(document.document, None)
        self.assertIsNone(document.validity_date)

        del (record_data[f"{prefix}-document"]) # no more needed (yet)

        # Test get route as ref_etab user
        self.client.login(username='ref_etab', password='pass')

        response = self.client.get('/immersion/hs_record/%s' % record.id)
        self.assertIn("Please fill this form to complete the personal record", response.content.decode('utf-8'))

        # Post - missing validity date
        response = self.client.post('/immersion/hs_record/%s' % record.id, record_data, follow=True)
        record.refresh_from_db()
        self.assertIn("You have errors in Attestations section", response.content.decode('utf-8'))
        self.assertEqual(record.validation, HighSchoolStudentRecord.TO_COMPLETE)

        # Success
        record_data[f"{prefix}-validity_date"] = (self.today + datetime.timedelta(days=10)).strftime("%Y-%m-%d")
        response = self.client.post('/immersion/hs_record/%s' % record.id, record_data, follow=True)
        record.refresh_from_db()
        self.assertNotIn("You have errors in Attestations section", response.content.decode('utf-8'))
        self.assertEqual(record.validation, HighSchoolStudentRecord.TO_VALIDATE)

        # Back to the high school student for more tests
        self.client.login(username='hs', password='pass')

        # Validity date is 10 days ahead : if the record has been validated, the student
        # should see a "renew this attestation" warning
        record.refresh_from_db()
        record.set_status("VALIDATED")
        record.save()
        response = self.client.get('/immersion/hs_record')
        self.assertIn("Please renew this attestation", response.content.decode('utf-8'))

        # He can renew it (even with the same file), the record should have the new status to "TO_REVALIDATE"
        # Check that the validity date has been erased
        # del(record_data[f"{prefix}-validity_date"])
        fd = open(join(dirname(abspath(__file__)), 'test_file.pdf'), 'rb')
        record_data.update({
            f"{prefix}-document": [SimpleUploadedFile('test_file.pdf', fd.read(), content_type='application/pdf')]
        })
        fd.close()
        response = self.client.post('/immersion/hs_record', record_data, follow=True)

        self.assertIn(
            "Your record is awaiting validation from your high-school referent.",
            response.content.decode("utf-8")
        )
        record.refresh_from_db()
        document.refresh_from_db()
        self.assertEqual(record.validation, HighSchoolStudentRecord.TO_REVALIDATE)
        self.assertNotEqual(document.document, None)
        self.assertIsNone(document.validity_date) # New document : date is empty again

        # This time, set the validity date beyond the renewal delay (30 days by default) => No change (field disabled)
        record.set_status("VALIDATED")
        record.save()
        new_validity_date = self.today + datetime.timedelta(days=40)
        document.validity_date = new_validity_date
        document.save()
        document.refresh_from_db()
        record_data[f"{prefix}-validity_date"] = new_validity_date

        response = self.client.post('/immersion/hs_record', record_data, follow=True)
        record.refresh_from_db()
        document.refresh_from_db()
        self.assertEqual(document.validity_date, new_validity_date) # shouldn't have changed
        del (record_data[f"{prefix}-document"]) # Clean

        # Post with another email
        record_data["email"] = "another@email.com"
        response = self.client.post('/immersion/hs_record', record_data, follow=True)

        self.highschool_user.refresh_from_db()
        self.assertNotEqual(self.highschool_user.validation_string, None)

<<<<<<< HEAD
        # Manually reject the record, then repost with another birth date
=======
        # Manually reject the record, then repost with another birth date (can't change the high school anymore)
>>>>>>> 63d6a41f
        # validation should be back to "TO_VALIDATE"
        record.set_status("REJECTED")
        record.save()

<<<<<<< HEAD
        new_birth_date = (self.today - datetime.timedelta(days=5839)).strftime("%Y-%m-%d")

        record_data.update({
            "birth_date": new_birth_date
        })
=======
        record_data["birth_date"] = (self.today - datetime.timedelta(days=5841)).strftime("%Y-%m-%d")
>>>>>>> 63d6a41f

        response = self.client.post('/immersion/hs_record', record_data, follow=True)

        record.refresh_from_db()
<<<<<<< HEAD
        self.assertEqual(record.birth_date.strftime("%Y-%m-%d"), new_birth_date)
=======
>>>>>>> 63d6a41f
        self.assertEqual(record.validation, HighSchoolStudentRecord.TO_VALIDATE)

        # Test record duplication with another student
        self.client.login(username='hs2', password='pass')
        self.assertFalse(HighSchoolStudentRecord.objects.filter(student=self.highschool_user2).exists())
        response = self.client.get('/immersion/hs_record')
        self.assertIn("Your record status : To complete", response.content.decode('utf-8'))
        self.assertIn("Please fill this form to complete the personal record", response.content.decode('utf-8'))

        record_data.update({
            'student': self.highschool_user2.id,
            'last_name': self.highschool_user2.last_name,
            'first_name': self.highschool_user2.first_name,
            'email': self.highschool_user2.email,
        })

        response = self.client.post('/immersion/hs_record', record_data, follow=True)
        self.assertIn("A record already exists with this identity, please contact the establishment referent.",
            response.content.decode('utf-8'))

    def test_high_school_student_record_update(self):
        """
        Test valid student record that needs to be re-validated
        """
        # First check that high school student record doesn't exist yet
        self.client.login(username='hs', password='pass')

        # remove attestations to simplify the record statuses


        hs_record = HighSchoolStudentRecord.objects.create(
            student=self.highschool_user,
            highschool=self.high_school,
            birth_date=self.today,
            phone='0123456789',
            level=HighSchoolLevel.objects.order_by('order').first(),
            class_name='1ere S 3',
            bachelor_type=BachelorType.objects.get(label__iexact='professionnel'),
            professional_bachelor_mention='My spe',
            validation=HighSchoolStudentRecord.STATUSES["VALIDATED"]
        )

        record_data = {
            "student": self.highschool_user.id,
            "last_name": self.highschool_user.last_name,
            "first_name": self.highschool_user.first_name,
            "email": self.highschool_user.email,
            "birth_date": (self.today - datetime.timedelta(days=7000)).strftime("%Y-%m-%d"),  # (=above 18),
            "phone": "0388010101",
            "highschool": self.high_school.id,
            "level": 1,
            "class_name": "S10",
            "bachelor_type": BachelorType.objects.get(label__iexact='général').pk,
            "general_bachelor_teachings": [GeneralBachelorTeaching.objects.first().id],
            "technological_bachelor_mention": "",
            "professional_bachelor_mention": "",
            "post_bachelor_level": 1,
            "origin_bachelor_type": BachelorType.objects.get(label__iexact='général').pk,
            "current_diploma": "",
            "visible_immersion_registrations": 1,
            "visible_email": 1,
            "submit": 1,
        }

        # VALIDATED => TO_REVALIDATE
        response = self.client.post('/immersion/hs_record', record_data, follow=True)
        hs_record.refresh_from_db()
        self.assertEqual(hs_record.validation, HighSchoolStudentRecord.STATUSES["TO_REVALIDATE"])

        # REJECTED => TO_VALIDATE
        hs_record.validation = HighSchoolStudentRecord.STATUSES["REJECTED"]
        hs_record.save()

        record_data.update({
            "first_name": "Jean-Jacques"
        })

        response = self.client.post('/immersion/hs_record', record_data, follow=True)
        hs_record.refresh_from_db()
        self.assertEqual(hs_record.validation, HighSchoolStudentRecord.STATUSES["TO_VALIDATE"])


    def test_high_school_student_record_access(self):
        """
        Test high school student record access
        """
        hs_record = HighSchoolStudentRecord.objects.create(
            student=self.highschool_user,
            highschool=self.high_school,
            birth_date=self.today,
            phone='0123456789',
            level=HighSchoolLevel.objects.order_by('order').first(),
            class_name='1ere S 3',
            bachelor_type=BachelorType.objects.get(label__iexact='professionnel'),
            professional_bachelor_mention='My spe'
        )

        # As a high school manager from the same high school : success
        self.client.login(username=self.lyc_ref.username, password='pass')
        response = self.client.get(f'/immersion/hs_record/{hs_record.id}')
        self.assertEqual(response.status_code, status.HTTP_200_OK)
        self.assertIn("High school student record", response.content.decode('utf-8'))
        self.client.logout()

        # As a high school manager from another high school : redirection
        self.client.login(username=self.lyc_ref2.username, password='pass')
        response = self.client.get(f'/immersion/hs_record/{hs_record.id}')

        self.assertRedirects(
            response,
            reverse('home'),
            status_code=status.HTTP_302_FOUND,
            target_status_code=status.HTTP_200_OK,
            msg_prefix='',
            fetch_redirect_response=True
        )


    def test_immersions(self):
        # Should redirect to login page
        response = self.client.get('/immersion/registrations')
        self.assertEqual(response.status_code, 302)
        self.assertEqual(response.url, "/accounts/login/?next=/immersion/registrations")

        # Simple view check
        self.client.login(username='hs', password='pass')
        response = self.client.get('/immersion/registrations')
        self.assertIn("To come", response.content.decode('utf-8'))


    def test_immersion_attestation_download(self):
        # as a student
        self.client.login(username='hs', password='pass')
        response = self.client.get('/immersion/dl/attestation/%s' % self.immersion.id)
        self.assertEqual(response.status_code, 200)
        self.assertEqual(response.headers['content-type'], 'application/pdf')

        # as a ref-etab manager
        self.client.login(username='ref_etab', password='pass')
        response = self.client.get('/immersion/dl/attestation/%s' % self.immersion.id, follow=True)
        self.assertEqual(response.status_code, 200)
        self.assertEqual(response.headers['content-type'], 'application/pdf')


    def test_immersion_attendance_list_download(self):
        # as a ref-etab manager
        self.client.login(username='ref_etab', password='pass')
        response = self.client.get('/immersion/dl/attendance_list/%s' % self.immersion.slot.id, follow=True)
        self.assertEqual(response.status_code, 200)
        self.assertEqual(response.headers['content-type'], 'application/pdf')


    def test_record_duplicates(self):
        record = HighSchoolStudentRecord.objects.create(
            student=self.highschool_user,
            highschool=self.high_school,
            birth_date="1990-02-19",
            level=HighSchoolLevel.objects.get(pk=1),
            class_name="S20",
            bachelor_type=BachelorType.objects.get(label__iexact='général'),
            visible_immersion_registrations=False,
            visible_email=False,
            validation=2,
            duplicates="[5,6,4]"
        )

        record2 = HighSchoolStudentRecord.objects.create(
            student=self.highschool_user2,
            highschool=self.high_school,
            birth_date="1990-02-19",
            level=HighSchoolLevel.objects.get(pk=1),
            class_name="S20",
            bachelor_type=BachelorType.objects.get(label__iexact='général'),
            visible_immersion_registrations=False,
            visible_email=False,
            validation=2,
            duplicates="[5,6,4]"
        )

        self.assertEqual(
            HighSchoolStudentRecord.get_duplicate_tuples(),
            {tuple(sorted([4, 5, 6, record2.id])), tuple(sorted([4, 5, 6, record.id]))}
        )

        self.assertTrue(record.has_duplicates())
        self.assertEqual(record.get_duplicates(), [4,5,6])
        record.remove_duplicate(id=5)
        self.assertEqual(record.get_duplicates(), [4,6])
        self.assertEqual(record.solved_duplicates, "5")

        record.solved_duplicates = "6,7"
        record.save()

        HighSchoolStudentRecord.clear_duplicate(6)

        record = HighSchoolStudentRecord.objects.get(pk=record.id)
        record2 = HighSchoolStudentRecord.objects.get(pk=record2.id)

        self.assertEqual(record.get_duplicates(), [4])
        self.assertEqual(record.solved_duplicates, "7")
        self.assertEqual(record2.get_duplicates(), [4,5])

    def test_link_accounts(self):
        url = reverse('immersion:link_accounts')

        self.assertFalse(PendingUserGroup.objects.all().exists())

        # as a ref-etab manager : redirection
        self.client.login(username='ref_etab', password='pass')
        response = self.client.get(url)
        self.assertEqual(response.status_code, 302)

        self.client.login(username='speaker1', password='pass')
        response = self.client.get(url)
        self.assertEqual(response.status_code, 200)

        # Post requests
        # With an unknown email
        response = self.client.post(url, {'email': 'unknown@email.net'})
        self.assertEqual(response.status_code, 200)
        self.assertIn("No account found with this email address", response.content.decode('utf8'))

        # Attempt to link a non-speaker user
        response = self.client.post(url, {'email': self.lyc_ref.email})
        self.assertEqual(response.status_code, 200)
        self.assertIn("This account is not a speaker-only one, it can't be linked", response.content.decode('utf8'))

        # Success
        response = self.client.post(url, {'email': self.speaker2.email})
        self.assertEqual(response.status_code, 200)
        self.assertIn("The link message has been sent to this email address", response.content.decode('utf8'))

        self.assertTrue(PendingUserGroup.objects.all().exists())
        pending_group = PendingUserGroup.objects.first()
        self.assertEqual(pending_group.creation_date.date(), self.today)
        self.assertEqual(pending_group.immersionuser1, self.speaker1)
        self.assertEqual(pending_group.immersionuser2, self.speaker2)

        # Accepted as a success : users are already linked
        user_group = ImmersionUserGroup.objects.create()
        user_group.immersionusers.add(self.speaker1)
        user_group.immersionusers.add(self.speaker2)

        response = self.client.post(url, {'email': self.speaker2.email})
        self.assertEqual(response.status_code, 200)
        self.assertIn("These accounts are already linked", response.content.decode('utf8'))


    def test_link_validation(self):
        self.assertFalse(PendingUserGroup.objects.all().exists())
        self.assertEqual(self.speaker1.linked_users(), [self.speaker1, ])
        self.assertEqual(self.speaker2.linked_users(), [self.speaker2, ])

        PendingUserGroup.objects.create(
            immersionuser1=self.speaker1,
            immersionuser2=self.speaker2,
            validation_string="whatever"
        )

        self.client.login(username='speaker1', password='pass')
        response = self.client.get(reverse('immersion:link', args=("whatever", )), follow=True)
        self.assertEqual(response.status_code, 200)

        self.assertIn("Your accounts have been linked", response.content.decode('utf8'))
        self.assertEqual(self.speaker1.linked_users(), [self.speaker1, self.speaker2])


    def test_visitor_record(self):
        # First check that visitor record doesn't exist yet
        self.assertFalse(VisitorRecord.objects.filter(visitor=self.visitor_user).exists())
        self.assertFalse(VisitorRecordDocument.objects.exists())

        self.client.login(username='visitor', password='pass')
        response = self.client.get('/immersion/visitor_record')

        self.assertIn("Your record status : To complete", response.content.decode('utf-8'))
        self.assertIn("Please fill this form to complete the personal record", response.content.decode('utf-8'))

        record_data = {
            "visitor": self.visitor_user.id,
            "last_name": "",
            "first_name": self.visitor_user.first_name,
            "email": self.visitor_user.email,
            "birth_date": "",
            "phone": "0388010101",
            "motivation": "I'm very motivated.",
            "submit": 1,
        }

        # Missing fields
        response = self.client.post('/immersion/visitor_record', record_data, follow=True)
        self.assertIn("This field is required", response.content.decode('utf-8'))

        # All fields
        record_data["last_name"] = self.visitor_user.last_name
        # 20 years (= above 18)
        record_data["birth_date"] = (self.today - datetime.timedelta(days=7300)).strftime("%Y-%m-%d")

        response = self.client.post('/immersion/visitor_record', record_data, follow=True)
        self.assertTrue(VisitorRecord.objects.filter(visitor=self.visitor_user).exists())

        self.assertIn("Please fill all the required attestation documents below.",
            response.content.decode('utf-8'))
        self.assertIn("Your record status : To complete", response.content.decode('utf-8'))

        record = self.visitor_user.get_visitor_record()

        # Check attestations objects (only 1 -> attestation_2)
        documents = VisitorRecordDocument.objects.filter(record=record)

        self.assertEqual(documents.count(), 1)
        self.assertEqual(documents.first().attestation, self.attestation_2)
        document = documents.first()

        # repost without attestations
        response = self.client.post('/immersion/visitor_record', record_data, follow=True)
        record.refresh_from_db()

        self.assertIn("You have errors in Attestations section", response.content.decode('utf-8'))
        self.assertEqual(record.validation, VisitorRecord.TO_COMPLETE)

        # Add missing file, fields, and repost
        fd = open(join(dirname(abspath(__file__)), 'test_file.pdf'), 'rb')
        prefix = f"document_{self.attestation_2.pk}"

        record_data.update({
            f"{prefix}-record": document.record.pk,
            f"{prefix}-attestation": document.attestation.pk,
            f"{prefix}-document": [SimpleUploadedFile('test_file.pdf', fd.read(), content_type='application/pdf')],
        })

        fd.close()

        response = self.client.post('/immersion/visitor_record', record_data, follow=True)
        record.refresh_from_db()
        content = response.content.decode('utf-8')
        self.assertIn("Your record status : To validate", content)
        self.assertEqual(record.validation, VisitorRecord.TO_VALIDATE)

        document.refresh_from_db()
        self.assertNotEqual(document.document, None)
        self.assertIsNone(document.validity_date)

        del (record_data[f"{prefix}-document"]) # no more needed

        # Test get route as ref_etab user
        self.client.login(username='ref_etab', password='pass')
        response = self.client.get('/immersion/visitor_record/%s' % record.id)
        self.assertIn("Please fill this form to complete the personal record", response.content.decode('utf-8'))

        # Post - missing required validity date
        response = self.client.post('/immersion/visitor_record/%s' % record.id, record_data, follow=True)
        record.refresh_from_db()
        self.assertIn("You have errors in Attestations section", response.content.decode('utf-8'))
        self.assertEqual(record.validation, VisitorRecord.TO_COMPLETE)

        # Success
        record_data[f"{prefix}-validity_date"] = (self.today + datetime.timedelta(days=30)).strftime("%Y-%m-%d")
        response = self.client.post('/immersion/visitor_record/%s' % record.id, record_data, follow=True)
        record.refresh_from_db()

        self.assertNotIn("You have errors in Attestations section", response.content.decode('utf-8'))
        self.assertEqual(record.validation, VisitorRecord.TO_VALIDATE)

        # Back to the visitor for a last test
        self.client.login(username='visitor', password='pass')

        # Post with another email
        record_data["email"] = "another_visitor@email.com"
        response = self.client.post('/immersion/visitor_record', record_data, follow=True)

        self.visitor_user.refresh_from_db()
        self.assertNotEqual(self.visitor_user.validation_string, None)
        record.refresh_from_db()

        # Test access
        # Fail
        self.client.login(username=self.lyc_ref.username, password='pass')

        response = self.client.get(f'/immersion/visitor_record/{record.id}')
        self.assertEqual(response.status_code, status.HTTP_302_FOUND)
        self.assertNotIn("Visitor record", response.content.decode('utf-8'))<|MERGE_RESOLUTION|>--- conflicted
+++ resolved
@@ -755,32 +755,16 @@
         self.highschool_user.refresh_from_db()
         self.assertNotEqual(self.highschool_user.validation_string, None)
 
-<<<<<<< HEAD
-        # Manually reject the record, then repost with another birth date
-=======
         # Manually reject the record, then repost with another birth date (can't change the high school anymore)
->>>>>>> 63d6a41f
         # validation should be back to "TO_VALIDATE"
         record.set_status("REJECTED")
         record.save()
 
-<<<<<<< HEAD
-        new_birth_date = (self.today - datetime.timedelta(days=5839)).strftime("%Y-%m-%d")
-
-        record_data.update({
-            "birth_date": new_birth_date
-        })
-=======
         record_data["birth_date"] = (self.today - datetime.timedelta(days=5841)).strftime("%Y-%m-%d")
->>>>>>> 63d6a41f
 
         response = self.client.post('/immersion/hs_record', record_data, follow=True)
 
         record.refresh_from_db()
-<<<<<<< HEAD
-        self.assertEqual(record.birth_date.strftime("%Y-%m-%d"), new_birth_date)
-=======
->>>>>>> 63d6a41f
         self.assertEqual(record.validation, HighSchoolStudentRecord.TO_VALIDATE)
 
         # Test record duplication with another student

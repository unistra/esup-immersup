"""
Functions that serve the templates and do not really belong to the API
"""

import csv
import datetime
import importlib
import json
import logging
import time
from functools import reduce
from itertools import chain, permutations
from typing import Any, Dict, List, Optional, Tuple, Union
from django.conf import settings
from django.contrib import messages
from django.contrib.auth.decorators import login_required
from django.core.exceptions import FieldError, ObjectDoesNotExist
from django.db.models import (
    BooleanField, Case, CharField, Count, DateField, Exists, ExpressionWrapper, F, Func,
    IntegerField, OuterRef, Q, QuerySet, Subquery, Sum, Value, When,
)
from django.db.models.functions import Coalesce, JSONObject
from django.contrib.postgres.aggregates import ArrayAgg
from django.http import JsonResponse
from django.utils import timezone
from django.utils.translation import gettext, gettext_lazy as _

from immersionlyceens.decorators import groups_required

from immersionlyceens.apps.core.models import (
    Slot, Training, UniversityYear
)

logger = logging.getLogger(__name__)

@groups_required('REF-ETAB', 'REF-STR', 'REF-ETAB-MAITRE', 'REF-LYC', 'INTER', 'REF-TEC', 'CONS-STR')
def slots(request):
    """
    Get slots list according to GET parameters
    :return:
    """
    today = timezone.localdate()
    now = timezone.localtime()

    user = request.user
    response = {'msg': '', 'data': []}

    can_update_attendances = False
    user_filter = False
    user_slots = request.GET.get('user_slots', False) == 'true'
    filters = {}

    try:
        year = UniversityYear.objects.get(active=True)
        can_update_attendances = today <= year.end_date
    except UniversityYear.DoesNotExist:
        pass

    training_id = request.GET.get('training_id')
    structure_id = request.GET.get('structure_id')
    highschool_id = request.GET.get('highschool_id')
    establishment_id = request.GET.get('establishment_id')
    events = request.GET.get('events', False) == "true"
    past_slots = request.GET.get('past', False) == "true"
    cohorts_only = request.GET.get('cohorts_only', False) == 'true'

    try:
        int(establishment_id)
    except (TypeError, ValueError):
        establishment_id = None

    try:
        int(structure_id)
    except (TypeError, ValueError):
        structure_id = None

    try:
        int(highschool_id)
    except (TypeError, ValueError):
        highschool_id = None

    try:
        int(training_id)
    except (TypeError, ValueError):
        training_id = None

    force_user_filter = [
        user_slots,
        user.is_speaker() and not any([
            user.is_master_establishment_manager(),
            user.is_establishment_manager(),
            user.is_high_school_manager(),
            user.is_structure_manager(),
            user.is_structure_consultant(),
            user.is_operator()
        ])
    ]

    if any(force_user_filter) and not cohorts_only:
        user_filter = True
        filters["speakers__in"] = user.linked_users()

    if not user_filter and not cohorts_only:
        if events and not establishment_id and not highschool_id:
            try:
                establishment_id = user.establishment.id
            except:
                pass

            try:
                highschool_id = user.highschool.id
            except:
                pass

            if not highschool_id and not establishment_id:
                response['msg'] = gettext("Error : a valid establishment or high school must be selected")
                return JsonResponse(response, safe=False)

        elif not events and not establishment_id and not training_id:
            response['msg'] = gettext("Error : a valid training must be selected")
            return JsonResponse(response, safe=False)

    if events:
        filters["course__isnull"] = True

        if establishment_id:
            filters['event__establishment__id'] = establishment_id
            if structure_id is not None:
                filters['event__structure__id'] = structure_id
        elif highschool_id:
            filters['event__highschool__id'] = highschool_id

        user_filter_key = "event__structure__in"
    else:
        filters["event__isnull"] = True

        if establishment_id is not None:
            filters['course__training__structures__establishment__id'] = establishment_id

        if structure_id is not None:
            filters['course__training__structures'] = structure_id

        if training_id is not None:
            filters['course__training__id'] = training_id

        user_filter_key = "course__training__structures__in"

    if cohorts_only:
        filters['allow_group_registrations'] = True

    slots = Slot.objects.prefetch_related(
        'course__training__highschool',
        'course__training__structures__establishment', 'course_type',
        'course__structure__establishment', 'course__highschool',
        'campus', 'building', 'speakers', 'event__event_type',
        'event__establishment', 'event__structure__establishment',
        'event__highschool', 'immersions__cancellation_type',
        'allowed_establishments', 'allowed_highschools',
        'allowed_highschool_levels', 'allowed_post_bachelor_levels',
        'allowed_student_levels', 'allowed_bachelor_types',
        'allowed_bachelor_mentions', 'allowed_bachelor_teachings')\
        .filter(**filters)

    if not user.is_superuser and (user.is_structure_manager() or user.is_structure_consultant()):
        user_filter = {
            user_filter_key: user.structures.all()
        }
        slots = slots.filter(**user_filter)

    if not past_slots:
        slots = slots.filter(
            Q(date__isnull=True)
            | Q(date__gte=today)
            | Q(date=today, end_time__gte=now)
            | Q(place__in=[Slot.FACE_TO_FACE, Slot.OUTSIDE],
                immersions__attendance_status=0,
                immersions__cancellation_type__isnull=True
               )
        ).distinct()

    all_data = []
    allowed_structures = user.get_authorized_structures()
    user_establishment = user.establishment
    user_highschool = user.highschool

<<<<<<< HEAD
    # Subqueries for Count and Sum to prevent conflicts
    n_group_students = Slot.objects.annotate(
        n_group_students=Sum(
            'group_immersions__students_count',
            filter=Q(group_immersions__cancellation_type__isnull=True))
    ).filter(pk=OuterRef('pk'))

    n_group_guides = Slot.objects.annotate(
        n_group_guides=Sum(
            'group_immersions__guides_count',
            filter=Q(group_immersions__cancellation_type__isnull=True)
        )
    ).filter(pk=OuterRef('pk'))

    n_register = Slot.objects.annotate(
        n_register=Count(
            'immersions',
            filter=Q(immersions__cancellation_type__isnull=True),
            distinct=True
        )
    ).filter(pk=OuterRef('pk'))

    n_group_register = Slot.objects.annotate(
        n_group_register=Count(
            'group_immersions',
            filter=Q(group_immersions__cancellation_type__isnull=True),
            distinct=True
        )
    ).filter(pk=OuterRef('pk'))


    slots = slots.annotate(
        course_label=F('course__label'),
        course_training_label=F('course__training__label'),
        course_type_label=F('course_type__label'),
        course_type_full_label=F('course_type__full_label'),
        event_type_label =F('event__event_type__label'),
        event_label=F('event__label'),
        event_description=F('event__description'),
        campus_label=F('campus__label'),
        building_label=F('building__label'),
        can_update_course_slot=Case(
            When(course__isnull=True, then=False),
            When(
                Q(Value(user.is_master_establishment_manager())) | Q(Value(user.is_operator())),
                then=True
=======
    slots = (
        slots.annotate(
            course_label=F('course__label'),
            course_training_label=F('course__training__label'),
            course_type_label=F('course_type__label'),
            course_type_full_label=F('course_type__full_label'),
            event_type_label=F('event__event_type__label'),
            event_label=F('event__label'),
            event_description=F('event__description'),
            campus_label=F('campus__label'),
            building_label=F('building__label'),
            can_update_course_slot=Case(
                When(course__isnull=True, then=False),
                When(Q(Value(user.is_master_establishment_manager())) | Q(Value(user.is_operator())), then=True),
                When(
                    Q(Value(user.is_establishment_manager())) & Q(course__structure__establishment=user_establishment),
                    then=True,
                ),
                When(Q(Value(user.is_structure_manager())) & Q(course__structure__in=allowed_structures), then=True),
                default=False,
            ),
            can_update_event_slot=Case(
                When(event__isnull=True, then=False),
                When(Q(Value(user.is_master_establishment_manager())) | Q(Value(user.is_operator())), then=True),
                When(Q(Value(user.is_establishment_manager())) & Q(event__establishment=user_establishment), then=True),
                When(Q(Value(user.is_structure_manager())) & Q(event__structure__in=allowed_structures), then=True),
                When(Q(Value(user.is_high_school_manager())) & Q(event__highschool=user_highschool), then=True),
                default=False,
>>>>>>> 1e7ab9a8
            ),
            can_update_registrations=Case(
                When(Q(Value(user.is_master_establishment_manager())) | Q(Value(user.is_operator())), then=True),
                When(
                    Q(Value(user.is_establishment_manager()))
                    & (
                        Q(course__structure__establishment=user_establishment)
                        | Q(event__establishment=user_establishment)
                    ),
                    then=True,
                ),
                When(
                    Q(published=True)
                    & (
                        Q(
                            Value(user.is_structure_consultant()),
                            Q(course__structure__in=allowed_structures) | Q(event__structure__in=allowed_structures),
                        )
                        | Q(
                            Value(user.is_structure_manager()),
                            Q(course__structure__in=allowed_structures) | Q(event__structure__in=allowed_structures),
                        )
                        | Q(
                            Value(user.is_high_school_manager()),
                            Q(course__highschool=user_highschool) | Q(event__highschool=user_highschool) |
                            Value(cohorts_only),
                        )
                    ),
                    then=True,
                ),
                default=False,
            ),
            can_update_attendances=Case(
                When(
                    Q(
                        Q(ExpressionWrapper(F('can_update_registrations'), output_field=BooleanField()))
                        & Q(Value(can_update_attendances))
                    )
                    | (Q(Value(user.is_speaker())) & Q(speakers=user)),
                    then=True,
                ),
                default=False,
            ),
            establishment_code=Coalesce(
                F('course__structure__establishment__code'),
                F('event__establishment__code'),
            ),
            establishment_label=Coalesce(
                F('course__structure__establishment__label'),
                F('event__establishment__label'),
            ),
            establishment_short_label=Coalesce(
                F('course__structure__establishment__short_label'),
                F('event__establishment__short_label'),
            ),
            structure_code=Coalesce(
                F('course__structure__code'),
                F('event__structure__code'),
            ),
            structure_label=Coalesce(
                F('course__structure__label'),
                F('event__structure__label'),
            ),
            structure_establishment_short_label=Coalesce(
                F('course__structure__establishment__short_label'),
                F('event__structure__establishment__short_label'),
            ),
            structure_managed_by_me=Case(
                When(
                    Q(course__structure__in=allowed_structures) | Q(event__structure__in=allowed_structures), then=True
                ),
                default=False,
            ),
            highschool_city=Coalesce(
                F('course__highschool__city'),
                F('event__highschool__city'),
            ),
            highschool_label=Coalesce(
                F('course__highschool__label'),
                F('event__highschool__label'),
            ),
            highschool_managed_by_me=Case(
                When(
                    Q(Value(user.is_establishment_manager()))
                    | Q(Value(user.is_operator()))
                    | (
                        Q(Value(user.is_high_school_manager())) & Q(course__highschool=user_highschool)
                        | Q(event__highschool=user_highschool)
                    ),
                    then=True,
                ),
                default=False,
            ),
            n_register=Count('immersions', filter=Q(immersions__cancellation_type__isnull=True), distinct=True),
            n_group_register=Count(
                'group_immersions', filter=Q(group_immersions__cancellation_type__isnull=True), distinct=True
            ),
            n_group_students=Sum(
                'group_immersions__students_count', filter=Q(group_immersions__cancellation_type__isnull=True)
            ),
            n_group_guides=Sum(
                'group_immersions__guides_count', filter=Q(group_immersions__cancellation_type__isnull=True)
            ),
            is_past=ExpressionWrapper(
                Q(date__lt=today) | Q(date=today, start_time__lt=now), output_field=BooleanField()
            ),
<<<<<<< HEAD
            default=False
        ),
        n_register=Subquery(
            n_register.values('n_register'),
            output_field=IntegerField()
        ),
        n_group_register=Subquery(
            n_group_register.values('n_group_register'),
            output_field=IntegerField()
        ),
        n_group_students=Subquery(
            n_group_students.values('n_group_students'),
            output_field=IntegerField()
        ),
        n_group_guides=Subquery(
            n_group_guides.values('n_group_guides'),
            output_field=IntegerField()
        ),
        is_past=ExpressionWrapper(
            Q(date__lt=today)|Q(date=today, start_time__lt=now),
            output_field=BooleanField()
        ),
        valid_immersions=Count('immersions', filter=Q(immersions__cancellation_type__isnull=True), distinct=True),
        attendances_to_enter=Count(
            'immersions',
            filter=Q(immersions__attendance_status=0, immersions__cancellation_type__isnull=True),
            distinct=True
        ),
        attendances_value=Case(
            When(
                Q(is_past=False),
                then=0
=======
            valid_immersions=Count('immersions', filter=Q(immersions__cancellation_type__isnull=True), distinct=True),
            attendances_to_enter=Count(
                'immersions',
                filter=Q(immersions__attendance_status=0, immersions__cancellation_type__isnull=True),
                distinct=True,
>>>>>>> 1e7ab9a8
            ),
            attendances_value=Case(
                When(Q(is_past=False), then=0),
                When(~Q(Value(can_update_attendances)) | (Q(Value(events)) & Q(place=Slot.REMOTE)), then=Value(2)),
                When(Q(Value(can_update_attendances), is_past=True, n_register__gt=0), then=Value(1)),
                default=Value(-1),
            ),
            attendances_status=Case(
                When(Q(is_past=False), then=Value(gettext("Future slot"))),
                When(Q(attendances_value=2), then=Value(gettext("University year is over"))),
                When(Q(attendances_value=1), then=Value(gettext("To enter"))),
                default=Value(''),
            ),
            speaker_list=Coalesce(
                ArrayAgg(
                    JSONObject(
                        last_name=F('speakers__last_name'),
                        first_name=F('speakers__first_name'),
                        email=F('speakers__email'),
                    ),
                    filter=Q(speakers__isnull=False),
                    distinct=True,
                ),
                Value([]),
            ),
            allowed_establishments_list=Coalesce(
                ArrayAgg(
                    F('allowed_establishments__short_label'),
                    filter=Q(allowed_establishments__isnull=False),
                    distinct=True,
                ),
                Value([]),
            ),
            allowed_highschools_list=Coalesce(
                ArrayAgg(
                    JSONObject(city=F('allowed_highschools__city'), label=F('allowed_highschools__label')),
                    filter=Q(allowed_highschools__isnull=False),
                    distinct=True,
                ),
                Value([]),
            ),
            allowed_highschool_levels_list=Coalesce(
                ArrayAgg(
                    F('allowed_highschool_levels__label'),
                    filter=Q(allowed_highschool_levels__isnull=False),
                    distinct=True,
                ),
                Value([]),
            ),
            allowed_post_bachelor_levels_list=Coalesce(
                ArrayAgg(
                    F('allowed_post_bachelor_levels__label'),
                    filter=Q(allowed_post_bachelor_levels__isnull=False),
                    distinct=True,
                ),
                Value([]),
            ),
            allowed_student_levels_list=Coalesce(
                ArrayAgg(
                    F('allowed_student_levels__label'), filter=Q(allowed_student_levels__isnull=False), distinct=True
                ),
                Value([]),
            ),
            allowed_bachelor_types_list=Coalesce(
                ArrayAgg(
                    F('allowed_bachelor_types__label'), filter=Q(allowed_bachelor_types__isnull=False), distinct=True
                ),
                Value([]),
            ),
            allowed_bachelor_mentions_list=Coalesce(
                ArrayAgg(
                    F('allowed_bachelor_mentions__label'),
                    filter=Q(allowed_bachelor_mentions__isnull=False),
                    distinct=True,
                ),
                Value([]),
            ),
            allowed_bachelor_teachings_list=Coalesce(
                ArrayAgg(
                    F('allowed_bachelor_teachings__label'),
                    filter=Q(allowed_bachelor_teachings__isnull=False),
                    distinct=True,
                ),
                Value([]),
            ),
        )
        .order_by('date', 'start_time')
        .values(
            'id',
            'published',
            'can_update_course_slot',
            'can_update_event_slot',
            'can_update_registrations',
            'course_id',
            'course_label',
            'course_training_label',
            'course_type_label',
            'course_type_full_label',
            'establishment_code',
            'establishment_short_label',
            'establishment_label',
            'structure_code',
            'structure_label',
            'structure_managed_by_me',
            'structure_establishment_short_label',
            'highschool_city',
            'highschool_label',
            'highschool_managed_by_me',
            'event_id',
            'event_type_label',
            'event_label',
            'event_description',
            'date',
            'start_time',
            'end_time',
            'campus_label',
            'building_label',
            'place',
            'url',
            'room',
            'n_register',
            'n_places',
            'additional_information',
            'attendances_value',
            'attendances_status',
            'speaker_list',
            'establishments_restrictions',
            'levels_restrictions',
            'bachelors_restrictions',
            'allowed_establishments_list',
            'allowed_highschools_list',
            'allowed_highschool_levels_list',
            'allowed_post_bachelor_levels_list',
            'allowed_student_levels_list',
            'allowed_bachelor_types_list',
            'allowed_bachelor_mentions_list',
            'allowed_bachelor_teachings_list',
            'is_past',
            'can_update_attendances',
            'group_mode',
            'allow_individual_registrations',
            'allow_group_registrations',
            'n_group_places',
            'public_group',
            'n_group_register',
            'n_group_students',
            'n_group_guides',
        )
    )

    response['data'] = list(slots)

    return JsonResponse(response, safe=False)


def set_session_values(request, pagename=None, values=None):
    """
    Keep selected object id in session
    """
    pagename = request.POST.get('pagename', pagename)
    values = request.POST.get('values', values)

    if not isinstance(values, dict):
        try:
            values = json.loads(values)
        except:
            # bad format
            return JsonResponse({}, safe=False)

    if not pagename:
        return JsonResponse({}, safe=False)

    if not values and pagename in request.session:
        # clear
        for k, v in request.session[pagename].items():
            request.session[pagename][k] = ""

    elif values and isinstance(values, dict):
        if pagename not in request.session:
            request.session[pagename] = {}

        for k, v in values.items():
            request.session[pagename][k] = v

    request.session.modified = True

    return JsonResponse({}, safe=False)

def get_session_value(request, pagename, name):
    """
    Get value of 'name' for page 'pagename' in session
    """
    if all([name, pagename]):
        return request.session.get(pagename, {}).get(name, None)

    return None

@groups_required('REF-STR', 'REF-LYC', 'REF-ETAB', 'REF-ETAB-MAITRE')
def set_training_quota(request):
    """
    Set training quota
    """
    training_id = request.POST.get('id', None)
    value = request.POST.get('value', '').strip()
    user = request.user
    allowed_structures = user.get_authorized_structures()

    try:
        training = Training.objects.get(pk=int(training_id))
    except Training.DoesNotExist:
        return JsonResponse({'error': _("Training not found")}, safe=False)

    if user.is_high_school_manager() and training.highschool != user.highschool:
        return JsonResponse({'error': _("You are not allowed to set quota for this high school")}, safe=False)

    if any([user.is_structure_manager(), user.is_establishment_manager(), user.is_master_establishment_manager()]):
        if not training.structures.intersection(allowed_structures).exists():
            return JsonResponse({'error': _("You are not allowed to set quota for this training")}, safe=False)

    if value != '':
        try:
            value = int(value)
        except ValueError:
            return JsonResponse({'error': _("Bad quota value (positive integer required)")}, safe=False)

    training.allowed_immersions = value or None
    training.save()

    return JsonResponse({}, safe=False)<|MERGE_RESOLUTION|>--- conflicted
+++ resolved
@@ -16,8 +16,23 @@
 from django.contrib.auth.decorators import login_required
 from django.core.exceptions import FieldError, ObjectDoesNotExist
 from django.db.models import (
-    BooleanField, Case, CharField, Count, DateField, Exists, ExpressionWrapper, F, Func,
-    IntegerField, OuterRef, Q, QuerySet, Subquery, Sum, Value, When,
+    BooleanField,
+    Case,
+    CharField,
+    Count,
+    DateField,
+    Exists,
+    ExpressionWrapper,
+    F,
+    Func,
+    IntegerField,
+    OuterRef,
+    Q,
+    QuerySet,
+    Subquery,
+    Sum,
+    Value,
+    When,
 )
 from django.db.models.functions import Coalesce, JSONObject
 from django.contrib.postgres.aggregates import ArrayAgg
@@ -27,11 +42,10 @@
 
 from immersionlyceens.decorators import groups_required
 
-from immersionlyceens.apps.core.models import (
-    Slot, Training, UniversityYear
-)
+from immersionlyceens.apps.core.models import Slot, Training, UniversityYear
 
 logger = logging.getLogger(__name__)
+
 
 @groups_required('REF-ETAB', 'REF-STR', 'REF-ETAB-MAITRE', 'REF-LYC', 'INTER', 'REF-TEC', 'CONS-STR')
 def slots(request):
@@ -86,14 +100,17 @@
 
     force_user_filter = [
         user_slots,
-        user.is_speaker() and not any([
-            user.is_master_establishment_manager(),
-            user.is_establishment_manager(),
-            user.is_high_school_manager(),
-            user.is_structure_manager(),
-            user.is_structure_consultant(),
-            user.is_operator()
-        ])
+        user.is_speaker()
+        and not any(
+            [
+                user.is_master_establishment_manager(),
+                user.is_establishment_manager(),
+                user.is_high_school_manager(),
+                user.is_structure_manager(),
+                user.is_structure_consultant(),
+                user.is_operator(),
+            ]
+        ),
     ]
 
     if any(force_user_filter) and not cohorts_only:
@@ -145,26 +162,32 @@
 
         user_filter_key = "course__training__structures__in"
 
-    if cohorts_only:
-        filters['allow_group_registrations'] = True
-
     slots = Slot.objects.prefetch_related(
         'course__training__highschool',
-        'course__training__structures__establishment', 'course_type',
-        'course__structure__establishment', 'course__highschool',
-        'campus', 'building', 'speakers', 'event__event_type',
-        'event__establishment', 'event__structure__establishment',
-        'event__highschool', 'immersions__cancellation_type',
-        'allowed_establishments', 'allowed_highschools',
-        'allowed_highschool_levels', 'allowed_post_bachelor_levels',
-        'allowed_student_levels', 'allowed_bachelor_types',
-        'allowed_bachelor_mentions', 'allowed_bachelor_teachings')\
-        .filter(**filters)
+        'course__training__structures__establishment',
+        'course_type',
+        'course__structure__establishment',
+        'course__highschool',
+        'campus',
+        'building',
+        'speakers',
+        'event__event_type',
+        'event__establishment',
+        'event__structure__establishment',
+        'event__highschool',
+        'immersions__cancellation_type',
+        'allowed_establishments',
+        'allowed_highschools',
+        'allowed_highschool_levels',
+        'allowed_post_bachelor_levels',
+        'allowed_student_levels',
+        'allowed_bachelor_types',
+        'allowed_bachelor_mentions',
+        'allowed_bachelor_teachings',
+    ).filter(**filters)
 
     if not user.is_superuser and (user.is_structure_manager() or user.is_structure_consultant()):
-        user_filter = {
-            user_filter_key: user.structures.all()
-        }
+        user_filter = {user_filter_key: user.structures.all()}
         slots = slots.filter(**user_filter)
 
     if not past_slots:
@@ -172,10 +195,11 @@
             Q(date__isnull=True)
             | Q(date__gte=today)
             | Q(date=today, end_time__gte=now)
-            | Q(place__in=[Slot.FACE_TO_FACE, Slot.OUTSIDE],
+            | Q(
+                place__in=[Slot.FACE_TO_FACE, Slot.OUTSIDE],
                 immersions__attendance_status=0,
-                immersions__cancellation_type__isnull=True
-               )
+                immersions__cancellation_type__isnull=True,
+            )
         ).distinct()
 
     all_data = []
@@ -183,54 +207,27 @@
     user_establishment = user.establishment
     user_highschool = user.highschool
 
-<<<<<<< HEAD
     # Subqueries for Count and Sum to prevent conflicts
     n_group_students = Slot.objects.annotate(
         n_group_students=Sum(
-            'group_immersions__students_count',
-            filter=Q(group_immersions__cancellation_type__isnull=True))
-    ).filter(pk=OuterRef('pk'))
-
-    n_group_guides = Slot.objects.annotate(
-        n_group_guides=Sum(
-            'group_immersions__guides_count',
-            filter=Q(group_immersions__cancellation_type__isnull=True)
+            'group_immersions__students_count', filter=Q(group_immersions__cancellation_type__isnull=True)
         )
     ).filter(pk=OuterRef('pk'))
 
+    n_group_guides = Slot.objects.annotate(
+        n_group_guides=Sum('group_immersions__guides_count', filter=Q(group_immersions__cancellation_type__isnull=True))
+    ).filter(pk=OuterRef('pk'))
+
     n_register = Slot.objects.annotate(
-        n_register=Count(
-            'immersions',
-            filter=Q(immersions__cancellation_type__isnull=True),
-            distinct=True
+        n_register=Count('immersions', filter=Q(immersions__cancellation_type__isnull=True), distinct=True)
+    ).filter(pk=OuterRef('pk'))
+
+    n_group_register = Slot.objects.annotate(
+        n_group_register=Count(
+            'group_immersions', filter=Q(group_immersions__cancellation_type__isnull=True), distinct=True
         )
     ).filter(pk=OuterRef('pk'))
 
-    n_group_register = Slot.objects.annotate(
-        n_group_register=Count(
-            'group_immersions',
-            filter=Q(group_immersions__cancellation_type__isnull=True),
-            distinct=True
-        )
-    ).filter(pk=OuterRef('pk'))
-
-
-    slots = slots.annotate(
-        course_label=F('course__label'),
-        course_training_label=F('course__training__label'),
-        course_type_label=F('course_type__label'),
-        course_type_full_label=F('course_type__full_label'),
-        event_type_label =F('event__event_type__label'),
-        event_label=F('event__label'),
-        event_description=F('event__description'),
-        campus_label=F('campus__label'),
-        building_label=F('building__label'),
-        can_update_course_slot=Case(
-            When(course__isnull=True, then=False),
-            When(
-                Q(Value(user.is_master_establishment_manager())) | Q(Value(user.is_operator())),
-                then=True
-=======
     slots = (
         slots.annotate(
             course_label=F('course__label'),
@@ -259,7 +256,6 @@
                 When(Q(Value(user.is_structure_manager())) & Q(event__structure__in=allowed_structures), then=True),
                 When(Q(Value(user.is_high_school_manager())) & Q(event__highschool=user_highschool), then=True),
                 default=False,
->>>>>>> 1e7ab9a8
             ),
             can_update_registrations=Case(
                 When(Q(Value(user.is_master_establishment_manager())) | Q(Value(user.is_operator())), then=True),
@@ -284,8 +280,9 @@
                         )
                         | Q(
                             Value(user.is_high_school_manager()),
-                            Q(course__highschool=user_highschool) | Q(event__highschool=user_highschool) |
-                            Value(cohorts_only),
+                            Q(course__highschool=user_highschool)
+                            | Q(event__highschool=user_highschool)
+                            | Value(cohorts_only),
                         )
                     ),
                     then=True,
@@ -353,59 +350,18 @@
                 ),
                 default=False,
             ),
-            n_register=Count('immersions', filter=Q(immersions__cancellation_type__isnull=True), distinct=True),
-            n_group_register=Count(
-                'group_immersions', filter=Q(group_immersions__cancellation_type__isnull=True), distinct=True
-            ),
-            n_group_students=Sum(
-                'group_immersions__students_count', filter=Q(group_immersions__cancellation_type__isnull=True)
-            ),
-            n_group_guides=Sum(
-                'group_immersions__guides_count', filter=Q(group_immersions__cancellation_type__isnull=True)
-            ),
+            n_register=Subquery(n_register.values('n_register'), output_field=IntegerField()),
+            n_group_register=Subquery(n_group_register.values('n_group_register'), output_field=IntegerField()),
+            n_group_students=Subquery(n_group_students.values('n_group_students'), output_field=IntegerField()),
+            n_group_guides=Subquery(n_group_guides.values('n_group_guides'), output_field=IntegerField()),
             is_past=ExpressionWrapper(
                 Q(date__lt=today) | Q(date=today, start_time__lt=now), output_field=BooleanField()
             ),
-<<<<<<< HEAD
-            default=False
-        ),
-        n_register=Subquery(
-            n_register.values('n_register'),
-            output_field=IntegerField()
-        ),
-        n_group_register=Subquery(
-            n_group_register.values('n_group_register'),
-            output_field=IntegerField()
-        ),
-        n_group_students=Subquery(
-            n_group_students.values('n_group_students'),
-            output_field=IntegerField()
-        ),
-        n_group_guides=Subquery(
-            n_group_guides.values('n_group_guides'),
-            output_field=IntegerField()
-        ),
-        is_past=ExpressionWrapper(
-            Q(date__lt=today)|Q(date=today, start_time__lt=now),
-            output_field=BooleanField()
-        ),
-        valid_immersions=Count('immersions', filter=Q(immersions__cancellation_type__isnull=True), distinct=True),
-        attendances_to_enter=Count(
-            'immersions',
-            filter=Q(immersions__attendance_status=0, immersions__cancellation_type__isnull=True),
-            distinct=True
-        ),
-        attendances_value=Case(
-            When(
-                Q(is_past=False),
-                then=0
-=======
             valid_immersions=Count('immersions', filter=Q(immersions__cancellation_type__isnull=True), distinct=True),
             attendances_to_enter=Count(
                 'immersions',
                 filter=Q(immersions__attendance_status=0, immersions__cancellation_type__isnull=True),
                 distinct=True,
->>>>>>> 1e7ab9a8
             ),
             attendances_value=Case(
                 When(Q(is_past=False), then=0),
@@ -594,6 +550,7 @@
 
     return JsonResponse({}, safe=False)
 
+
 def get_session_value(request, pagename, name):
     """
     Get value of 'name' for page 'pagename' in session
@@ -602,6 +559,7 @@
         return request.session.get(pagename, {}).get(name, None)
 
     return None
+
 
 @groups_required('REF-STR', 'REF-LYC', 'REF-ETAB', 'REF-ETAB-MAITRE')
 def set_training_quota(request):

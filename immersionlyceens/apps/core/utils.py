--- conflicted
+++ resolved
@@ -201,7 +201,6 @@
             user_filter = {
                 user_filter_key: user.structures.all()
             }
-
             slots = slots.filter(**user_filter)
         else:
             # User is also a speaker
@@ -212,27 +211,9 @@
 
             user_filter = reduce(lambda x, y: x | y,
                 [Q(**{k : v}) for k, v in speaker_filter.items()]
-<<<<<<< HEAD
-=======
             )
 
             slots = slots.filter(user_filter)
-
-
-    if not past_slots:
-        slots = slots.filter(
-            Q(date__isnull=True)
-            | Q(date__gte=today)
-            | Q(date=today, end_time__gte=now)
-            | Q(
-                place__in=[Slot.FACE_TO_FACE, Slot.OUTSIDE],
-                immersions__attendance_status=0,
-                immersions__cancellation_type__isnull=True,
->>>>>>> 27586484
-            )
-
-            slots = slots.filter(user_filter)
-
 
     if current_slots_only:
         slots_filters =  Q(date__isnull=True) | Q(date__gte=today) | Q(date=today, end_time__gte=now)
@@ -423,11 +404,7 @@
                 ),
                 When(
                     Q(Value(can_update_attendances), is_past=True, n_register__gt=0),
-<<<<<<< HEAD
-                    then=Value(1) # There are some attendances to enter
-=======
                     then=Value(1) # There are some attendances to enter (individuals only, not for groups)
->>>>>>> 27586484
                 ),
                 default=Value(-1),
             ),

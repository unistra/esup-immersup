--- conflicted
+++ resolved
@@ -101,16 +101,6 @@
 
     force_user_filter = [
         user_slots,
-<<<<<<< HEAD
-        user.is_speaker() and not any([
-            user.is_master_establishment_manager(),
-            user.is_establishment_manager(),
-            user.is_high_school_manager(),
-            user.is_structure_manager(),
-            user.is_structure_consultant(),
-            user.is_operator()
-        ])
-=======
         user.is_speaker()
         and not any(
             [
@@ -122,7 +112,6 @@
                 user.is_operator(),
             ]
         ),
->>>>>>> 49faf781
     ]
 
     if any(force_user_filter) and not cohorts_only:

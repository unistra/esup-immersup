#!/usr/bin/env python
"""
Send a reminder to teachers for upcoming slots
"""
import logging

import datetime
from django.core.management.base import BaseCommand, CommandError
from django.utils.translation import ugettext_lazy as _
from django.conf import settings
from ...models import Slot, Immersion

from immersionlyceens.libs.utils import get_general_setting

logger = logging.getLogger(__name__)

class Command(BaseCommand):
    """
    """
    def handle(self, *args, **options):
        today = datetime.datetime.today().date()
        default_value = 4

        # settings / default value
        try:
            days = settings.DEFAULT_NB_DAYS_TEACHER_SLOT_REMINDER
        except AttributeError:
            days = default_value

        # Configured value
        try:
            days = int(get_general_setting('NB_DAYS_TEACHER_SLOT_REMINDER'))
<<<<<<< HEAD
        except (ValueError, NameError):
=======
        except ValueError:
>>>>>>> bb5d801d
            pass

        # If configured value is invalid
        if days <= 0:
            days = default_value

        # ================
        slot_date = today + datetime.timedelta(days=days)
        slots = Slot.objects.filter(date=slot_date, published=True)

        for slot in slots:
            for teacher in slot.teachers.all():
                teacher.send_message(None, 'IMMERSION_RAPPEL_ENS', slot=slot)

<|MERGE_RESOLUTION|>--- conflicted
+++ resolved
@@ -2,15 +2,16 @@
 """
 Send a reminder to teachers for upcoming slots
 """
+import datetime
 import logging
 
-import datetime
+from django.conf import settings
 from django.core.management.base import BaseCommand, CommandError
 from django.utils.translation import ugettext_lazy as _
-from django.conf import settings
-from ...models import Slot, Immersion
 
 from immersionlyceens.libs.utils import get_general_setting
+
+from ...models import Immersion, Slot
 
 logger = logging.getLogger(__name__)
 
@@ -30,11 +31,7 @@
         # Configured value
         try:
             days = int(get_general_setting('NB_DAYS_TEACHER_SLOT_REMINDER'))
-<<<<<<< HEAD
         except (ValueError, NameError):
-=======
-        except ValueError:
->>>>>>> bb5d801d
             pass
 
         # If configured value is invalid
@@ -48,4 +45,3 @@
         for slot in slots:
             for teacher in slot.teachers.all():
                 teacher.send_message(None, 'IMMERSION_RAPPEL_ENS', slot=slot)
-

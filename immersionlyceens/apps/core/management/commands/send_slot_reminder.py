#!/usr/bin/env python
"""
Send a reminder to all students registered to slots planned in X days
"""
import logging

import datetime
from django.core.management.base import BaseCommand, CommandError
from django.utils.translation import ugettext_lazy as _
from django.conf import settings
from ...models import Slot, Immersion

from immersionlyceens.libs.utils import get_general_setting

logger = logging.getLogger(__name__)

class Command(BaseCommand):
    """
    """

    def handle(self, *args, **options):
        today = datetime.datetime.today().date()
        default_value = 4

        # settings / default value
        try:
            days = settings.DEFAULT_NB_DAYS_SLOT_REMINDER
        except AttributeError:
            days = default_value

        # Configured value
        try:
            days = int(get_general_setting('NB_DAYS_SLOT_REMINDER'))
<<<<<<< HEAD
        except (ValueError, NameError):
=======
        except ValueError:
>>>>>>> bb5d801d
            pass

        # If configured value is invalid
        if days <= 0:
            days = default_value

        slot_date = today + datetime.timedelta(days=days)

        immersions = Immersion.objects.filter(
            cancellation_type__isnull=True, slot__date=slot_date, slot__published=True)

        for immersion in immersions:
            immersion.student.send_message(None, 'IMMERSION_RAPPEL', slot=immersion.slot, immersion=immersion)
            # Todo : gestion des erreurs d'envoi ?<|MERGE_RESOLUTION|>--- conflicted
+++ resolved
@@ -31,11 +31,7 @@
         # Configured value
         try:
             days = int(get_general_setting('NB_DAYS_SLOT_REMINDER'))
-<<<<<<< HEAD
         except (ValueError, NameError):
-=======
-        except ValueError:
->>>>>>> bb5d801d
             pass
 
         # If configured value is invalid

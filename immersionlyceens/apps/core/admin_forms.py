from django import forms
from django.utils.translation import ugettext_lazy as _

from .models import (
    BachelorMention, Building, Campus, CancelType, Component,
<<<<<<< HEAD
    CourseType, GeneralBachelorTeaching, Training, TrainingDomain,
    TrainingSubdomain,
)
=======
    Training, TrainingDomain, TrainingSubdomain,
    CourseType, PublicType)
>>>>>>> bdce7389

class BachelorMentionForm(forms.ModelForm):
    def __init__(self, *args, **kwargs):
        self.request = kwargs.pop('request', None)
        super().__init__(*args, **kwargs)

    def clean(self):
        cleaned_data = super().clean()
        valid_user = False

        try:
            user = self.request.user
            valid_user = user.is_scuio_ip_manager()
        except AttributeError:
            pass

        if not valid_user:
            raise forms.ValidationError(
                _("You don't have the required privileges")
            )

        return cleaned_data

    class Meta:
        model = BachelorMention
        fields = '__all__'


class BuildingForm(forms.ModelForm):
    def __init__(self, *args, **kwargs):
        self.request = kwargs.pop('request', None)
        super().__init__(*args, **kwargs)

    def clean(self):
        cleaned_data = super().clean()
        valid_user = False

        try:
            user = self.request.user
            valid_user = user.is_scuio_ip_manager()
        except AttributeError:
            pass

        if not valid_user:
            raise forms.ValidationError(
                _("You don't have the required privileges")
            )

        return cleaned_data

    class Meta:
        model = Building
        fields = '__all__'


class CampusForm(forms.ModelForm):
    def __init__(self, *args, **kwargs):
        self.request = kwargs.pop('request', None)
        super().__init__(*args, **kwargs)

    def clean(self):
        cleaned_data = super().clean()
        valid_user = False

        try:
            user = self.request.user
            valid_user = user.is_scuio_ip_manager()
        except AttributeError:
            pass

        if not valid_user:
            raise forms.ValidationError(
                _("You don't have the required privileges")
            )

        return cleaned_data

    class Meta:
        model = Campus
        fields = '__all__'


class CancelTypeForm(forms.ModelForm):
    def __init__(self, *args, **kwargs):
        self.request = kwargs.pop('request', None)
        super().__init__(*args, **kwargs)

    def clean(self):
        cleaned_data = super().clean()
        valid_user = False

        try:
            user = self.request.user
            valid_user = user.is_scuio_ip_manager()
        except AttributeError:
            pass

        if not valid_user:
            raise forms.ValidationError(
                _("You don't have the required privileges")
            )

        return cleaned_data

    class Meta:
        model = CancelType
        fields = '__all__'


class CourseTypeForm(forms.ModelForm):
    def __init__(self, *args, **kwargs):
        self.request = kwargs.pop('request', None)
        super().__init__(*args, **kwargs)

    def clean(self):
        cleaned_data = super().clean()
        valid_user = False

        try:
            user = self.request.user
            valid_user = user.is_scuio_ip_manager()
        except AttributeError:
            pass

        if not valid_user:
            raise forms.ValidationError(
                _("You don't have the required privileges")
            )

        return cleaned_data

    class Meta:
        model = CourseType
        fields = '__all__'


class TrainingDomainForm(forms.ModelForm):
    def __init__(self, *args, **kwargs):
        self.request =  kwargs.pop('request', None)
        super().__init__(*args, **kwargs)

    def clean(self):
        cleaned_data = super().clean()
        valid_user = False

        try:
            user = self.request.user
            valid_user = user.is_scuio_ip_manager()
        except AttributeError:
            pass
            
        if not valid_user:
            raise forms.ValidationError(
                _("You don't have the required privileges")
            )


        return cleaned_data

    class Meta:
        model = TrainingDomain
        fields = '__all__'


class TrainingSubdomainForm(forms.ModelForm):
    def __init__(self, *args, **kwargs):
        self.request = kwargs.pop('request', None)
        super().__init__(*args, **kwargs)

    def clean(self):
        cleaned_data = super().clean()
        valid_user = False

        try:
            user = self.request.user
            valid_user = user.is_scuio_ip_manager()
        except AttributeError:
            pass

        if not valid_user:
            raise forms.ValidationError(
                _("You don't have the required privileges")
            )

        return cleaned_data

    class Meta:
        model = TrainingSubdomain
        fields = '__all__'


class BuildingForm(forms.ModelForm):
    def __init__(self, *args, **kwargs):
        self.request = kwargs.pop('request', None)
        super().__init__(*args, **kwargs)

    def clean(self):
        cleaned_data = super().clean()
        valid_user = False

        try:
            user = self.request.user
            valid_user = user.is_scuio_ip_manager()
        except AttributeError:
            pass

        if not valid_user:
            raise forms.ValidationError(
                _("You don't have the required privileges")
            )

        return cleaned_data

    class Meta:
        model = Building
        fields = '__all__'


class TrainingForm(forms.ModelForm):
    def __init__(self, *args, **kwargs):
        self.request = kwargs.pop('request', None)
        super().__init__(*args, **kwargs)

    def clean(self):
        cleaned_data = super().clean()
        valid_user = False

        try:
            user = self.request.user
            valid_user = user.is_scuio_ip_manager()
        except AttributeError:
            pass

        if not valid_user:
            raise forms.ValidationError(
                _("You don't have the required privileges")
            )

        return cleaned_data

    class Meta:
        model = Training
        fields = '__all__'


class ComponentForm(forms.ModelForm):
    """
    Component form class
    """
    def __init__(self, *args, **kwargs):
        self.request = kwargs.pop('request', None)
        super().__init__(*args, **kwargs)

        # Disable code field if it already exists
        if self.initial:
            self.fields["code"].disabled = True

    def clean(self):
        cleaned_data = super().clean()
        valid_user = False

        try:
            user = self.request.user
            valid_user = user.is_scuio_ip_manager()
        except AttributeError:
            pass

        if not valid_user:
            raise forms.ValidationError(
                _("You don't have the required privileges")
            )

        return cleaned_data

    class Meta:
        model = Component
        fields = '__all__'


<<<<<<< HEAD
class GeneralBachelorTeachingForm(forms.ModelForm):
=======
class PublicTypeForm(forms.ModelForm):
    """
    public type form class
    """
>>>>>>> bdce7389
    def __init__(self, *args, **kwargs):
        self.request = kwargs.pop('request', None)
        super().__init__(*args, **kwargs)

<<<<<<< HEAD
=======
        # Disable code field if it already exists
        if self.initial:
            self.fields["code"].disabled = True

>>>>>>> bdce7389
    def clean(self):
        cleaned_data = super().clean()
        valid_user = False

        try:
            user = self.request.user
            valid_user = user.is_scuio_ip_manager()
        except AttributeError:
            pass

        if not valid_user:
            raise forms.ValidationError(
                _("You don't have the required privileges")
            )

        return cleaned_data

    class Meta:
<<<<<<< HEAD
        model = GeneralBachelorTeaching
=======
        model = PublicType
>>>>>>> bdce7389
        fields = '__all__'<|MERGE_RESOLUTION|>--- conflicted
+++ resolved
@@ -3,14 +3,9 @@
 
 from .models import (
     BachelorMention, Building, Campus, CancelType, Component,
-<<<<<<< HEAD
     CourseType, GeneralBachelorTeaching, Training, TrainingDomain,
-    TrainingSubdomain,
+    TrainingSubdomain, CourseType, PublicType
 )
-=======
-    Training, TrainingDomain, TrainingSubdomain,
-    CourseType, PublicType)
->>>>>>> bdce7389
 
 class BachelorMentionForm(forms.ModelForm):
     def __init__(self, *args, **kwargs):
@@ -290,46 +285,62 @@
         fields = '__all__'
 
 
-<<<<<<< HEAD
 class GeneralBachelorTeachingForm(forms.ModelForm):
-=======
+    def __init__(self, *args, **kwargs):
+        self.request = kwargs.pop('request', None)
+        super().__init__(*args, **kwargs)
+
+    def clean(self):
+        cleaned_data = super().clean()
+        valid_user = False
+
+        try:
+            user = self.request.user
+            valid_user = user.is_scuio_ip_manager()
+        except AttributeError:
+            pass
+
+        if not valid_user:
+            raise forms.ValidationError(
+                _("You don't have the required privileges")
+            )
+
+        return cleaned_data
+
+    class Meta:
+        model = GeneralBachelorTeaching
+        fields = '__all__'
+
+
 class PublicTypeForm(forms.ModelForm):
     """
     public type form class
     """
->>>>>>> bdce7389
-    def __init__(self, *args, **kwargs):
-        self.request = kwargs.pop('request', None)
-        super().__init__(*args, **kwargs)
-
-<<<<<<< HEAD
-=======
+    def __init__(self, *args, **kwargs):
+        self.request = kwargs.pop('request', None)
+        super().__init__(*args, **kwargs)
+
         # Disable code field if it already exists
         if self.initial:
             self.fields["code"].disabled = True
 
->>>>>>> bdce7389
-    def clean(self):
-        cleaned_data = super().clean()
-        valid_user = False
-
-        try:
-            user = self.request.user
-            valid_user = user.is_scuio_ip_manager()
-        except AttributeError:
-            pass
-
-        if not valid_user:
-            raise forms.ValidationError(
-                _("You don't have the required privileges")
-            )
-
-        return cleaned_data
-
-    class Meta:
-<<<<<<< HEAD
-        model = GeneralBachelorTeaching
-=======
+    def clean(self):
+        cleaned_data = super().clean()
+        valid_user = False
+
+        try:
+            user = self.request.user
+            valid_user = user.is_scuio_ip_manager()
+        except AttributeError:
+            pass
+
+        if not valid_user:
+            raise forms.ValidationError(
+                _("You don't have the required privileges")
+            )
+
+        return cleaned_data
+
+    class Meta:
         model = PublicType
->>>>>>> bdce7389
         fields = '__all__'
--- conflicted
+++ resolved
@@ -258,16 +258,10 @@
         cleaned_data = super().clean()
         valid_user = False
 
-
-
-        try:
-            user = self.request.user
-<<<<<<< HEAD
+        try:
+            user = self.request.user
             valid_user = user.is_master_establishment_manager() or user.is_establishment_manager() \
                         or user.is_high_school_manager()
-=======
-            valid_user = user.is_master_establishment_manager() or user.is_establishment_manager() or user.is_high_school_manager()
->>>>>>> e1202749
         except AttributeError:
             pass
 

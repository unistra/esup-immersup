import importlib
import mimetypes
import re
from datetime import datetime
from typing import Any, Dict

from django import forms
from django.conf import settings
from django.contrib.auth.forms import UserChangeForm, UserCreationForm
from django.contrib.auth.models import Group
from django.core.exceptions import ValidationError
from django.core.files.uploadedfile import UploadedFile
from django.forms.widgets import TextInput
from django.template.defaultfilters import filesizeformat
from django.utils.translation import gettext_lazy as _
from django_summernote.widgets import SummernoteInplaceWidget, SummernoteWidget

from ...libs.geoapi.utils import get_cities, get_departments, get_zipcodes
from .models import (
    AccompanyingDocument, BachelorMention, Building, Calendar, Campus,
    CancelType, CertificateLogo, CertificateSignature, CourseType,
    Establishment, EvaluationFormLink, EvaluationType, GeneralBachelorTeaching,
    GeneralSettings, HighSchool, Holiday, ImmersionUser, InformationText,
    MailTemplate, MailTemplateVars, PublicDocument, PublicType, Structure,
    Training, TrainingDomain, TrainingSubdomain, UniversityYear, Vacation, OffOfferEventType,
)


class TypeFormMixin(forms.ModelForm):
    def __init__(self, *args, **kwargs):
        self.request = kwargs.pop('request', None)
        super().__init__(*args, **kwargs)

    def clean(self):
        cleaned_data = super().clean()
        valid_user = False

        try:
            user = self.request.user
            valid_user = user.is_superuser or user.is_master_establishment_manager()
        except AttributeError:
            pass

        if not valid_user:
            raise forms.ValidationError(_("You don't have the required privileges"))

        return cleaned_data


class BachelorMentionForm(TypeFormMixin):
    class Meta:
        model = BachelorMention
        fields = '__all__'


class CampusForm(forms.ModelForm):
    def __init__(self, *args, **kwargs):
        self.request = kwargs.pop('request', None)
        super().__init__(*args, **kwargs)

        if self.fields.get("establishment") and not self.request.user.is_superuser \
                and self.request.user.is_establishment_manager():
            self.fields["establishment"].queryset = Establishment.objects.filter(pk=self.request.user.establishment.pk)

        try:
            if self.instance.establishment.id:
                self.fields["establishment"].disabled = True
        except (AttributeError, Establishment.DoesNotExist):
            pass

    def clean(self):
        cleaned_data = super().clean()
        establishment = cleaned_data.get("establishment")
        valid_user = False

        try:
            user = self.request.user
            valid_user = user.is_establishment_manager() or user.is_master_establishment_manager()
        except AttributeError:
            pass

        if not self.request.user.is_superuser and self.request.user.is_establishment_manager():
            if establishment and establishment != self.request.user.establishment:
                msg = _("You must select your own establishment")
                if not self._errors.get("establishment"):
                    self._errors["establishment"] = forms.utils.ErrorList()
                self._errors['establishment'].append(self.error_class([msg]))

        if not valid_user:
            raise forms.ValidationError(_("You don't have the required privileges"))

        # Check label uniqueness within the same establishment
        excludes = {}
        if self.instance:
            excludes['id'] = self.instance.id

        campus_queryset = Campus.objects.exclude(**excludes).filter(
            label__iexact=cleaned_data.get("label"),
            establishment=establishment
        )

        if campus_queryset.exists():
            msg = _("A campus with this label already exists within the same establishment")
            if not self._errors.get("label"):
                self._errors["label"] = forms.utils.ErrorList()
            self._errors['label'].append(self.error_class([msg]))

        return cleaned_data

    class Meta:
        model = Campus
        fields = ('establishment', 'label', 'active')


class CancelTypeForm(TypeFormMixin):
    class Meta:
        model = CancelType
        fields = '__all__'


class CourseTypeForm(TypeFormMixin):
    class Meta:
        model = CourseType
        fields = '__all__'


class TrainingDomainForm(TypeFormMixin):
    class Meta:
        model = TrainingDomain
        fields = '__all__'


class TrainingSubdomainForm(forms.ModelForm):
    def __init__(self, *args, **kwargs):
        self.request = kwargs.pop('request', None)
        super().__init__(*args, **kwargs)

        if self.fields.get('training_domain'):
            self.fields['training_domain'].queryset = self.fields['training_domain'].queryset.order_by('label')

    def clean(self):
        cleaned_data = super().clean()
        valid_user = False

        try:
            user = self.request.user
            valid_user = user.is_master_establishment_manager()
        except AttributeError:
            pass

        if not valid_user:
            raise forms.ValidationError(_("You don't have the required privileges"))

        return cleaned_data

    class Meta:
        model = TrainingSubdomain
        fields = '__all__'


class BuildingForm(forms.ModelForm):
    establishment = forms.ModelChoiceField(
        label=_("Establishment"),
        queryset=Establishment.objects.none(),
        required=True
    )

    def __init__(self, *args, **kwargs):
        self.request = kwargs.pop('request', None)
        super().__init__(*args, **kwargs)
        self.fields['campus'].queryset = Campus.objects.filter(active=True).order_by('label')

        if not self.request.user.is_superuser:
            if self.request.user.is_establishment_manager():
                user_establishment = self.request.user.establishment
                self.fields['establishment'].queryset = Establishment.objects.filter(pk=user_establishment.id)
                self.fields['campus'].queryset = Campus.objects.filter(establishment=user_establishment)
            elif self.request.user.is_master_establishment_manager():
                self.fields['establishment'].queryset = Establishment.objects.all()

            if self.instance and self.instance.pk and self.instance.campus and self.instance.campus.establishment:
                self.fields['establishment'].disabled = True

        try:
            self.fields['establishment'].initial = self.instance.campus.establishment
        except (Campus.DoesNotExist, Establishment.DoesNotExist):
            # No initial value
            pass

    def clean(self):
        cleaned_data = super().clean()
        valid_user = False

        try:
            user = self.request.user
            valid_user = user.is_establishment_manager() or user.is_master_establishment_manager()
        except AttributeError:
            pass

        if not valid_user:
            raise forms.ValidationError(_("You don't have the required privileges"))

        return cleaned_data

    class Meta:
        model = Building
        # fields = '__all__'
        fields = ('label', 'establishment', 'campus', 'url', 'active')


class TrainingForm(forms.ModelForm):
    def __init__(self, *args, **kwargs):
        self.request = kwargs.pop('request', None)
        super().__init__(*args, **kwargs)

        self.fields['training_subdomains'].queryset = (
            self.fields['training_subdomains']
            .queryset.filter(training_domain__active=True, active=True)
            .order_by('training_domain__label', 'label')
        )

<<<<<<< HEAD
        if self.request.user.is_establishment_manager():
            self.fields['structures'].queryset = self.fields['structures'].queryset\
                .filter(establishment=self.request.user.establishment)\
                .order_by('code', 'label')
            self.fields["highschool"].queryset = self.fields["highschool"].queryset\
                .filter(postbac_immersion=True)
        else:
            self.fields['structures'].queryset = self.fields['structures'].queryset.order_by('code', 'label')
            self.fields["highschool"].queryset = self.fields["highschool"].queryset\
                .filter(id=self.request.user.highschool.id, postbac_immersion=True)

    @staticmethod
    def clean_highscool_or_structure(cleaned_data: Dict[str, Any]):
        high_school = cleaned_data["highschool"]
        struct = cleaned_data["structures"]
        if high_school is not None and struct.count() > 0:
            raise ValidationError(_("High school and structure can't be set together. Please choose one."))
        elif high_school is None and struct.count() <= 0:
            raise ValidationError(_("Neither high school and structures are set. Please choose one."))
=======
        self.fields['structures'].queryset = self.fields['structures'].queryset.order_by('code', 'label')
>>>>>>> 7eed8947

    def clean(self):
        cleaned_data = super().clean()
        valid_user = False

        try:
            user = self.request.user
            valid_user = user.is_master_establishment_manager() or user.is_establishment_manager()
        except AttributeError:
            pass

<<<<<<< HEAD
        self.clean_highscool_or_structure(cleaned_data)
=======
        if not valid_user:
            raise forms.ValidationError(_("You don't have the required privileges"))
>>>>>>> 7eed8947

        # Check label uniqueness within the same establishment
        excludes = {}
        if self.instance:
            excludes['id'] = self.instance.id

        structure_establishments = [structure.establishment.id for structure in cleaned_data.get("structures", [])]

        tr_queryset = Training.objects.exclude(**excludes).filter(
            label__iexact=cleaned_data.get("label"),
            structures__establishment__in=structure_establishments)

        if tr_queryset.exists():
            msg = _("A training with this label already exists within the same establishment")
            if not self._errors.get("label"):
                self._errors["label"] = forms.utils.ErrorList()
            self._errors['label'].append(self.error_class([msg]))

        # Check structures : if user = establishment manager, we should have at least one
        # structure from its establishment
        if not self.request.user.is_superuser and self.request.user.is_establishment_manager():
            if not Establishment.objects.filter(
                pk=self.request.user.establishment.id,
                structures__in=cleaned_data.get("structures")
            ).exists():
                self.add_error('structures', _("At least one structure has to belong to your own establishment"))

        return cleaned_data

    class Meta:
        model = Training
        fields = '__all__'


class EstablishmentForm(forms.ModelForm):
    """
    Establishment form class
    """

    def __init__(self, *args, **kwargs):
        self.request = kwargs.pop('request', None)
        super().__init__(*args, **kwargs)

        if self.fields:
            self.fields["active"].initial = True

            # First establishment is always 'master'
            if not Establishment.objects.exists():
                self.fields["master"].initial = True
            # Next ones can't
            elif Establishment.objects.filter(master=True).exists():
                self.fields["master"].initial = False
                self.fields["master"].disabled = True
                self.fields["master"].help_text = _("A 'master' establishment already exists")

            # The 'master' flag can't be updated
            if self.instance:
                self.fields["master"].disabled = True
                self.fields["master"].help_text = _("This attribute cannot be updated")

        # Plugins
        # self.fields["data_source_plugins"] = forms.ChoiceField(choices=settings.AVAILABLE_ACCOUNTS_PLUGINS)

    def clean(self):
        cleaned_data = super().clean()
        valid_user = False

        code = cleaned_data.get('code')
        label = cleaned_data.get('label')
        short_label = cleaned_data.get('short_label')

        data_source_plugin = cleaned_data.get('data_source_plugin')
        data_source_settings = cleaned_data.get('data_source_settings')

        try:
            user = self.request.user
            valid_user = user.is_superuser
        except AttributeError:
            pass

        if not valid_user:
            raise forms.ValidationError(_("You don't have the required privileges"))

        if not data_source_plugin:
            cleaned_data['data_source_settings'] = None
        elif not data_source_settings:
            cleaned_data['data_source_settings'] = {}
            try:
                module_name = settings.ACCOUNTS_PLUGINS[data_source_plugin]
                source = importlib.import_module(module_name, package=None)

                for attr in source.AccountAPI.get_plugin_attrs():
                    cleaned_data['data_source_settings'][attr] = ""

            except KeyError:
                pass

        exclude_filter = {'id': self.instance.id} if self.instance else {}

        if not Establishment.objects.exists():
            cleaned_data["master"] = True
        elif Establishment.objects.filter(master=True).exclude(**exclude_filter).exists():
            cleaned_data["master"] = False

        if Establishment.objects.filter(code__iexact=code).exclude(**exclude_filter).exists():
            raise forms.ValidationError(_("This code already exists"))

        if Establishment.objects.filter(label__iexact=label).exclude(**exclude_filter).exists():
            raise forms.ValidationError(_("This label already exists"))

        if Establishment.objects.filter(short_label__iexact=short_label).exclude(**exclude_filter).exists():
            raise forms.ValidationError(_("This short label already exists"))

        # TODO : run selected plugin settings selftests when available

        return cleaned_data

    class Meta:
        model = Establishment
        fields = '__all__'
        widgets = {
            'badge_html_color': TextInput(attrs={'type': 'color'}),
        }


class StructureForm(forms.ModelForm):
    """
    Structure form class
    """

    def __init__(self, *args, **kwargs):
        self.request = kwargs.pop('request', None)
        super().__init__(*args, **kwargs)

        # Disable code and structure fields if it already exists
        if self.initial:
            self.fields["code"].disabled = True
            self.fields["establishment"].disabled = True
            self.fields["establishment"].help_text = _("The establishment cannot be updated")

        if self.fields.get("establishment") and not self.request.user.is_superuser \
                and self.request.user.is_establishment_manager():
            self.fields["establishment"].queryset = Establishment.objects.filter(pk=self.request.user.establishment.pk)


    def clean(self):
        cleaned_data = super().clean()
        establishment = cleaned_data.get("establishment")

        valid_user = False

        try:
            user = self.request.user
            valid_user = user.is_establishment_manager() or user.is_master_establishment_manager()
        except AttributeError:
            pass

        if not self.request.user.is_superuser and self.request.user.is_establishment_manager():
            if establishment and establishment != self.request.user.establishment:
                msg = _("You must select your own establishment")
                if not self._errors.get("establishment"):
                    self._errors["establishment"] = forms.utils.ErrorList()
                self._errors['establishment'].append(self.error_class([msg]))

        if not valid_user:
            raise forms.ValidationError(_("You don't have the required privileges"))

        return cleaned_data

    class Meta:
        model = Structure
        fields = '__all__'


class GeneralBachelorTeachingForm(TypeFormMixin):
    class Meta:
        model = GeneralBachelorTeaching
        fields = '__all__'


class PublicTypeForm(TypeFormMixin):
    """public type form class"""
    class Meta:
        model = PublicType
        fields = '__all__'


class UniversityYearForm(forms.ModelForm):
    """
    University Year form class
    """

    def __init__(self, *args, **kwargs):
        self.request = kwargs.pop('request', None)
        super().__init__(*args, **kwargs)

    def clean(self):
        cleaned_data = super().clean()
        start_date = cleaned_data.get('start_date')
        end_date = cleaned_data.get('end_date')
        registration_start_date = cleaned_data.get('registration_start_date')
        label = cleaned_data.get('label')
        valid_user = False

        try:
            user = self.request.user
            valid_user = user.is_master_establishment_manager()
        except AttributeError:
            pass

        if not valid_user:
            raise forms.ValidationError(_("You don't have the required privileges"))

        if start_date and start_date <= datetime.today().date():
            raise forms.ValidationError(_("Start date can't be today or earlier"))
        if start_date and end_date and start_date >= end_date:
            raise forms.ValidationError(_("Start date greater than end date"))
        if registration_start_date and start_date and registration_start_date < start_date:
            raise forms.ValidationError(_("Start of registration date must be set between start and end date"))
        if registration_start_date and end_date and registration_start_date >= end_date:
            raise forms.ValidationError(_("Start of registration date must be set between start and end date"))

        if start_date and end_date:
            if self.instance:
                all_univ_year = UniversityYear.objects.exclude(pk=self.instance.pk)
            else:
                all_univ_year = UniversityYear.objects.all()

            for uy in all_univ_year:
                if uy.active and not uy.purge_date:
                    raise forms.ValidationError(_("All university years are not purged. you can't create a new one"))
                if uy.date_is_between(start_date):
                    raise forms.ValidationError(_("University year starts inside another university year"))
                if uy.date_is_between(end_date):
                    raise forms.ValidationError(_("University year ends inside another university year"))
                if start_date <= uy.start_date <= end_date:
                    raise forms.ValidationError(_("University year contains another"))
                if start_date <= uy.end_date <= end_date:
                    raise forms.ValidationError(_("University year contains another"))

                if uy.active and uy.purge_date:
                    uy.active = False
                    uy.save()

        cleaned_data['active'] = True

        return cleaned_data

    class Meta:
        model = UniversityYear
        fields = '__all__'


class HolidayForm(forms.ModelForm):
    """
    Holiday form class
    """

    def __init__(self, *args, **kwargs):
        self.request = kwargs.pop('request', None)
        super().__init__(*args, **kwargs)

    def clean(self):
        cleaned_data = super().clean()
        valid_user = False

        _date = cleaned_data.get('date')
        label = cleaned_data.get('label')
        now = datetime.now().date()

        try:
            user = self.request.user
            valid_user = user.is_master_establishment_manager()
        except AttributeError:
            pass
        if not valid_user:
            raise forms.ValidationError(_("You don't have the required privileges"))

        # existence if an active university year
        univ_years = UniversityYear.objects.filter(active=True)
        if len(univ_years) <= 0:
            raise forms.ValidationError(_("You have to set an university year"))
        univ_year = univ_years[0]

        if _date:
            if _date and (_date < univ_year.start_date or _date >= univ_year.end_date):
                raise forms.ValidationError(_("Holiday must set between university year dates"))

            if _date < now:
                raise forms.ValidationError(_("Holiday must be set in the future"))

            all_holidays = Holiday.objects.exclude(label=label)
            for hol in all_holidays:
                if _date == hol.date:
                    raise forms.ValidationError(_("Holiday date already exists in other holiday"))

        return cleaned_data

    class Meta:
        model = Holiday
        fields = '__all__'


class VacationForm(forms.ModelForm):
    """
    Vacations form class
    """

    def __init__(self, *args, **kwargs):
        self.request = kwargs.pop('request', None)
        super().__init__(*args, **kwargs)

    def clean(self):
        cleaned_data = super().clean()
        label = cleaned_data.get('label')
        start_date = cleaned_data.get('start_date')
        end_date = cleaned_data.get('end_date')
        now = datetime.now().date()
        valid_user = False

        try:
            user = self.request.user
            valid_user = user.is_master_establishment_manager()
        except AttributeError:
            pass
        if not valid_user:
            raise forms.ValidationError(_("You don't have the required privileges"))

        # existence if an active university year
        univ_years = UniversityYear.objects.filter(active=True)
        if len(univ_years) <= 0:
            raise forms.ValidationError(_("You have to set an university year"))
        univ_year = univ_years[0]

        if start_date and end_date:
            if start_date >= end_date:
                raise forms.ValidationError(_("Start date greater than end date"))
            if start_date < univ_year.start_date or start_date > univ_year.end_date:
                raise forms.ValidationError(_("Vacation start date must set between university year dates"))
            if end_date < univ_year.start_date or end_date >= univ_year.end_date:
                raise forms.ValidationError(_("Vacation end date must set between university year dates"))
            if start_date < now:
                raise forms.ValidationError(_("Vacation start date must be set in the future"))

            all_vacations = Vacation.objects.exclude(label=label)
            for vac in all_vacations:
                if vac.date_is_between(start_date):
                    raise forms.ValidationError(_("Vacation start inside another vacation"))
                if vac.date_is_between(end_date):
                    raise forms.ValidationError(_("Vacation end inside another vacation"))
                if start_date <= vac.start_date and vac.start_date <= end_date:
                    raise forms.ValidationError(_("A vacation exists inside this vacation"))
                if start_date <= vac.end_date and vac.end_date <= end_date:
                    raise forms.ValidationError(_("A vacation exists inside this vacation"))

        return cleaned_data

    class Meta:
        model = Vacation
        fields = '__all__'


class CalendarForm(forms.ModelForm):
    """
    Calendar form class
    """

    def __init__(self, *args, **kwargs):
        self.request = kwargs.pop('request', None)
        super().__init__(*args, **kwargs)

    def clean(self):
        cleaned_data = super().clean()
        calendar_mode = cleaned_data.get('calendar_mode')

        year_start_date = cleaned_data.get('year_start_date')
        year_end_date = cleaned_data.get('year_end_date')
        year_registration_start_date = cleaned_data.get('year_registration_start_date')

        s1_start_date = cleaned_data.get('semester1_start_date')
        s1_end_date = cleaned_data.get('semester1_end_date')
        s1_registration_start_date = cleaned_data.get('semester1_registration_start_date')
        s2_start_date = cleaned_data.get('semester2_start_date')
        s2_end_date = cleaned_data.get('semester2_end_date')
        s2_registration_start_date = cleaned_data.get('semester2_registration_start_date')
        valid_user = False

        # Test user group
        try:
            user = self.request.user
            valid_user = user.is_master_establishment_manager()
        except AttributeError:
            pass
        if not valid_user:
            raise forms.ValidationError(_("You don't have the required privileges"))

        # existance if an active university year
        univ_years = UniversityYear.objects.filter(active=True)
        if len(univ_years) <= 0:
            raise forms.ValidationError(_("You have to set an university year"))
        univ_year = univ_years[0]

        # YEAR MODE
        if calendar_mode and calendar_mode.lower() == Calendar.CALENDAR_MODE[0][0].lower():
            # if not all([year_start_date, year_end_date, year_registration_start_date]):
            #     raise forms.ValidationError(_("Mandatory fields not filled in"))
            if year_start_date and year_end_date:
                if year_start_date < univ_year.start_date or year_start_date > univ_year.end_date:
                    raise forms.ValidationError(_("Start date must be set between university year dates"))
                if year_end_date < univ_year.start_date or year_end_date > univ_year.end_date:
                    raise forms.ValidationError(_("End date must set be between university year dates"))

        # SEMESTER MODE
        elif calendar_mode and calendar_mode.lower() == Calendar.CALENDAR_MODE[1][0].lower():
            # if not all(
            #     [
            #         s1_start_date,
            #         s1_end_date,
            #         s1_registration_start_date,
            #         s2_start_date,
            #         s2_end_date,
            #         s2_registration_start_date,
            #     ]
            # ):
            #     raise forms.ValidationError(_("Mandatory fields not filled in"))
            if (
                s1_start_date
                and s2_start_date
                and s1_end_date
                and s2_end_date
                and s1_registration_start_date
                and s2_registration_start_date
            ):
                if s1_start_date < univ_year.start_date or s1_start_date > univ_year.end_date:
                    raise forms.ValidationError(_("semester 1 start date must set between university year dates"))
                if s2_start_date < univ_year.start_date or s2_start_date > univ_year.end_date:
                    raise forms.ValidationError(_("semester 2 start date must set between university year dates"))
                if s1_end_date < univ_year.start_date or s1_end_date > univ_year.end_date:
                    raise forms.ValidationError(_("semester 1 end date must set between university year dates"))
                if s2_end_date < univ_year.start_date or s2_end_date > univ_year.end_date:
                    raise forms.ValidationError(_("semester 2 end date must set between university year dates"))
                if s1_registration_start_date < univ_year.start_date or s1_registration_start_date > univ_year.end_date:
                    raise forms.ValidationError(
                        _("semester 1 start registration date must set between university year dates")
                    )
                if s2_registration_start_date < univ_year.start_date or s2_registration_start_date > univ_year.end_date:
                    raise forms.ValidationError(
                        _("semester 2 start registration date must set between university year dates")
                    )

        # start < end
        if year_start_date and year_end_date and year_start_date >= year_end_date:
            raise forms.ValidationError(_("Start date greater than end date"))
        # start1 < end1
        if s1_start_date and s1_end_date and s1_start_date >= s1_end_date:
            raise forms.ValidationError(_("Semester 1 start date greater than semester 1 end date"))
        # start2 < end2
        if s2_start_date and s2_end_date and s2_start_date >= s2_end_date:
            raise forms.ValidationError(_("Semester 2 start date greater than semester 2 end date"))
        # end1 < start2
        if s1_end_date and s2_start_date and s1_end_date >= s2_start_date:
            raise forms.ValidationError(_("Semester 1 ends after the beginning of semester 2"))
        # <==>   start1 < end1 < start2 < end2

        return cleaned_data

    class Meta:
        model = Calendar
        fields = '__all__'


class ImmersionUserCreationForm(UserCreationForm):
    search = forms.CharField(
        max_length=150,
        label=_("User search"),
        required=False,
        help_text=_("This field is only useful if the selected establishment has a source plugin set")
    )

    def __init__(self, *args, **kwargs):
        self.request = kwargs.pop('request', None)
        super().__init__(*args, **kwargs)

        self.fields["password1"].required = False
        self.fields["password2"].required = False

        self.fields["last_name"].required = True
        self.fields["first_name"].required = True
        self.fields["email"].required = True

        if self.request.user.is_high_school_manager():
            self.fields["email"].help_text = _("The user email will be used as username")

        # Establishment
        if self.fields.get("establishment"):
            self.fields["establishment"].required = False

        if self.fields.get("search"):
            self.fields["search"].widget.attrs["class"] = "vTextField"

        if not self.request.user.is_superuser:
            # Master establishment manager has access to all establishments
            #if self.request.user.is_master_establishment_manager():
            #    self.fields["establishment"].queryset = self.fields["establishment"].queryset.filter(master=False)

            # A regular establishment manager has only access to his own establishment
            if self.request.user.is_establishment_manager():
                self.fields["establishment"].queryset = Establishment.objects.filter(
                    pk=self.request.user.establishment.pk
                )

            if self.request.user.is_high_school_manager():
                self.fields["username"].required = False

    def clean(self):
        cleaned_data = super().clean()
        email = cleaned_data.get("email")

        # A high-school manager can only create high-school speakers
        # For them, the login in always the email address

        establishment = cleaned_data.get("establishment")

        if ImmersionUser.objects.filter(email=email).exclude(id=self.instance.id).exists():
            self.add_error('email', _("This email address is already used"))
            return cleaned_data

        # Override username
        if not establishment or (establishment and establishment.data_source_plugin is None):
            cleaned_data["username"] = email

        # Override high school when a high school manager creates an account
        if not self.request.user.is_superuser and self.request.user.is_high_school_manager():
            self.instance.highschool = self.request.user.highschool

        return cleaned_data


    def save(self, *args, **kwargs):
        obj = super().save(*args, **kwargs)

        if not self.request.user.is_superuser and self.request.user.is_high_school_manager():
            obj.highschool = self.request.user.highschool
            obj.username = obj.email
            obj.save()
            Group.objects.get(name='INTER').user_set.add(obj)

        return obj


    class Meta(UserCreationForm.Meta):
        model = ImmersionUser
        # fields = '__all__'
        fields = ("establishment", "username", "search", "password1", "password2", "email",
                  "first_name", "last_name", "is_active")


class ImmersionUserChangeForm(UserChangeForm):
    def __init__(self, *args, **kwargs):
        self.request = kwargs.pop('request', None)
        super().__init__(*args, **kwargs)

        if not self.request.user.is_superuser:
            # Disable establishment modification
            if self.instance.id and self.instance.establishment and self.fields.get('establishment'):
                self.fields["establishment"].queryset = Establishment.objects.filter(id=self.instance.establishment.id)
                self.fields["establishment"].empty_label = None
                self.fields["establishment"].help_text = _("The establishment cannot be updated once the user created")

            for field in ["last_name", "first_name", "email"]:
                if self.fields.get(field):
                    self.fields[field].required = True

            for field in ["is_staff", "is_superuser", "username"]:
                if self.fields.get(field):
                    self.fields[field].disabled = True

            # Restrictions on group / structures selection depending on current user group
            if self.request.user.is_master_establishment_manager() \
                and not self.instance.is_master_establishment_manager():
                self.fields["groups"].queryset = Group.objects.exclude(name__in=['REF-ETAB-MAITRE']).order_by('name')

            if self.request.user.is_establishment_manager():
                user_establishment = self.request.user.establishment

                if self.fields.get('groups'):
                    self.fields["groups"].queryset = Group.objects.filter(
                        name__in=settings.HAS_RIGHTS_ON_GROUP['REF-ETAB']
                    ).order_by('name')

                if self.fields.get('structures'):
                    self.fields["structures"].queryset = Structure.objects.filter(establishment=user_establishment)

                if self.fields.get('establishment'):
                    self.fields["establishment"].queryset = Establishment.objects.filter(pk=user_establishment.id)

            if self.request.user.is_high_school_manager():
                user_highschool = self.request.user.highschool

                if self.fields.get("username"):
                    self.fields["username"].widget.attrs['readonly'] = 'readonly'

                if self.fields.get("structures"):
                    self.fields["structures"].disabled = True

                if self.fields.get("groups"):
                    self.fields["groups"].queryset = Group.objects.filter(
                        name__in=['INTER']
                    )
                    self.fields["groups"].disabled = True

                if self.fields.get('highschool'):
                    self.fields["highschool"].empty_label = None
                    self.fields["highschool"].queryset = HighSchool.objects.filter(pk=user_highschool.id)

    def clean(self):
        cleaned_data = super().clean()
        groups = cleaned_data.get('groups')
        structures = cleaned_data.get('structures')
        establishment = cleaned_data.get('establishment')
        highschool = cleaned_data.get('highschool')
        forbidden_msg = _("Forbidden")

        if groups:
            if groups and groups.filter(name='REF-ETAB').exists():
                cleaned_data['is_staff'] = True
                if establishment is None or establishment.master:
                    msg = _("Please select a non-master establishment for a user belonging to the 'REF-ETAB' group")
                    self._errors['establishment'] = self.error_class([msg])
                    del cleaned_data["establishment"]

            if groups and groups.filter(name='REF-ETAB-MAITRE').exists():
                cleaned_data['is_staff'] = True
                if establishment is None or not establishment.master:
                    msg = _("Please select a master establishment for a user belonging to the 'REF-ETAB-MAITRE' group")
                    self._errors['establishment'] = self.error_class([msg])
                    del cleaned_data["establishment"]

            if groups.filter(name='REF-STR').exists() and not structures.count():
                msg = _("This field is mandatory for a user belonging to 'REF-STR' group")
                self._errors['structures'] = self.error_class([msg])
                del cleaned_data["structures"]

            if structures.count() and not groups.filter(name='REF-STR').exists():
                msg = _("The group 'REF-STR' is mandatory when you add a structure")
                if not self._errors.get("groups"):
                    self._errors["groups"] = forms.utils.ErrorList()
                self._errors['groups'].append(self.error_class([msg]))

            if groups.filter(name='REF-LYC').exists():
                
                if not highschool:
                    msg = _("This field is mandatory for a user belonging to 'REF-LYC' group")
                    self._errors["highschool"] = self.error_class([msg])
                    del cleaned_data["highschool"]
                elif highschool.postbac_immersion:
                    cleaned_data['is_staff'] = True
                

            if highschool and not groups.filter(name__in=('REF-LYC', 'INTER')).exists():
                msg = _("The groups 'REF-LYC' or 'INTER' is mandatory when you add a highschool")
                if not self._errors.get("groups"):
                    self._errors["groups"] = forms.utils.ErrorList()
                self._errors['groups'].append(self.error_class([msg]))

        if not self.request.user.is_superuser:
            # Check and alter fields when authenticated user is
            # a member of REF-ETAB group
            if self.request.user.has_groups('REF-ETAB', 'REF-ETAB-MAITRE'):
                if (self.request.user.has_groups('REF-ETAB') and self.instance.is_establishment_manager()) or \
                   (self.request.user.has_groups('REF-ETAB-MAITRE') and self.instance.is_master_establishment_manager()):
                    raise forms.ValidationError(_("You don't have enough privileges to modify this account"))

                # Add groups to this list when needed
                if self.request.user.has_groups('REF-ETAB'):
                    can_change_groups = settings.HAS_RIGHTS_ON_GROUP.get('REF-ETAB',)
                elif self.request.user.has_groups('REF-ETAB-MAITRE'):
                    can_change_groups = settings.HAS_RIGHTS_ON_GROUP.get('REF-ETAB-MAITRE', )

                current_groups = set(self.instance.groups.all().values_list('name', flat=True))

                if groups:
                    new_groups = set(groups.all().values_list('name', flat=True))
                else:
                    new_groups = set()

                forbidden_groups = [
                    g for g in current_groups.symmetric_difference(new_groups) if g not in can_change_groups
                ]

                if forbidden_groups:
                    raise forms.ValidationError(
                        _("You can't modify these groups : %s" % ', '.join(x for x in forbidden_groups))
                    )

            if self.instance.is_superuser != cleaned_data["is_superuser"]:
                self._errors['is_superuser'] = self.error_class([forbidden_msg])

                raise forms.ValidationError(_("You can't modify the superuser status"))

        return cleaned_data

    def save(self, *args, **kwargs):
        # If REF-LYC is in new groups, send a mail to choose a password
        # if no password has been set yet
        ref_lyc_group = None
        inter_group = None
        try:
            ref_lyc_group = Group.objects.get(name='REF-LYC')
            inter_group = Group.objects.get(name='INTER')
        except Group.DoesNotExist:
            pass

        try:
            current_groups = {str(g.id) for g in self.instance.groups.all()}
        except Exception:
            current_groups = set()

        new_groups = set(self.data.get('groups', []))

        if inter_group:
            if self.request.user.is_high_school_manager():
                if not self.instance.groups.filter(name='INTER').exists():
                    new_groups.add(str(inter_group.id))

                self.instance.username = self.instance.email
                # TODO: send CPT_CREATE_INTER in case of a new user

        if ref_lyc_group and str(ref_lyc_group.id) in new_groups - current_groups:
            # REF-LYC group spotted : if the password is not set, send an email to the user
            user = self.instance
            if not user.last_login:
                user.set_recovery_string()
                user.send_message(self.request, "CPT_CREATE_LYCEE")

        self.instance = super().save(*args, **kwargs)

        if self.request.user.is_high_school_manager():
            if not self.instance.groups.filter(name='INTER').exists():
                self.instance.groups.add(inter_group)

        return self.instance

    class Meta(UserChangeForm.Meta):
        model = ImmersionUser
        fields = ("establishment", "username", "first_name", "last_name", "email", "is_active", "is_staff",
                  "is_superuser", "groups", "structures", "highschool")


class HighSchoolForm(forms.ModelForm):
    def __init__(self, *args, **kwargs):
        self.request = kwargs.pop('request', None)
        super().__init__(*args, **kwargs)


        if settings.USE_GEOAPI:
            city_choices = [
                ('', '---------'),
            ]
            zip_choices = [
                ('', '---------'),
            ]

            department_choices = get_departments()

            # if this test fails, it's probably an API error or timeout => switch to manual form
            if department_choices:
                # Put datas in choices fields if form instance
                if self.instance.department:
                    city_choices = get_cities(self.instance.department)

                if self.instance.city:
                    zip_choices = get_zipcodes(self.instance.department, self.instance.city)

                # Put datas in choices fields if form data
                if 'department' in self.data:
                    city_choices = get_cities(self.data.get('department'))

                if 'city' in self.data:
                    zip_choices = get_zipcodes(self.data.get('department'), self.data.get('city'))

                self.fields['department'] = forms.TypedChoiceField(
                    label=_("Department"), widget=forms.Select(), choices=department_choices, required=True
                )
                self.fields['city'] = forms.TypedChoiceField(
                    label=_("City"), widget=forms.Select(), choices=city_choices, required=True
                )
                self.fields['zip_code'] = forms.TypedChoiceField(
                    label=_("Zip code"), widget=forms.Select(), choices=zip_choices, required=True
                )


        if not self.instance or (self.instance and not self.instance.postbac_immersion):
            self.fields["mailing_list"].disabled = True

        if self.fields.get('mailing_list'):
            self.fields["mailing_list"].help_text = \
                _("This field is available when 'Offer post-bachelor immersions is enabled")


    def clean(self):
        cleaned_data = super().clean()
        valid_user = False

        try:
            user = self.request.user
            valid_user = user.is_master_establishment_manager() or (user.is_high_school_manager() and user.highschool)
        except AttributeError as exc:
            pass

        if not valid_user:
            raise forms.ValidationError(_("You don't have the required privileges"))

        return cleaned_data

    class Meta:
        model = HighSchool
        fields = '__all__'


class MailTemplateForm(forms.ModelForm):
    def __init__(self, *args, **kwargs):
        self.request = kwargs.pop('request', None)
        super().__init__(*args, **kwargs)

        for field in ('label', 'description'):
            if self.fields.get(field):
                self.fields[field].widget.attrs['class'] = 'form-control'
                self.fields[field].widget.attrs['size'] = 80

        if self.fields:
            if self.instance.id:
                self.fields['code'].disabled = True

            if not self.request.user.is_master_establishment_manager():
                self.fields['available_vars'].widget = forms.MultipleHiddenInput()
                self.fields['description'].disabled = True
                self.fields['label'].disabled = True
            else:
                self.fields['available_vars'].queryset = self.fields['available_vars'].queryset.order_by('code')

            self.fields['available_vars'].required = False


    def clean(self):
        cleaned_data = super().clean()
        code = cleaned_data.get("code", '')
        body = cleaned_data.get("body", '')
        available_vars = cleaned_data.get("available_vars", '')

        valid_user = False

        try:
            user = self.request.user
            valid_user = user.is_master_establishment_manager()
        except AttributeError:
            pass

        if not valid_user:
            raise forms.ValidationError(_("You don't have the required privileges"))

        cleaned_data["code"] = code.upper()

        body_errors_list = []

        # Check variables and raise an error if forbidden ones are found
        forbidden_vars = MailTemplateVars.objects.exclude(code__in=[v.code for v in available_vars])

        forbidden_vars_list = [f_var.code for f_var in forbidden_vars if f_var.code.lower() in body.lower()]

        if forbidden_vars_list:
            forbidden_vars_msg = _("The message body contains forbidden variables : ") + ', '.join(forbidden_vars_list)

            body_errors_list.append(self.error_class([forbidden_vars_msg]))

        # Check for unknown variables in body
        all_vars = re.findall(r"(\$\{[\w+\.]*\})", body)
        unknown_vars = [v for v in all_vars if not MailTemplateVars.objects.filter(code__iexact=v.lower()).exists()]

        if unknown_vars:
            unknown_vars_msg = _("The message body contains unknown variable(s) : ") + ', '.join(unknown_vars)
            body_errors_list.append(self.error_class([unknown_vars_msg]))

        if body_errors_list:
            raise forms.ValidationError(body_errors_list)

        return cleaned_data

    class Meta:
        model = MailTemplate
        fields = '__all__'
        widgets = {
            'body': SummernoteWidget(),
        }


class AccompanyingDocumentForm(forms.ModelForm):
    """
    Accompanying document form class
    """

    def __init__(self, *args, **kwargs):
        self.request = kwargs.pop('request', None)
        super().__init__(*args, **kwargs)

    def clean_document(self):
        document = self.cleaned_data['document']
        if document and isinstance(document, UploadedFile):
            # See settings content types allowed
            allowed_content_type = [mimetypes.types_map[f'.{c}'] for c in settings.CONTENT_TYPES]

            if document.content_type in allowed_content_type:
                if document.size > int(settings.MAX_UPLOAD_SIZE):
                    raise forms.ValidationError(
                        _('Please keep filesize under %(maxupload)s. Current filesize %(current_size)s')
                        % {
                            'maxupload': filesizeformat(settings.MAX_UPLOAD_SIZE),
                            'current_size': filesizeformat(document.size),
                        }
                    )
            else:
                raise forms.ValidationError(_('File type is not allowed'))

        return document

    def clean(self):
        cleaned_data = super().clean()

        valid_user = False

        try:
            user = self.request.user
            valid_user = user.is_master_establishment_manager()
        except AttributeError:
            pass

        if not valid_user:
            raise forms.ValidationError(_("You don't have the required privileges"))

        return cleaned_data

    class Meta:
        model = AccompanyingDocument
        fields = '__all__'


class InformationTextForm(forms.ModelForm):
    """
    Information text form class
    """

    def __init__(self, *args, **kwargs):
        self.request = kwargs.pop('request', None)
        super().__init__(*args, **kwargs)


    def clean(self):
        cleaned_data = super().clean()

        valid_user = False

        try:
            user = self.request.user
            valid_user = user.is_master_establishment_manager()
        except AttributeError:
            pass

        if not valid_user:
            raise forms.ValidationError(_("You don't have the required privileges"))

        return cleaned_data


    class Meta:
        model = InformationText
        fields = '__all__'
        widgets = {'content': SummernoteWidget}


class PublicDocumentForm(forms.ModelForm):
    """
    Public document form class
    """

    def __init__(self, *args, **kwargs):
        self.request = kwargs.pop('request', None)
        super().__init__(*args, **kwargs)

    def clean_document(self):
        document = self.cleaned_data['document']
        if document and isinstance(document, UploadedFile):
            # See settings content types allowed
            allowed_content_type = [mimetypes.types_map[f'.{c}'] for c in settings.CONTENT_TYPES]

            if document.content_type in allowed_content_type:
                if document.size > int(settings.MAX_UPLOAD_SIZE):
                    raise forms.ValidationError(
                        _('Please keep filesize under %(maxupload)s. Current filesize %(current_size)s') % {
                            'maxupload': filesizeformat(settings.MAX_UPLOAD_SIZE),
                            'current_size': filesizeformat(document.size),
                        }
                    )
            else:
                raise forms.ValidationError(_('File type is not allowed'))
        return document

    def clean(self):
        cleaned_data = super().clean()
        valid_user = False

        try:
            user = self.request.user
            valid_user = user.is_master_establishment_manager()
        except AttributeError:
            pass

        if not valid_user:
            raise forms.ValidationError(_("You don't have the required privileges"))

        return cleaned_data

    class Meta:
        model = PublicDocument
        fields = '__all__'


class EvaluationTypeForm(forms.ModelForm):
    def __init__(self, *args, **kwargs):
        self.request = kwargs.pop('request', None)
        super().__init__(*args, **kwargs)

    def clean(self):
        cleaned_data = super().clean()
        valid_user = False

        try:
            user = self.request.user
            valid_user = user.is_superuser
        except AttributeError:
            pass

        if not valid_user:
            raise forms.ValidationError(_("You don't have the required privileges"))

        return cleaned_data

    class Meta:
        model = EvaluationType
        fields = '__all__'


class EvaluationFormLinkForm(TypeFormMixin):
    def __init__(self, *args, **kwargs):
        super().__init__(*args, **kwargs)

        try:
            if self.fields.get("evaluation_type") and self.instance.evaluation_type:
                self.fields["evaluation_type"].disabled = True
        except AttributeError:
            pass

    def clean(self):
        cleaned_data = super().clean()
        if not self.request.user.is_superuser and not self.instance.pk:
            raise forms.ValidationError(_("You are not allowed to create a new Evaluation Form Link"))

        return cleaned_data

    class Meta:
        model = EvaluationFormLink
        fields = '__all__'


class GeneralSettingsForm(forms.ModelForm):
    def __init__(self, *args, **kwargs):
        self.request = kwargs.pop('request', None)
        super().__init__(*args, **kwargs)

    def clean(self):
        cleaned_data = super().clean()
        valid_user = False

        try:
            user = self.request.user
            valid_user = user.is_superuser
        except AttributeError:
            pass

        if not valid_user:
            raise forms.ValidationError(_("You don't have the required privileges"))

        return cleaned_data

    class Meta:
        model = GeneralSettings
        fields = '__all__'


class CertificateLogoForm(forms.ModelForm):
    """
    Certificate logo form class
    """

    def __init__(self, *args, **kwargs):
        self.request = kwargs.pop('request', None)
        super().__init__(*args, **kwargs)

    def clean_logo(self):
        logo = self.cleaned_data['logo']
        if logo and isinstance(logo, UploadedFile):

            allowed_content_type = [mimetypes.types_map[f'.{c}'] for c in ['png', 'jpeg', 'jpg', 'gif']]

            if not logo.content_type in allowed_content_type:
                raise forms.ValidationError(_('File type is not allowed'))

        return logo

    def clean(self):
        cleaned_data = super().clean()

        valid_user = False

        try:
            user = self.request.user
            valid_user = user.is_establishment_manager()
        except AttributeError:
            pass

        if not valid_user:
            raise forms.ValidationError(_("You don't have the required privileges"))

        return cleaned_data

    class Meta:
        model = CertificateLogo
        fields = '__all__'


class CertificateSignatureForm(forms.ModelForm):
    """
    Certificate logo form class
    """

    def __init__(self, *args, **kwargs):
        self.request = kwargs.pop('request', None)
        super().__init__(*args, **kwargs)

    def clean_signature(self):
        signature = self.cleaned_data['signature']
        if signature and isinstance(signature, UploadedFile):

            allowed_content_type = [mimetypes.types_map[f'.{c}'] for c in ['png', 'jpeg', 'jpg', 'gif']]

            if not signature.content_type in allowed_content_type:
                raise forms.ValidationError(_('File type is not allowed'))

        return signature

    def clean(self):
        cleaned_data = super().clean()

        valid_user = False

        try:
            user = self.request.user
            valid_user = user.is_establishment_manager()
        except AttributeError:
            pass

        if not valid_user:
            raise forms.ValidationError(_("You don't have the required privileges"))

        return cleaned_data

    class Meta:
        model = CertificateSignature
        fields = '__all__'


class OffOfferEventTypeForm(TypeFormMixin):
    """Off over event type form"""
    class Meta:
        model = OffOfferEventType
        fields = '__all__'<|MERGE_RESOLUTION|>--- conflicted
+++ resolved
@@ -219,17 +219,14 @@
             .order_by('training_domain__label', 'label')
         )
 
-<<<<<<< HEAD
         if self.request.user.is_establishment_manager():
-            self.fields['structures'].queryset = self.fields['structures'].queryset\
-                .filter(establishment=self.request.user.establishment)\
-                .order_by('code', 'label')
             self.fields["highschool"].queryset = self.fields["highschool"].queryset\
                 .filter(postbac_immersion=True)
-        else:
-            self.fields['structures'].queryset = self.fields['structures'].queryset.order_by('code', 'label')
+        elif self.request.user.is_establishment_manager():
             self.fields["highschool"].queryset = self.fields["highschool"].queryset\
                 .filter(id=self.request.user.highschool.id, postbac_immersion=True)
+
+        self.fields['structures'].queryset = self.fields['structures'].queryset.order_by('code', 'label')
 
     @staticmethod
     def clean_highscool_or_structure(cleaned_data: Dict[str, Any]):
@@ -239,9 +236,6 @@
             raise ValidationError(_("High school and structure can't be set together. Please choose one."))
         elif high_school is None and struct.count() <= 0:
             raise ValidationError(_("Neither high school and structures are set. Please choose one."))
-=======
-        self.fields['structures'].queryset = self.fields['structures'].queryset.order_by('code', 'label')
->>>>>>> 7eed8947
 
     def clean(self):
         cleaned_data = super().clean()
@@ -253,12 +247,10 @@
         except AttributeError:
             pass
 
-<<<<<<< HEAD
+        if not valid_user:
+            raise forms.ValidationError(_("You don't have the required privileges"))
+
         self.clean_highscool_or_structure(cleaned_data)
-=======
-        if not valid_user:
-            raise forms.ValidationError(_("You don't have the required privileges"))
->>>>>>> 7eed8947
 
         # Check label uniqueness within the same establishment
         excludes = {}
@@ -909,14 +901,14 @@
                 self._errors['groups'].append(self.error_class([msg]))
 
             if groups.filter(name='REF-LYC').exists():
-                
+
                 if not highschool:
                     msg = _("This field is mandatory for a user belonging to 'REF-LYC' group")
                     self._errors["highschool"] = self.error_class([msg])
                     del cleaned_data["highschool"]
                 elif highschool.postbac_immersion:
                     cleaned_data['is_staff'] = True
-                
+
 
             if highschool and not groups.filter(name__in=('REF-LYC', 'INTER')).exists():
                 msg = _("The groups 'REF-LYC' or 'INTER' is mandatory when you add a highschool")

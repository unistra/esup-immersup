--- conflicted
+++ resolved
@@ -2,15 +2,15 @@
 
 from django import forms
 from django.contrib import admin
+from django.contrib.auth.forms import UserChangeForm, UserCreationForm
 from django.utils.translation import ugettext_lazy as _
-from django.contrib.auth.forms import UserCreationForm, UserChangeForm
-
-from .models import (
-    BachelorMention, Building, Campus, CancelType, Component,
-    CourseType, GeneralBachelorTeaching, ImmersionUser,
-    PublicType, Training, TrainingDomain, TrainingSubdomain,
-    UniversityYear
-)
+
+from .models import (BachelorMention, Building, Campus, CancelType, Component,
+                     CourseType, GeneralBachelorTeaching, HighSchool,
+                     ImmersionUser, PublicType, Training, TrainingDomain,
+                     TrainingSubdomain, UniversityYear)
+from .utils import get_cities, get_zipcodes
+
 
 class BachelorMentionForm(forms.ModelForm):
     def __init__(self, *args, **kwargs):
@@ -48,10 +48,6 @@
         cleaned_data = super().clean()
         valid_user = False
 
-<<<<<<< HEAD
-from .models import Building, Campus, CourseDomain, HighSchool
-from .utils import get_cities, get_zipcodes
-=======
         try:
             user = self.request.user
             valid_user = user.is_scuio_ip_manager()
@@ -68,7 +64,6 @@
     class Meta:
         model = Building
         fields = '__all__'
->>>>>>> 91c71a2a
 
 
 class CampusForm(forms.ModelForm):
@@ -154,24 +149,23 @@
 
 class TrainingDomainForm(forms.ModelForm):
     def __init__(self, *args, **kwargs):
-        self.request =  kwargs.pop('request', None)
-        super().__init__(*args, **kwargs)
-
-    def clean(self):
-        cleaned_data = super().clean()
-        valid_user = False
-
-        try:
-            user = self.request.user
-            valid_user = user.is_scuio_ip_manager()
-        except AttributeError:
-            pass
-
-        if not valid_user:
-            raise forms.ValidationError(
-                _("You don't have the required privileges")
-            )
-
+        self.request = kwargs.pop('request', None)
+        super().__init__(*args, **kwargs)
+
+    def clean(self):
+        cleaned_data = super().clean()
+        valid_user = False
+
+        try:
+            user = self.request.user
+            valid_user = user.is_scuio_ip_manager()
+        except AttributeError:
+            pass
+
+        if not valid_user:
+            raise forms.ValidationError(
+                _("You don't have the required privileges")
+            )
 
         return cleaned_data
 
@@ -234,7 +228,189 @@
         fields = '__all__'
 
 
-<<<<<<< HEAD
+class TrainingForm(forms.ModelForm):
+    def __init__(self, *args, **kwargs):
+        self.request = kwargs.pop('request', None)
+        super().__init__(*args, **kwargs)
+
+    def clean(self):
+        cleaned_data = super().clean()
+        valid_user = False
+
+        try:
+            user = self.request.user
+            valid_user = user.is_scuio_ip_manager()
+        except AttributeError:
+            pass
+
+        if not valid_user:
+            raise forms.ValidationError(
+                _("You don't have the required privileges")
+            )
+
+        return cleaned_data
+
+    class Meta:
+        model = Training
+        fields = '__all__'
+
+
+class ComponentForm(forms.ModelForm):
+    """
+    Component form class
+    """
+
+    def __init__(self, *args, **kwargs):
+        self.request = kwargs.pop('request', None)
+        super().__init__(*args, **kwargs)
+
+        # Disable code field if it already exists
+        if self.initial:
+            self.fields["code"].disabled = True
+
+    def clean(self):
+        cleaned_data = super().clean()
+        valid_user = False
+
+        try:
+            user = self.request.user
+            valid_user = user.is_scuio_ip_manager()
+        except AttributeError:
+            pass
+
+        if not valid_user:
+            raise forms.ValidationError(
+                _("You don't have the required privileges")
+            )
+
+        return cleaned_data
+
+    class Meta:
+        model = Component
+        fields = '__all__'
+
+
+class GeneralBachelorTeachingForm(forms.ModelForm):
+    def __init__(self, *args, **kwargs):
+        self.request = kwargs.pop('request', None)
+        super().__init__(*args, **kwargs)
+
+    def clean(self):
+        cleaned_data = super().clean()
+        valid_user = False
+
+        try:
+            user = self.request.user
+            valid_user = user.is_scuio_ip_manager()
+        except AttributeError:
+            pass
+
+        if not valid_user:
+            raise forms.ValidationError(
+                _("You don't have the required privileges")
+            )
+
+        return cleaned_data
+
+    class Meta:
+        model = GeneralBachelorTeaching
+        fields = '__all__'
+
+
+class PublicTypeForm(forms.ModelForm):
+    """
+    public type form class
+    """
+
+    def __init__(self, *args, **kwargs):
+        self.request = kwargs.pop('request', None)
+        super().__init__(*args, **kwargs)
+
+        # Disable code field if it already exists
+        if self.initial:
+            self.fields["code"].disabled = True
+
+    def clean(self):
+        cleaned_data = super().clean()
+        valid_user = False
+
+        try:
+            user = self.request.user
+            valid_user = user.is_scuio_ip_manager()
+        except AttributeError:
+            pass
+
+        if not valid_user:
+            raise forms.ValidationError(
+                _("You don't have the required privileges")
+            )
+
+        return cleaned_data
+
+    class Meta:
+        model = PublicType
+        fields = '__all__'
+
+
+class UniversityYearForm(forms.ModelForm):
+    """
+    University Year form class
+    """
+
+    def __init__(self, *args, **kwargs):
+        self.request = kwargs.pop('request', None)
+        super().__init__(*args, **kwargs)
+
+    def clean(self):
+        cleaned_data = super().clean()
+        start_date = cleaned_data.get('start_date')
+        end_date = cleaned_data.get('end_date')
+        registration_start_date = cleaned_data.get('registration_start_date')
+        valid_user = False
+
+        try:
+            user = self.request.user
+            valid_user = user.is_scuio_ip_manager()
+        except AttributeError:
+            pass
+
+        if not valid_user:
+            raise forms.ValidationError(
+                _("You don't have the required privileges")
+            )
+
+        if start_date and start_date <= datetime.today().date():
+            raise forms.ValidationError(
+                _("Start date can't be today or earlier")
+            )
+        if start_date and end_date and start_date >= end_date:
+            raise forms.ValidationError(
+                _("Start date greater than end date")
+            )
+        if registration_start_date and end_date and registration_start_date >= end_date:
+            raise forms.ValidationError(
+                _("Start of registration date greater than end date")
+            )
+
+        return cleaned_data
+
+    class Meta:
+        model = UniversityYear
+        fields = '__all__'
+
+
+class ImmersionUserCreationForm(UserCreationForm):
+    def __init__(self, *args, **kwargs):
+        super().__init__(*args, **kwargs)
+
+        self.fields["password1"].required = False
+        self.fields["password2"].required = False
+
+    class Meta(UserCreationForm.Meta):
+        model = ImmersionUser
+        fields = '__all__'
+
+
 class HighSchoolForm(forms.ModelForm):
 
     def __init__(self, *args, **kwargs):
@@ -261,196 +437,27 @@
         self.fields['zip_code'] = forms.TypedChoiceField(
             label=_("Zip code"),
             widget=forms.Select(),
-            choices= zip_choices,
+            choices=zip_choices,
             required=True
         )
-=======
-class TrainingForm(forms.ModelForm):
-    def __init__(self, *args, **kwargs):
-        self.request = kwargs.pop('request', None)
-        super().__init__(*args, **kwargs)
-
-    def clean(self):
-        cleaned_data = super().clean()
-        valid_user = False
-
-        try:
-            user = self.request.user
-            valid_user = user.is_scuio_ip_manager()
-        except AttributeError:
-            pass
-
-        if not valid_user:
-            raise forms.ValidationError(
-                _("You don't have the required privileges")
-            )
-
-        return cleaned_data
-
-    class Meta:
-        model = Training
-        fields = '__all__'
-
-
-class ComponentForm(forms.ModelForm):
-    """
-    Component form class
-    """
-    def __init__(self, *args, **kwargs):
-        self.request = kwargs.pop('request', None)
-        super().__init__(*args, **kwargs)
-
-        # Disable code field if it already exists
-        if self.initial:
-            self.fields["code"].disabled = True
-
-    def clean(self):
-        cleaned_data = super().clean()
-        valid_user = False
-
-        try:
-            user = self.request.user
-            valid_user = user.is_scuio_ip_manager()
-        except AttributeError:
-            pass
-
-        if not valid_user:
-            raise forms.ValidationError(
-                _("You don't have the required privileges")
-            )
-
-        return cleaned_data
-
-    class Meta:
-        model = Component
-        fields = '__all__'
-
-
-class GeneralBachelorTeachingForm(forms.ModelForm):
-    def __init__(self, *args, **kwargs):
-        self.request = kwargs.pop('request', None)
-        super().__init__(*args, **kwargs)
-
-    def clean(self):
-        cleaned_data = super().clean()
-        valid_user = False
-
-        try:
-            user = self.request.user
-            valid_user = user.is_scuio_ip_manager()
-        except AttributeError:
-            pass
-
-        if not valid_user:
-            raise forms.ValidationError(
-                _("You don't have the required privileges")
-            )
-
-        return cleaned_data
-
-    class Meta:
-        model = GeneralBachelorTeaching
-        fields = '__all__'
-
-
-class PublicTypeForm(forms.ModelForm):
-    """
-    public type form class
-    """
-    def __init__(self, *args, **kwargs):
-        self.request = kwargs.pop('request', None)
-        super().__init__(*args, **kwargs)
-
-        # Disable code field if it already exists
-        if self.initial:
-            self.fields["code"].disabled = True
->>>>>>> 91c71a2a
-
-    def clean(self):
-        cleaned_data = super().clean()
-        valid_user = False
-
-        try:
-            user = self.request.user
-            valid_user = user.is_scuio_ip_manager()
-        except AttributeError:
-            pass
-
-        if not valid_user:
-            raise forms.ValidationError(
-<<<<<<< HEAD
-                _("Valid user required")
-=======
-                _("You don't have the required privileges")
->>>>>>> 91c71a2a
-            )
-
-        return cleaned_data
-
-<<<<<<< HEAD
+
+    def clean(self):
+        cleaned_data = super().clean()
+        valid_user = False
+
+        try:
+            user = self.request.user
+            valid_user = user.is_scuio_ip_manager()
+        except AttributeError:
+            pass
+
+        if not valid_user:
+            raise forms.ValidationError(
+                _("You don't have the required privileges")
+            )
+
+        return cleaned_data
 
     class Meta:
         model = HighSchool
-=======
-    class Meta:
-        model = PublicType
-        fields = '__all__'
-
-
-class UniversityYearForm(forms.ModelForm):
-    """
-    University Year form class
-    """
-    def __init__(self, *args, **kwargs):
-        self.request = kwargs.pop('request', None)
-        super().__init__(*args, **kwargs)
-
-    def clean(self):
-        cleaned_data = super().clean()
-        start_date = cleaned_data.get('start_date')
-        end_date = cleaned_data.get('end_date')
-        registration_start_date = cleaned_data.get('registration_start_date')
-        valid_user = False
-
-        try:
-            user = self.request.user
-            valid_user = user.is_scuio_ip_manager()
-        except AttributeError:
-            pass
-
-        if not valid_user:
-            raise forms.ValidationError(
-                _("You don't have the required privileges")
-            )
-
-        if start_date and start_date <= datetime.today().date():
-            raise forms.ValidationError(
-                _("Start date can't be today or earlier")
-            )
-        if start_date and end_date and start_date >= end_date:
-            raise forms.ValidationError(
-                _("Start date greater than end date")
-            )
-        if registration_start_date and end_date and registration_start_date >= end_date:
-            raise forms.ValidationError(
-                _("Start of registration date greater than end date")
-            )
-
-        return cleaned_data
-
-    class Meta:
-        model = UniversityYear
-        fields = '__all__'
-
-
-class ImmersionUserCreationForm(UserCreationForm):
-    def __init__(self, *args, **kwargs):
-        super().__init__(*args, **kwargs)
-
-        self.fields["password1"].required = False
-        self.fields["password2"].required = False
-
-    class Meta(UserCreationForm.Meta):
-        model = ImmersionUser
->>>>>>> 91c71a2a
         fields = '__all__'
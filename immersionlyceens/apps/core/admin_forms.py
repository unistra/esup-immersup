import re

from datetime import datetime

from django import forms
from django.conf import settings
from django.contrib import admin
from django.contrib.auth.forms import UserChangeForm, UserCreationForm
from django.contrib.auth.models import Group
from django.template.defaultfilters import filesizeformat
from django.utils.translation import ugettext_lazy as _
from django_summernote.widgets import SummernoteWidget, SummernoteInplaceWidget

from ...libs.geoapi.utils import get_cities, get_zipcodes


from .models import (
    AccompanyingDocument, BachelorMention, Building, Calendar, Campus, CancelType, Component,
<<<<<<< HEAD
    CourseType, GeneralBachelorTeaching, HighSchool, Holiday, ImmersionUser, InformationText,
    PublicDocument, PublicType, Training, TrainingDomain, TrainingSubdomain, UniversityYear,
    Vacation,
=======
    CourseType, GeneralBachelorTeaching, HighSchool, Holiday, ImmersionUser, MailTemplate,
    PublicType, MailTemplateVars, Training, TrainingDomain, TrainingSubdomain, UniversityYear,
    Vacation, InformationText
>>>>>>> b244315b
)


class BachelorMentionForm(forms.ModelForm):
    def __init__(self, *args, **kwargs):
        self.request = kwargs.pop('request', None)
        super().__init__(*args, **kwargs)

    def clean(self):
        cleaned_data = super().clean()
        valid_user = False

        try:
            user = self.request.user
            valid_user = user.is_scuio_ip_manager()
        except AttributeError:
            pass

        if not valid_user:
            raise forms.ValidationError(_("You don't have the required privileges"))

        return cleaned_data

    class Meta:
        model = BachelorMention
        fields = '__all__'


class CampusForm(forms.ModelForm):
    def __init__(self, *args, **kwargs):
        self.request = kwargs.pop('request', None)
        super().__init__(*args, **kwargs)

    def clean(self):
        cleaned_data = super().clean()
        valid_user = False

        try:
            user = self.request.user
            valid_user = user.is_scuio_ip_manager()
        except AttributeError:
            pass

        if not valid_user:
            raise forms.ValidationError(_("You don't have the required privileges"))

        return cleaned_data

    class Meta:
        model = Campus
        fields = '__all__'


class CancelTypeForm(forms.ModelForm):
    def __init__(self, *args, **kwargs):
        self.request = kwargs.pop('request', None)
        super().__init__(*args, **kwargs)

    def clean(self):
        cleaned_data = super().clean()
        valid_user = False

        try:
            user = self.request.user
            valid_user = user.is_scuio_ip_manager()
        except AttributeError:
            pass

        if not valid_user:
            raise forms.ValidationError(_("You don't have the required privileges"))

        return cleaned_data

    class Meta:
        model = CancelType
        fields = '__all__'


class CourseTypeForm(forms.ModelForm):
    def __init__(self, *args, **kwargs):
        self.request = kwargs.pop('request', None)
        super().__init__(*args, **kwargs)

    def clean(self):
        cleaned_data = super().clean()
        valid_user = False

        try:
            user = self.request.user
            valid_user = user.is_scuio_ip_manager()
        except AttributeError:
            pass

        if not valid_user:
            raise forms.ValidationError(_("You don't have the required privileges"))

        return cleaned_data

    class Meta:
        model = CourseType
        fields = '__all__'


class TrainingDomainForm(forms.ModelForm):
    def __init__(self, *args, **kwargs):
        self.request = kwargs.pop('request', None)
        super().__init__(*args, **kwargs)

    def clean(self):
        cleaned_data = super().clean()
        valid_user = False

        try:
            user = self.request.user
            valid_user = user.is_scuio_ip_manager()
        except AttributeError:
            pass

        if not valid_user:
            raise forms.ValidationError(_("You don't have the required privileges"))

        return cleaned_data

    class Meta:
        model = TrainingDomain
        fields = '__all__'


class TrainingSubdomainForm(forms.ModelForm):
    def __init__(self, *args, **kwargs):
        self.request = kwargs.pop('request', None)
        super().__init__(*args, **kwargs)

        self.fields['training_domain'].queryset = self.fields['training_domain'].queryset.order_by(
            'label'
        )

    def clean(self):
        cleaned_data = super().clean()
        valid_user = False

        try:
            user = self.request.user
            valid_user = user.is_scuio_ip_manager()
        except AttributeError:
            pass

        if not valid_user:
            raise forms.ValidationError(_("You don't have the required privileges"))

        return cleaned_data

    class Meta:
        model = TrainingSubdomain
        fields = '__all__'


class BuildingForm(forms.ModelForm):
    def __init__(self, *args, **kwargs):
        self.request = kwargs.pop('request', None)
        super().__init__(*args, **kwargs)
        self.fields['campus'].queryset = Campus.objects.order_by('label')

    def clean(self):
        cleaned_data = super().clean()
        valid_user = False

        try:
            user = self.request.user
            valid_user = user.is_scuio_ip_manager()
        except AttributeError:
            pass

        if not valid_user:
            raise forms.ValidationError(_("You don't have the required privileges"))

        return cleaned_data

    class Meta:
        model = Building
        fields = '__all__'


class TrainingForm(forms.ModelForm):
    def __init__(self, *args, **kwargs):
        self.request = kwargs.pop('request', None)
        super().__init__(*args, **kwargs)

        self.fields['training_subdomains'].queryset = (
            self.fields['training_subdomains']
            .queryset.filter(training_domain__active=True, active=True)
            .order_by('training_domain__label', 'label')
        )

        self.fields['components'].queryset = self.fields['components'].queryset.order_by(
            'code', 'label'
        )

    def clean(self):
        cleaned_data = super().clean()
        valid_user = False

        try:
            user = self.request.user
            valid_user = user.is_scuio_ip_manager()
        except AttributeError:
            pass

        if not valid_user:
            raise forms.ValidationError(_("You don't have the required privileges"))

        return cleaned_data

    class Meta:
        model = Training
        fields = '__all__'


class ComponentForm(forms.ModelForm):
    """
    Component form class
    """

    def __init__(self, *args, **kwargs):
        self.request = kwargs.pop('request', None)
        super().__init__(*args, **kwargs)

        # Disable code field if it already exists
        if self.initial:
            self.fields["code"].disabled = True

    def clean(self):
        cleaned_data = super().clean()
        valid_user = False

        try:
            user = self.request.user
            valid_user = user.is_scuio_ip_manager()
        except AttributeError:
            pass

        if not valid_user:
            raise forms.ValidationError(_("You don't have the required privileges"))

        return cleaned_data

    class Meta:
        model = Component
        fields = '__all__'


class GeneralBachelorTeachingForm(forms.ModelForm):
    def __init__(self, *args, **kwargs):
        self.request = kwargs.pop('request', None)
        super().__init__(*args, **kwargs)

    def clean(self):
        cleaned_data = super().clean()
        valid_user = False

        try:
            user = self.request.user
            valid_user = user.is_scuio_ip_manager()
        except AttributeError:
            pass

        if not valid_user:
            raise forms.ValidationError(_("You don't have the required privileges"))

        return cleaned_data

    class Meta:
        model = GeneralBachelorTeaching
        fields = '__all__'


class PublicTypeForm(forms.ModelForm):
    """
    public type form class
    """

    def __init__(self, *args, **kwargs):
        self.request = kwargs.pop('request', None)
        super().__init__(*args, **kwargs)

    def clean(self):
        cleaned_data = super().clean()
        valid_user = False

        try:
            user = self.request.user
            valid_user = user.is_scuio_ip_manager()
        except AttributeError:
            pass

        if not valid_user:
            raise forms.ValidationError(_("You don't have the required privileges"))

        return cleaned_data

    class Meta:
        model = PublicType
        fields = '__all__'


class UniversityYearForm(forms.ModelForm):
    """
    University Year form class
    """

    def __init__(self, *args, **kwargs):
        self.request = kwargs.pop('request', None)
        super().__init__(*args, **kwargs)

    def clean(self):
        cleaned_data = super().clean()
        start_date = cleaned_data.get('start_date')
        end_date = cleaned_data.get('end_date')
        registration_start_date = cleaned_data.get('registration_start_date')
        label = cleaned_data.get('label')
        valid_user = False

        try:
            user = self.request.user
            valid_user = user.is_scuio_ip_manager()
        except AttributeError:
            pass

        if not valid_user:
            raise forms.ValidationError(_("You don't have the required privileges"))

        if start_date and start_date <= datetime.today().date():
            raise forms.ValidationError(_("Start date can't be today or earlier"))
        if start_date and end_date and start_date >= end_date:
            raise forms.ValidationError(_("Start date greater than end date"))
        if registration_start_date and start_date and registration_start_date < start_date:
            raise forms.ValidationError(
                _("Start of registration date must be set between start and end date")
            )
        if registration_start_date and end_date and registration_start_date >= end_date:
            raise forms.ValidationError(
                _("Start of registration date must be set between start and end date")
            )

        if start_date and end_date:
            all_univ_year = UniversityYear.objects.exclude(label=label)
            for uy in all_univ_year:
                if start_date >= uy.start_date or start_date <= uy.end_date:
                    raise forms.ValidationError(
                        _("University year starts inside another university year")
                    )
                if end_date >= uy.start_date or end_date <= uy.end_date:
                    raise forms.ValidationError(
                        _("University year ends inside another university year")
                    )

        return cleaned_data

    class Meta:
        model = UniversityYear
        fields = '__all__'


class HolidayForm(forms.ModelForm):
    """
    Holiday form class
    """

    def __init__(self, *args, **kwargs):
        self.request = kwargs.pop('request', None)
        super().__init__(*args, **kwargs)

    def clean(self):
        cleaned_data = super().clean()
        valid_user = False

        _date = cleaned_data.get('date')
        label = cleaned_data.get('label')
        now = datetime.now().date()

        try:
            user = self.request.user
            valid_user = user.is_scuio_ip_manager()
        except AttributeError:
            pass
        if not valid_user:
            raise forms.ValidationError(_("You don't have the required privileges"))

        # existence if an active university year
        univ_years = UniversityYear.objects.filter(active=True)
        if len(univ_years) <= 0:
            raise forms.ValidationError(_("You have to set an university year"))
        univ_year = univ_years[0]

        if _date and (_date < univ_year.start_date or _date >= univ_year.end_date):
            raise forms.ValidationError(_("Holiday must set between university year dates"))

        if _date < now:
            raise forms.ValidationError(_("Holiday must be set in the future"))

        all_holidays = Holiday.objects.exclude(label=label)
        for hol in all_holidays:
            if _date == hol.date:
                raise forms.ValidationError(_("Holiday date already exists in other holiday"))

        return cleaned_data

    class Meta:
        model = Holiday
        fields = '__all__'


class VacationForm(forms.ModelForm):
    """
    Vacations form class
    """

    def __init__(self, *args, **kwargs):
        self.request = kwargs.pop('request', None)
        super().__init__(*args, **kwargs)

    def clean(self):
        cleaned_data = super().clean()
        label = cleaned_data.get('label')
        start_date = cleaned_data.get('start_date')
        end_date = cleaned_data.get('end_date')
        now = datetime.now().date()
        valid_user = False

        try:
            user = self.request.user
            valid_user = user.is_scuio_ip_manager()
        except AttributeError:
            pass
        if not valid_user:
            raise forms.ValidationError(_("You don't have the required privileges"))

        # existence if an active university year
        univ_years = UniversityYear.objects.filter(active=True)
        if len(univ_years) <= 0:
            raise forms.ValidationError(_("You have to set an university year"))
        univ_year = univ_years[0]

        if start_date and end_date:
            if start_date >= end_date:
                raise forms.ValidationError(_("Start date greater than end date"))
            if start_date < univ_year.start_date or start_date > univ_year.end_date:
                raise forms.ValidationError(
                    _("Vacation start date must set between university year dates")
                )
            if end_date < univ_year.start_date or end_date >= univ_year.end_date:
                raise forms.ValidationError(
                    _("Vacation end date must set between university year dates")
                )
            if start_date < now:
                raise forms.ValidationError(_("Vacation start date must be set in the future"))

            all_vacations = Vacation.objects.exclude(label=label)
            for v in all_vacations:
                if start_date >= v.start_date or start_date <= v.end_date:
                    raise forms.ValidationError(_("Vacation start inside another vacation"))
                if end_date >= v.start_date or end_date <= v.end_date:
                    raise forms.ValidationError(_("Vacation end inside another vacation"))
        return cleaned_data

    class Meta:
        model = Vacation
        fields = '__all__'


class CalendarForm(forms.ModelForm):
    """
    Calendar form class
    """

    def __init__(self, *args, **kwargs):
        self.request = kwargs.pop('request', None)
        super().__init__(*args, **kwargs)

    def clean(self):
        cleaned_data = super().clean()
        calendar_mode = cleaned_data.get('calendar_mode')

        year_start_date = cleaned_data.get('year_start_date')
        year_end_date = cleaned_data.get('year_end_date')
        year_registration_start_date = cleaned_data.get('year_registration_start_date')

        s1_start_date = cleaned_data.get('semester1_start_date')
        s1_end_date = cleaned_data.get('semester1_end_date')
        s1_registration_start_date = cleaned_data.get('semester1_registration_start_date')
        s2_start_date = cleaned_data.get('semester2_start_date')
        s2_end_date = cleaned_data.get('semester2_end_date')
        s2_registration_start_date = cleaned_data.get('semester2_registration_start_date')
        valid_user = False

        # Test user group
        try:
            user = self.request.user
            valid_user = user.is_scuio_ip_manager()
        except AttributeError:
            pass
        if not valid_user:
            raise forms.ValidationError(_("You don't have the required privileges"))

        # existance if an active university year
        univ_years = UniversityYear.objects.filter(active=True)
        if len(univ_years) <= 0:
            raise forms.ValidationError(_("You have to set an university year"))
        univ_year = univ_years[0]

        # YEAR MODE
        if calendar_mode and calendar_mode.lower() == Calendar.CALENDAR_MODE[0][0].lower():
            if not all([year_start_date, year_end_date, year_registration_start_date]):
                raise forms.ValidationError(_("Mandatory fields not filled in"))
            if year_start_date and year_end_date:
                if year_start_date < univ_year.start_date or year_start_date > univ_year.end_date:
                    raise forms.ValidationError(
                        _("Start date must be set between university year dates")
                    )
                if year_end_date < univ_year.start_date or year_end_date > univ_year.end_date:
                    raise forms.ValidationError(
                        _("End date must set be between university year dates")
                    )

        # SEMESTER MODE
        elif calendar_mode and calendar_mode.lower() == Calendar.CALENDAR_MODE[1][0].lower():
            if not all(
                [
                    s1_start_date,
                    s1_end_date,
                    s1_registration_start_date,
                    s2_start_date,
                    s2_end_date,
                    s2_registration_start_date,
                ]
            ):
                raise forms.ValidationError(_("Mandatory fields not filled in"))
            if (
                s1_start_date
                and s2_start_date
                and s1_end_date
                and s2_end_date
                and s1_registration_start_date
                and s2_registration_start_date
            ):
                if s1_start_date < univ_year.start_date or s1_start_date > univ_year.end_date:
                    raise forms.ValidationError(
                        _("semester 1 start date must set between university year dates")
                    )
                if s2_start_date < univ_year.start_date or s2_start_date > univ_year.end_date:
                    raise forms.ValidationError(
                        _("semester 2 start date must set between university year dates")
                    )
                if s1_end_date < univ_year.start_date or s1_end_date > univ_year.end_date:
                    raise forms.ValidationError(
                        _("semester 1 end date must set between university year dates")
                    )
                if s2_end_date < univ_year.start_date or s2_end_date > univ_year.end_date:
                    raise forms.ValidationError(
                        _("semester 2 end date must set between university year dates")
                    )
                if (
                    s1_registration_start_date < univ_year.start_date
                    or s1_registration_start_date > univ_year.end_date
                ):
                    raise forms.ValidationError(
                        _(
                            "semester 1 start registration date must set between university year dates"
                        )
                    )
                if (
                    s2_registration_start_date < univ_year.start_date
                    or s2_registration_start_date > univ_year.end_date
                ):
                    raise forms.ValidationError(
                        _(
                            "semester 2 start registration date must set between university year dates"
                        )
                    )

        # start < end
        if year_start_date and year_end_date and year_start_date >= year_end_date:
            raise forms.ValidationError(_("Start date greater than end date"))
        # start1 < end1
        if s1_start_date and s1_end_date and s1_start_date >= s1_end_date:
            raise forms.ValidationError(
                _("Semester 1 start date greater than semester 1 end date")
            )
        # start2 < end2
        if s2_start_date and s2_end_date and s2_start_date >= s2_end_date:
            raise forms.ValidationError(
                _("Semester 2 start date greater than semester 2 end date")
            )
        # end1 < start2
        if s1_end_date and s2_start_date and s1_end_date >= s2_start_date:
            raise forms.ValidationError(_("Semester 1 ends after the beginning of semester 2"))
        # <==>   start1 < end1 < start2 < end2

        return cleaned_data

    class Meta:
        model = Calendar
        fields = '__all__'


class ImmersionUserCreationForm(UserCreationForm):
    def __init__(self, *args, **kwargs):
        self.request = kwargs.pop('request', None)
        super().__init__(*args, **kwargs)

        self.fields["password1"].required = False
        self.fields["password2"].required = False

    class Meta(UserCreationForm.Meta):
        model = ImmersionUser
        fields = '__all__'


class ImmersionUserChangeForm(UserChangeForm):
    def __init__(self, *args, **kwargs):
        self.request = kwargs.pop('request', None)
        super().__init__(*args, **kwargs)

        if not self.request.user.is_superuser:
            self.fields["is_staff"].disabled = True
            self.fields["is_superuser"].disabled = True
            self.fields["username"].disabled = True

            if self.request.user.id == self.instance.id:
                self.fields["groups"].disabled = True
                self.fields["components"].disabled = True

    def clean(self):
        cleaned_data = super().clean()
        groups = cleaned_data['groups']
        components = cleaned_data['components']
        forbidden_msg = _("Forbidden")

        is_own_account = self.request.user.id == self.instance.id

        if groups.filter(name='SCUIO-IP').exists():
            cleaned_data['is_staff'] = True

        if groups.filter(name='REF-CMP').exists() and not components.count():
            msg = _("This field is mandatory for a user belonging to 'REF-CMP' group")
            self._errors['components'] = self.error_class([msg])
            del cleaned_data["components"]

        if not self.request.user.is_superuser:
            # Check and alter fields when authenticated user is
            # a member of SCUIO-IP group
            if is_own_account:
                del cleaned_data['groups']
                del cleaned_data['components']

            elif self.request.user.has_groups('SCUIO-IP'):
                if self.instance.is_scuio_ip_manager():
                    raise forms.ValidationError(
                        _("You don't have enough privileges to modify this account")
                    )

                # Add groups to this list when needed
                can_change_groups = settings.HAS_RIGHTS_ON_GROUP.get('SCUIO-IP',)

                current_groups = set(self.instance.groups.all().values_list('name', flat=True))
                new_groups = set(groups.all().values_list('name', flat=True))

                forbidden_groups = [
                    g
                    for g in current_groups.symmetric_difference(new_groups)
                    if g not in can_change_groups
                ]

                if forbidden_groups:
                    raise forms.ValidationError(
                        _(
                            "You can't modify these groups : %s"
                            % ', '.join(x for x in forbidden_groups)
                        )
                    )

            if self.instance.is_superuser != cleaned_data["is_superuser"]:
                self._errors['is_superuser'] = self.error_class([forbidden_msg])

                raise forms.ValidationError(_("You can't modify the superuser status"))

            if self.instance.is_staff != cleaned_data["is_staff"]:
                self._errors['is_staff'] = self.error_class([forbidden_msg])

                raise forms.ValidationError(_("You can't modify the staff status"))

        return cleaned_data

    class Meta(UserCreationForm.Meta):
        model = ImmersionUser
        fields = '__all__'


class HighSchoolForm(forms.ModelForm):
    def __init__(self, *args, **kwargs):
        self.request = kwargs.pop('request', None)
        super().__init__(*args, **kwargs)

        if settings.USE_GEOAPI:
            city_choices = [
                ('', '---------'),
            ]
            zip_choices = [
                ('', '---------'),
            ]

            # Put datas in choices fields if form instance
            if self.instance.department:
                city_choices = get_cities(self.instance.department)

            if self.instance.city:
                zip_choices = get_zipcodes(self.instance.department, self.instance.city)

            # Put datas in choices fields if form data
            if 'department' in self.data:
                city_choices = get_cities(self.data.get('department'))

            if 'city' in self.data:
                zip_choices = get_zipcodes(self.data.get('department'), self.data.get('city'))

            self.fields['city'] = forms.TypedChoiceField(
                label=_("City"), widget=forms.Select(), choices=city_choices, required=True
            )
            self.fields['zip_code'] = forms.TypedChoiceField(
                label=_("Zip code"), widget=forms.Select(), choices=zip_choices, required=True
            )

    def clean(self):
        cleaned_data = super().clean()
        valid_user = False

        try:
            user = self.request.user
            valid_user = user.is_scuio_ip_manager()
        except AttributeError:
            pass

        if not valid_user:
            raise forms.ValidationError(_("You don't have the required privileges"))

        return cleaned_data

    class Meta:
        model = HighSchool
        fields = '__all__'


class MailTemplateForm(forms.ModelForm):
    def __init__(self, *args, **kwargs):
        self.request = kwargs.pop('request', None)
        super().__init__(*args, **kwargs)

        self.fields['available_vars'].queryset = \
            self.fields['available_vars'].queryset.order_by('code')

        if not self.request.user.is_superuser:
            self.fields['available_vars'].disabled = True
            self.fields['label'].disabled = True
            self.fields['code'].disabled = True

    def clean(self):
        cleaned_data = super().clean()
        code = cleaned_data.get("code", '')
        body = cleaned_data.get("body", '')
        available_vars = cleaned_data.get("available_vars", '')

        valid_user = False

        try:
            user = self.request.user
            valid_user = user.is_scuio_ip_manager()
        except AttributeError:
            pass

        if not valid_user:
            raise forms.ValidationError(
                _("You don't have the required privileges")
            )

        cleaned_data["code"] = code.upper()

        body_errors_list = []

        # Check variables and raise an error if forbidden ones are found
        forbidden_vars = MailTemplateVars.objects.exclude(
            code__in=[v.code for v in available_vars]
        )

        forbidden_vars_list = [
            f_var.code for f_var in forbidden_vars if f_var.code.lower() in body.lower()
        ]

        if forbidden_vars_list:
            forbidden_vars_msg = _("The message body contains forbidden variables : ") \
                + ', '.join(forbidden_vars_list)

            body_errors_list.append(self.error_class([forbidden_vars_msg]))

        # Check for unknown variables in body
        all_vars = re.findall(r"(\$\{[\w+\.]*\})", body)
        unknown_vars = [ v for v in all_vars if not
            MailTemplateVars.objects.filter(code__iexact=v.lower()).exists()
        ]

        if unknown_vars:
            unknown_vars_msg = _("The message body contains unknown variable(s) : ") \
                + ', '.join(unknown_vars)
            body_errors_list.append(self.error_class([unknown_vars_msg]))

        if body_errors_list:
            raise forms.ValidationError(body_errors_list)

        return cleaned_data

    class Meta:
        model = MailTemplate
        fields = '__all__'
        widgets = {
            'body' : SummernoteWidget(),
        }


class AccompanyingDocumentForm(forms.ModelForm):
    """
    Accompanying document form class
    """
    def __init__(self, *args, **kwargs):
        self.request = kwargs.pop('request', None)
        super().__init__(*args, **kwargs)

<<<<<<< HEAD
    def clean_document(self):
        document = self.cleaned_data['document']
        content_type = document.content_type.split('/')[1]
        if content_type in settings.CONTENT_TYPES:
            if document.size > int(settings.MAX_UPLOAD_SIZE):
                raise forms.ValidationError(
                    _('Please keep filesize under %s. Current filesize %s')
                    % (filesizeformat(settings.MAX_UPLOAD_SIZE), filesizeformat(document.size))
                )
        else:
            raise forms.ValidationError(_('File type is not allowed'))
        return document
=======
>>>>>>> b244315b

    def clean(self):
        cleaned_data = super().clean()

        valid_user = False

        try:
            user = self.request.user
            valid_user = user.is_scuio_ip_manager()
        except AttributeError:
            pass

        if not valid_user:
            raise forms.ValidationError(_("You don't have the required privileges"))

        return cleaned_data

    class Meta:
        model = AccompanyingDocument
        fields = '__all__'


class InformationTextForm(forms.ModelForm):
    """
    Information text form class
    """

    def __init__(self, *args, **kwargs):
        self.request = kwargs.pop('request', None)
        super().__init__(*args, **kwargs)

    class Meta:
        model = InformationText
        fields = '__all__'


class PublicDocumentForm(forms.ModelForm):
    """
    Public document form class
    """

    def __init__(self, *args, **kwargs):
        self.request = kwargs.pop('request', None)
        super().__init__(*args, **kwargs)

    def clean_document(self):
        document = self.cleaned_data['document']
        content_type = document.content_type.split('/')[1]
        if content_type in settings.CONTENT_TYPES:
            if document.size > int(settings.MAX_UPLOAD_SIZE):
                raise forms.ValidationError(
                    _('Please keep filesize under %s. Current filesize %s')
                    % (filesizeformat(settings.MAX_UPLOAD_SIZE), filesizeformat(document.size))
                )
        else:
            raise forms.ValidationError(_('File type is not allowed'))
        return document

    def clean(self):
        cleaned_data = super().clean()
        valid_user = False

        try:
            user = self.request.user
            valid_user = user.is_scuio_ip_manager()
        except AttributeError:
            pass

        if not valid_user:
            raise forms.ValidationError(_("You don't have the required privileges"))

        # TODO: should we use only pdfs ?
        return cleaned_data

    class Meta:
        model = PublicDocument
        fields = '__all__'<|MERGE_RESOLUTION|>--- conflicted
+++ resolved
@@ -16,15 +16,9 @@
 
 from .models import (
     AccompanyingDocument, BachelorMention, Building, Calendar, Campus, CancelType, Component,
-<<<<<<< HEAD
     CourseType, GeneralBachelorTeaching, HighSchool, Holiday, ImmersionUser, InformationText,
-    PublicDocument, PublicType, Training, TrainingDomain, TrainingSubdomain, UniversityYear,
-    Vacation,
-=======
-    CourseType, GeneralBachelorTeaching, HighSchool, Holiday, ImmersionUser, MailTemplate,
-    PublicType, MailTemplateVars, Training, TrainingDomain, TrainingSubdomain, UniversityYear,
-    Vacation, InformationText
->>>>>>> b244315b
+    MailTemplate, MailTemplateVars, PublicDocument, PublicType, Training, TrainingDomain,
+    TrainingSubdomain, UniversityYear, Vacation,
 )
 
 
@@ -860,7 +854,6 @@
         self.request = kwargs.pop('request', None)
         super().__init__(*args, **kwargs)
 
-<<<<<<< HEAD
     def clean_document(self):
         document = self.cleaned_data['document']
         content_type = document.content_type.split('/')[1]
@@ -873,8 +866,6 @@
         else:
             raise forms.ValidationError(_('File type is not allowed'))
         return document
-=======
->>>>>>> b244315b
 
     def clean(self):
         cleaned_data = super().clean()

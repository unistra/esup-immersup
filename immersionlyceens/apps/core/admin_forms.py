import importlib
import mimetypes
import re
from datetime import datetime
from typing import Any, Dict

from django import forms, template
from django.conf import settings
from django.contrib.admin.widgets import FilteredSelectMultiple
from django.contrib.auth.forms import UserChangeForm, UserCreationForm
from django.contrib.auth.models import Group
from django.core.exceptions import ValidationError
from django.core.files.uploadedfile import UploadedFile
from django.db.models import Count, Q
from django.forms.widgets import TextInput
from django.template.defaultfilters import filesizeformat
from django.utils.translation import gettext_lazy as _
from django.utils import timezone
from django_summernote.widgets import SummernoteInplaceWidget, SummernoteWidget

from immersionlyceens.apps.immersion.models import (
    HighSchoolStudentRecord, StudentRecord,
)

from ...libs.geoapi.utils import get_cities, get_departments, get_zipcodes
from .models import (
    AccompanyingDocument, BachelorMention, Building, Calendar, Campus,
    CancelType, CertificateLogo, CertificateSignature, CourseType,
    CustomThemeFile, Establishment, EvaluationFormLink, EvaluationType,
<<<<<<< HEAD
    FaqEntry, GeneralBachelorTeaching, GeneralSettings, HighSchool,
    HighSchoolLevel, Holiday, ImmersionUser, ImmersionUserGroup, ImmersupFile,
    InformationText, MailTemplate, MailTemplateVars, OffOfferEventType,
    PostBachelorLevel, PublicDocument, PublicType, Structure, StudentLevel,
    Training, TrainingDomain, TrainingSubdomain, UniversityYear, Vacation,
=======
    GeneralBachelorTeaching, GeneralSettings, HighSchool, HighSchoolLevel,
    Holiday, ImmersionUser, ImmersionUserGroup, ImmersupFile, InformationText,
    MailTemplate, MailTemplateVars, OffOfferEventType, Period, PostBachelorLevel,
    PublicDocument, PublicType, Structure, StudentLevel, Training,
    TrainingDomain, TrainingSubdomain, UniversityYear, Vacation,
>>>>>>> 297e1e8a
)


class CustomStructureMultipleChoiceField(forms.ModelMultipleChoiceField):
    def label_from_instance(self, obj):
        if obj.establishment:
            return f"{obj.establishment.code} - {str(obj)}"
        else:
            return str(obj)


class TypeFormMixin(forms.ModelForm):
    def __init__(self, *args, **kwargs):
        self.request = kwargs.pop('request', None)
        super().__init__(*args, **kwargs)

    def clean(self):
        cleaned_data = super().clean()
        valid_user = False

        try:
            user = self.request.user

            valid_groups = [
                user.is_superuser,
                user.is_master_establishment_manager(),
                user.is_operator()
            ]

            valid_user = any(valid_groups)
        except AttributeError:
            pass

        if not valid_user:
            raise forms.ValidationError(_("You don't have the required privileges"))

        return cleaned_data


class BachelorMentionForm(TypeFormMixin):
    class Meta:
        model = BachelorMention
        fields = '__all__'


class CampusForm(forms.ModelForm):
    def __init__(self, *args, **kwargs):
        self.request = kwargs.pop('request', None)
        super().__init__(*args, **kwargs)

        if self.fields.get("establishment") and not self.request.user.is_superuser \
                and self.request.user.is_establishment_manager():
            self.fields["establishment"].queryset = Establishment.objects.filter(pk=self.request.user.establishment.pk)

        try:
            if self.instance.establishment.id:
                self.fields["establishment"].disabled = True
        except (AttributeError, Establishment.DoesNotExist):
            pass

    def clean(self):
        cleaned_data = super().clean()
        establishment = cleaned_data.get("establishment")
        valid_user = False

        try:
            user = self.request.user
            valid_groups = [
                user.is_establishment_manager(),
                user.is_master_establishment_manager(),
                user.is_operator()
            ]
            valid_user = any(valid_groups)
        except AttributeError:
            pass

        if not self.request.user.is_superuser and self.request.user.is_establishment_manager():
            if establishment and establishment != self.request.user.establishment:
                msg = _("You must select your own establishment")
                if not self._errors.get("establishment"):
                    self._errors["establishment"] = forms.utils.ErrorList()
                self._errors['establishment'].append(self.error_class([msg]))

        if not valid_user:
            raise forms.ValidationError(_("You don't have the required privileges"))

        # Check label uniqueness within the same establishment
        excludes = {}
        if self.instance:
            excludes['id'] = self.instance.id

        campus_queryset = Campus.objects.exclude(**excludes).filter(
            label__iexact=cleaned_data.get("label"),
            establishment=establishment
        )

        if campus_queryset.exists():
            msg = _("A campus with this label already exists within the same establishment")
            if not self._errors.get("label"):
                self._errors["label"] = forms.utils.ErrorList()
            self._errors['label'].append(self.error_class([msg]))

        return cleaned_data

    class Meta:
        model = Campus
        fields = ('establishment', 'label', 'active')


class CancelTypeForm(TypeFormMixin):
    class Meta:
        model = CancelType
        fields = '__all__'


class CourseTypeForm(TypeFormMixin):
    class Meta:
        model = CourseType
        fields = '__all__'


class TrainingDomainForm(TypeFormMixin):
    class Meta:
        model = TrainingDomain
        fields = '__all__'


class TrainingSubdomainForm(forms.ModelForm):
    def __init__(self, *args, **kwargs):
        self.request = kwargs.pop('request', None)
        super().__init__(*args, **kwargs)

        if self.fields.get('training_domain'):
            self.fields['training_domain'].queryset = self.fields['training_domain'].queryset.order_by('label')

    def clean(self):
        cleaned_data = super().clean()
        valid_user = False

        try:
            user = self.request.user
            valid_groups = [
                user.is_master_establishment_manager(),
                user.is_operator()
            ]
            valid_user = any(valid_groups)
        except AttributeError:
            pass

        if not valid_user:
            raise forms.ValidationError(_("You don't have the required privileges"))

        return cleaned_data

    class Meta:
        model = TrainingSubdomain
        fields = '__all__'


class BuildingForm(forms.ModelForm):
    establishment = forms.ModelChoiceField(
        label=_("Establishment"),
        queryset=Establishment.objects.none(),
        required=True
    )

    def __init__(self, *args, **kwargs):
        self.request = kwargs.pop('request', None)
        super().__init__(*args, **kwargs)
        self.fields['campus'].queryset = Campus.objects.filter(active=True).order_by('label')

        valid_groups = [
            self.request.user.is_superuser,
            self.request.user.is_master_establishment_manager(),
            self.request.user.is_operator()
        ]

        if any(valid_groups):
            self.fields['establishment'].queryset = Establishment.objects.all()
        else:
            if self.request.user.is_establishment_manager():
                user_establishment = self.request.user.establishment
                self.fields['establishment'].queryset = Establishment.objects.filter(pk=user_establishment.id)
                self.fields['campus'].queryset = Campus.objects.filter(establishment=user_establishment)

            if self.instance and self.instance.pk and self.instance.campus and self.instance.campus.establishment:
                self.fields['establishment'].disabled = True


        try:
            self.fields['establishment'].initial = self.instance.campus.establishment
        except (Campus.DoesNotExist, Establishment.DoesNotExist):
            # No initial value
            pass

    def clean(self):
        cleaned_data = super().clean()
        valid_user = False

        try:
            user = self.request.user
            valid_groups = [
                user.is_master_establishment_manager(),
                user.is_establishment_manager(),
                user.is_operator(),
            ]
            valid_user = any(valid_groups)
        except AttributeError:
            pass

        if not valid_user:
            raise forms.ValidationError(_("You don't have the required privileges"))

        return cleaned_data

    class Meta:
        model = Building
        # fields = '__all__'
        fields = ('label', 'establishment', 'campus', 'url', 'active')


class TrainingForm(forms.ModelForm):
    def __init__(self, *args, **kwargs):
        self.request = kwargs.pop('request', None)
        super().__init__(*args, **kwargs)

        self.fields['training_subdomains'].queryset = (
            self.fields['training_subdomains']
            .queryset.filter(training_domain__active=True, active=True)
            .order_by('training_domain__label', 'label')
        )

        if self.fields and self.fields.get("structures"):
            self.fields["structures"] = CustomStructureMultipleChoiceField(
                queryset=Structure.objects.all().order_by('establishment__code', 'label'),
                widget=FilteredSelectMultiple(
                    verbose_name=Structure._meta.verbose_name,
                    is_stacked=False
                ),
                required=False
            )

        valid_groups = [
            self.request.user.is_establishment_manager(),
            self.request.user.is_master_establishment_manager(),
            self.request.user.is_operator()
        ]

        if any(valid_groups):
            self.fields["highschool"].queryset = self.fields["highschool"].queryset\
                .filter(postbac_immersion=True)\
                .order_by('city', 'label')
        elif self.request.user.is_high_school_manager():
            self.fields["highschool"].queryset = self.fields["highschool"].queryset\
                .filter(id=self.request.user.highschool.id, postbac_immersion=True)\
                .order_by('city', 'label')

    @staticmethod
    def clean_highscool_or_structure(cleaned_data: Dict[str, Any]):
        high_school = cleaned_data.get("highschool")
        struct = cleaned_data.get("structures")

        if high_school is not None and struct is not None and struct.count() > 0:
            raise ValidationError(_("High school and structure can't be set together. Please choose one."))
        elif high_school is None and (struct is None or struct.count() <= 0):
            raise ValidationError(_("Neither high school nor structure is set. Please choose one."))

    def clean(self):
        cleaned_data = super().clean()
        valid_user = False

        try:
            user = self.request.user

            valid_groups = [
                user.is_establishment_manager(),
                user.is_master_establishment_manager(),
                user.is_high_school_manager(),
                user.is_operator()
            ]

            valid_user = any(valid_groups)
        except AttributeError:
            pass

        if not valid_user:
            raise forms.ValidationError(_("You don't have the required privileges"))

        self.clean_highscool_or_structure(cleaned_data)
        # Check label uniqueness within the same establishment
        excludes = {}
        if self.instance:
            excludes['id'] = self.instance.id

        structure_establishments = [structure.establishment.id for structure in cleaned_data.get("structures", [])]

        tr_queryset = Training.objects.exclude(**excludes).filter(
            label__iexact=cleaned_data.get("label"),
            structures__establishment__in=structure_establishments)

        if tr_queryset.exists():
            msg = _("A training with this label already exists within the same establishment")
            if not self._errors.get("label"):
                self._errors["label"] = forms.utils.ErrorList()
            self._errors['label'].append(self.error_class([msg]))

        # Check structures : if user = establishment manager, we should have at least one
        # structure from its establishment
        if not self.request.user.is_superuser and self.request.user.is_establishment_manager():
            if not Establishment.objects.filter(
                pk=self.request.user.establishment.id,
                structures__in=cleaned_data.get("structures", [])
            ).exists():
                self.add_error('structures', _("At least one structure has to belong to your own establishment"))

        return cleaned_data

    class Meta:
        model = Training
        fields = '__all__'


class EstablishmentForm(forms.ModelForm):
    """
    Establishment form class
    """

    def __init__(self, *args, **kwargs):
        self.request = kwargs.pop('request', None)
        super().__init__(*args, **kwargs)

        if self.fields:
            if self.fields.get("active"):
                self.fields["active"].initial = True

            # First establishment is always 'master'
            if not Establishment.objects.exists():
                self.fields["master"].initial = True
            # Next ones can't
            elif Establishment.objects.filter(master=True).exists():
                self.fields["master"].initial = False
                self.fields["master"].disabled = True
                self.fields["master"].help_text = _("A 'master' establishment already exists")

            # The 'master' flag can't be updated
            if self.instance:
                self.fields["master"].disabled = True
                self.fields["master"].help_text = _("This attribute cannot be updated")

        # Plugins
        # self.fields["data_source_plugins"] = forms.ChoiceField(choices=settings.AVAILABLE_ACCOUNTS_PLUGINS)

    def clean(self):
        cleaned_data = super().clean()
        valid_user = False

        code = cleaned_data.get('code')
        label = cleaned_data.get('label')
        short_label = cleaned_data.get('short_label')

        data_source_plugin = cleaned_data.get('data_source_plugin')
        data_source_settings = cleaned_data.get('data_source_settings')

        try:
            user = self.request.user
            valid_user = user.is_superuser or user.is_operator() or user.is_master_establishment_manager()
        except AttributeError:
            pass

        if not valid_user:
            raise forms.ValidationError(_("You don't have the required privileges"))

        if not data_source_plugin:
            cleaned_data['data_source_settings'] = None
        elif not data_source_settings:
            cleaned_data['data_source_settings'] = {}
            try:
                module_name = settings.ACCOUNTS_PLUGINS[data_source_plugin]
                source = importlib.import_module(module_name, package=None)

                for attr in source.AccountAPI.get_plugin_attrs():
                    cleaned_data['data_source_settings'][attr] = ""

            except KeyError:
                pass

        exclude_filter = {'id': self.instance.id} if self.instance else {}

        if not Establishment.objects.exists():
            cleaned_data["master"] = True
        elif Establishment.objects.filter(master=True).exclude(**exclude_filter).exists():
            cleaned_data["master"] = False

        if Establishment.objects.filter(code__iexact=code).exclude(**exclude_filter).exists():
            raise forms.ValidationError(_("This code already exists"))

        if Establishment.objects.filter(label__iexact=label).exclude(**exclude_filter).exists():
            raise forms.ValidationError(_("This label already exists"))

        if Establishment.objects.filter(short_label__iexact=short_label).exclude(**exclude_filter).exists():
            raise forms.ValidationError(_("This short label already exists"))

        # TODO : run selected plugin settings selftests when available

        return cleaned_data

    class Meta:
        model = Establishment
        fields = '__all__'
        widgets = {
            'badge_html_color': TextInput(attrs={'type': 'color'}),
            'certificate_header': SummernoteWidget(),
            'certificate_footer': SummernoteWidget(),
        }


class StructureForm(forms.ModelForm):
    """
    Structure form class
    """

    def __init__(self, *args, **kwargs):
        self.request = kwargs.pop('request', None)
        super().__init__(*args, **kwargs)

        # Disable code and structure fields if it already exists
        if self.initial:
            self.fields["code"].disabled = True
            self.fields["establishment"].disabled = True
            self.fields["establishment"].help_text = _("The establishment cannot be updated")

        if self.fields.get("establishment") and not self.request.user.is_superuser \
                and self.request.user.is_establishment_manager():
            self.fields["establishment"].queryset = Establishment.objects.filter(pk=self.request.user.establishment.pk)


    def clean(self):
        cleaned_data = super().clean()
        establishment = cleaned_data.get("establishment")

        valid_user = False

        try:
            user = self.request.user

            valid_groups = [
                user.is_establishment_manager(),
                user.is_master_establishment_manager(),
                user.is_operator()
            ]

            valid_user = any(valid_groups)
        except AttributeError:
            pass

        if not self.request.user.is_superuser and self.request.user.is_establishment_manager():
            if establishment and establishment != self.request.user.establishment:
                msg = _("You must select your own establishment")
                if not self._errors.get("establishment"):
                    self._errors["establishment"] = forms.utils.ErrorList()
                self._errors['establishment'].append(self.error_class([msg]))

        if not valid_user:
            raise forms.ValidationError(_("You don't have the required privileges"))

        return cleaned_data

    class Meta:
        model = Structure
        fields = '__all__'


class GeneralBachelorTeachingForm(TypeFormMixin):
    class Meta:
        model = GeneralBachelorTeaching
        fields = '__all__'


class PublicTypeForm(TypeFormMixin):
    """public type form class"""
    class Meta:
        model = PublicType
        fields = '__all__'


class UniversityYearForm(forms.ModelForm):
    """
    University Year form class
    """

    def __init__(self, *args, **kwargs):
        self.request = kwargs.pop('request', None)
        super().__init__(*args, **kwargs)

    def clean(self):
        cleaned_data = super().clean()
        start_date = cleaned_data.get('start_date')
        end_date = cleaned_data.get('end_date')
        registration_start_date = cleaned_data.get('registration_start_date')
        label = cleaned_data.get('label')
        valid_user = False

        try:
            user = self.request.user
            valid_user = user.is_master_establishment_manager() or user.is_operator()
        except AttributeError:
            pass

        if not valid_user:
            raise forms.ValidationError(_("You don't have the required privileges"))

        if start_date and start_date <= datetime.today().date():
            raise forms.ValidationError(_("Start date can't be today or earlier"))
        if start_date and end_date and start_date >= end_date:
            raise forms.ValidationError(_("Start date greater than end date"))
        if registration_start_date and start_date and registration_start_date < start_date:
            raise forms.ValidationError(_("Start of registration date must be set between start and end date"))
        if registration_start_date and end_date and registration_start_date >= end_date:
            raise forms.ValidationError(_("Start of registration date must be set between start and end date"))

        if start_date and end_date:
            if self.instance:
                all_univ_year = UniversityYear.objects.exclude(pk=self.instance.pk)
            else:
                all_univ_year = UniversityYear.objects.all()

            for uy in all_univ_year:
                if uy.active and not uy.purge_date:
                    raise forms.ValidationError(_("All university years are not purged. you can't create a new one"))
                if uy.date_is_between(start_date):
                    raise forms.ValidationError(_("University year starts inside another university year"))
                if uy.date_is_between(end_date):
                    raise forms.ValidationError(_("University year ends inside another university year"))
                if start_date <= uy.start_date <= end_date:
                    raise forms.ValidationError(_("University year contains another"))
                if start_date <= uy.end_date <= end_date:
                    raise forms.ValidationError(_("University year contains another"))

                if uy.active and uy.purge_date:
                    uy.active = False
                    uy.save()

        cleaned_data['active'] = True

        return cleaned_data

    class Meta:
        model = UniversityYear
        fields = '__all__'


class HolidayForm(forms.ModelForm):
    """
    Holiday form class
    """

    def __init__(self, *args, **kwargs):
        self.request = kwargs.pop('request', None)
        super().__init__(*args, **kwargs)

    def clean(self):
        cleaned_data = super().clean()
        valid_user = False

        _date = cleaned_data.get('date')
        label = cleaned_data.get('label')
        now = datetime.now().date()

        try:
            user = self.request.user
            valid_user = user.is_master_establishment_manager() or user.is_operator()
        except AttributeError:
            pass

        if not valid_user:
            raise forms.ValidationError(_("You don't have the required privileges"))

        # existence if an active university year
        univ_years = UniversityYear.objects.filter(active=True)
        if len(univ_years) <= 0:
            raise forms.ValidationError(_("You have to set an university year"))

        univ_year = univ_years[0]

        if _date:
            if not user.is_superuser:
                if user.is_operator() and now > univ_year.start_date:
                    raise forms.ValidationError(_("Error : the university year has already begun"))

            if _date < univ_year.start_date or _date >= univ_year.end_date:
                raise forms.ValidationError(_("Holiday must set between university year dates"))

            if _date < now:
                raise forms.ValidationError(_("Holiday must be set in the future"))

            all_holidays = Holiday.objects.exclude(label=label)
            for hol in all_holidays:
                if _date == hol.date:
                    raise forms.ValidationError(_("Holiday date already exists in other holiday"))

        return cleaned_data

    class Meta:
        model = Holiday
        fields = '__all__'


class VacationForm(forms.ModelForm):
    """
    Vacations form class
    """

    def __init__(self, *args, **kwargs):
        self.request = kwargs.pop('request', None)
        super().__init__(*args, **kwargs)

    def clean(self):
        cleaned_data = super().clean()
        label = cleaned_data.get('label')
        start_date = cleaned_data.get('start_date')
        end_date = cleaned_data.get('end_date')
        now = datetime.now().date()
        valid_user = False

        try:
            user = self.request.user
            valid_user = user.is_master_establishment_manager() or user.is_operator()
        except AttributeError:
            pass

        if not valid_user:
            raise forms.ValidationError(_("You don't have the required privileges"))

        # existence if an active university year
        univ_years = UniversityYear.objects.filter(active=True)
        if len(univ_years) <= 0:
            raise forms.ValidationError(_("You have to set an university year"))
        univ_year = univ_years[0]

        if start_date and end_date:
            if start_date >= end_date:
                raise forms.ValidationError(_("Start date greater than end date"))

            if start_date < univ_year.start_date or start_date > univ_year.end_date:
                raise forms.ValidationError(_("Vacation start date must set between university year dates"))

            if end_date < univ_year.start_date or end_date >= univ_year.end_date:
                raise forms.ValidationError(_("Vacation end date must set between university year dates"))

            if start_date < now:
                raise forms.ValidationError(_("Vacation start date must be set in the future"))

            if not user.is_superuser:
                if user.is_operator() and now > univ_year.start_date:
                    raise forms.ValidationError(_("Error : the university year has already begun"))

            all_vacations = Vacation.objects.exclude(label=label)
            for vac in all_vacations:
                if vac.date_is_between(start_date):
                    raise forms.ValidationError(_("Vacation start inside another vacation"))
                if vac.date_is_between(end_date):
                    raise forms.ValidationError(_("Vacation end inside another vacation"))
                if start_date <= vac.start_date and vac.start_date <= end_date:
                    raise forms.ValidationError(_("A vacation exists inside this vacation"))
                if start_date <= vac.end_date and vac.end_date <= end_date:
                    raise forms.ValidationError(_("A vacation exists inside this vacation"))

        return cleaned_data

    class Meta:
        model = Vacation
        fields = '__all__'


class CalendarForm(forms.ModelForm):
    """
    Calendar form class
    """

    def __init__(self, *args, **kwargs):
        self.request = kwargs.pop('request', None)
        super().__init__(*args, **kwargs)

    def clean(self):
        cleaned_data = super().clean()
        calendar_mode = cleaned_data.get('calendar_mode')

        year_start_date = cleaned_data.get('year_start_date')
        year_end_date = cleaned_data.get('year_end_date')
        year_registration_start_date = cleaned_data.get('year_registration_start_date')

        s1_start_date = cleaned_data.get('semester1_start_date')
        s1_end_date = cleaned_data.get('semester1_end_date')
        s1_registration_start_date = cleaned_data.get('semester1_registration_start_date')
        s2_start_date = cleaned_data.get('semester2_start_date')
        s2_end_date = cleaned_data.get('semester2_end_date')
        s2_registration_start_date = cleaned_data.get('semester2_registration_start_date')
        valid_user = False

        # Test user group
        try:
            user = self.request.user
            valid_user = user.is_master_establishment_manager() or user.is_operator()
        except AttributeError:
            pass
        if not valid_user:
            raise forms.ValidationError(_("You don't have the required privileges"))

        # existance if an active university year
        univ_years = UniversityYear.objects.filter(active=True)
        if len(univ_years) <= 0:
            raise forms.ValidationError(_("You have to set a university year"))
        univ_year = univ_years[0]

        # YEAR MODE
        if calendar_mode and calendar_mode.lower() == Calendar.CALENDAR_MODE[0][0].lower():
            # if not all([year_start_date, year_end_date, year_registration_start_date]):
            #     raise forms.ValidationError(_("Mandatory fields not filled in"))
            if year_start_date and year_end_date:
                if year_start_date < univ_year.start_date or year_start_date > univ_year.end_date:
                    raise forms.ValidationError(_("Start date must be set between university year dates"))
                if year_end_date < univ_year.start_date or year_end_date > univ_year.end_date:
                    raise forms.ValidationError(_("End date must set be between university year dates"))

        # SEMESTER MODE
        elif calendar_mode and calendar_mode.lower() == Calendar.CALENDAR_MODE[1][0].lower():
            semester_dates = [
                s1_start_date, s1_end_date, s1_registration_start_date,
                s2_start_date, s2_end_date, s2_registration_start_date,
            ]

            if not all(semester_dates):
                raise forms.ValidationError(_("Semester mode requires all dates to be filled in"))
            else:
                if s1_start_date < univ_year.start_date or s1_start_date > univ_year.end_date:
                    raise forms.ValidationError(_("semester 1 start date must set between university year dates"))
                if s2_start_date < univ_year.start_date or s2_start_date > univ_year.end_date:
                    raise forms.ValidationError(_("semester 2 start date must set between university year dates"))
                if s1_end_date < univ_year.start_date or s1_end_date > univ_year.end_date:
                    raise forms.ValidationError(_("semester 1 end date must set between university year dates"))
                if s2_end_date < univ_year.start_date or s2_end_date > univ_year.end_date:
                    raise forms.ValidationError(_("semester 2 end date must set between university year dates"))
                if s1_registration_start_date < univ_year.start_date or s1_registration_start_date > univ_year.end_date:
                    raise forms.ValidationError(
                        _("semester 1 start registration date must set between university year dates")
                    )
                if s2_registration_start_date < univ_year.start_date or s2_registration_start_date > univ_year.end_date:
                    raise forms.ValidationError(
                        _("semester 2 start registration date must set between university year dates")
                    )

        # start < end
        if year_start_date and year_end_date and year_start_date >= year_end_date:
            raise forms.ValidationError(_("Start date greater than end date"))
        # start1 < end1
        if s1_start_date and s1_end_date and s1_start_date >= s1_end_date:
            raise forms.ValidationError(_("Semester 1 start date greater than semester 1 end date"))
        # start2 < end2
        if s2_start_date and s2_end_date and s2_start_date >= s2_end_date:
            raise forms.ValidationError(_("Semester 2 start date greater than semester 2 end date"))
        # end1 < start2
        if s1_end_date and s2_start_date and s1_end_date >= s2_start_date:
            raise forms.ValidationError(_("Semester 1 ends after the beginning of semester 2"))
        # <==>   start1 < end1 < start2 < end2

        return cleaned_data

    class Meta:
        model = Calendar
        fields = '__all__'


class PeriodForm(forms.ModelForm):
    """
    Period form class
    """

    def __init__(self, *args, **kwargs):
        self.request = kwargs.pop('request', None)
        super().__init__(*args, **kwargs)

        if self.instance:
            # Lock start date update if in the past
            if self.instance.id and self.instance.immersion_start_date < timezone.localdate():
                 self.fields["immersion_start_date"].disabled = True

    def clean(self):
        cleaned_data = super().clean()

        start_date = cleaned_data.get('immersion_start_date')
        end_date = cleaned_data.get('immersion_end_date')
        registration_start_date = cleaned_data.get('registration_start_date')
        valid_user = False

        # Test user group
        try:
            user = self.request.user
            valid_user = user.is_master_establishment_manager() or user.is_operator()
        except AttributeError:
            pass
        if not valid_user:
            raise forms.ValidationError(_("You don't have the required privileges"))

        # active university year
        univ_year = UniversityYear.get_active()

        if not univ_year:
            raise forms.ValidationError(_("An active university year is required to create a period"))

        # Date checks
        period_dates = [
            start_date, end_date, registration_start_date,
        ]

        if not all(period_dates):
            raise forms.ValidationError(_("A period requires all dates to be filled in"))

        dates_conditions = [
            not (univ_year.start_date < registration_start_date < univ_year.end_date),
            not (univ_year.start_date < start_date < univ_year.end_date),
            not (univ_year.start_date < end_date < univ_year.end_date),
        ]

        if any(dates_conditions):
            raise forms.ValidationError(_("All period dates must be between university year start/end dates"))

        if not self.instance.id and start_date < timezone.now().date():
            raise forms.ValidationError(_("A new period can't be set with a start_date in the past"))

        if registration_start_date >= start_date:
            raise forms.ValidationError(_("Registration start date must be before the immersions start date"))

        # start < end
        if start_date and end_date and start_date >= end_date:
            raise forms.ValidationError(_("Start date is after end date"))

        # Label unicity and dates overlap test
        excludes = {'pk':self.instance.id } if self.instance else {}

        periods_qs = Period.objects.filter(
                Q(registration_start_date__lte=end_date, immersion_end_date__gte=end_date)
               |Q(registration_start_date__lte=start_date, immersion_end_date__gte=start_date)
               |Q(registration_start_date__lte=registration_start_date, immersion_end_date__gte=registration_start_date)
            ).exclude(**excludes)

        if periods_qs.exists():
            periods = ", ".join(p.label for p in periods_qs)
            raise forms.ValidationError(
                _("At least one existing period (%s) overlaps this one, please check the dates") % periods
            )

        return cleaned_data

    class Meta:
        model = Period
        fields = '__all__'


class ImmersionUserCreationForm(UserCreationForm):
    search = forms.CharField(
        max_length=150,
        label=_("User search"),
        required=False,
        help_text=_("This field is only useful if the selected establishment has a source plugin set")
    )

    def __init__(self, *args, **kwargs):
        self.request = kwargs.pop('request', None)
        super().__init__(*args, **kwargs)

        self.fields["password1"].required = False
        self.fields["password2"].required = False

        self.fields["last_name"].required = True
        self.fields["first_name"].required = True
        self.fields["email"].required = True

        if self.request.user.is_high_school_manager():
            self.fields["email"].help_text = _("The user email will be used as username")

        # Establishment
        if self.fields.get("establishment"):
            self.fields["establishment"].required = False

        if self.fields.get("search"):
            self.fields["search"].widget.attrs["class"] = "vTextField"

        if not self.request.user.is_superuser:
            # Master establishment manager has access to all establishments
            #if self.request.user.is_master_establishment_manager():
            #    self.fields["establishment"].queryset = self.fields["establishment"].queryset.filter(master=False)

            # A regular establishment manager has only access to his own establishment
            if self.request.user.is_establishment_manager() and "establishment" in self.fields:
                self.fields["establishment"].empty_label = None
                self.fields["establishment"].queryset = Establishment.objects.filter(
                    pk=self.request.user.establishment.pk
                )

            if self.request.user.is_high_school_manager() and self.fields.get("username"):
                self.fields["username"].required = False

    def clean(self):
        cleaned_data = super().clean()
        email = cleaned_data.get("email", "").strip().lower()

        if ImmersionUser.objects.filter(email=email).exclude(id=self.instance.id).exists():
            self.add_error('email', _("This email address is already used"))
            return cleaned_data

        # Override username
        cleaned_data["username"] = email

        # Override high school when a high school manager creates an account
        if not self.request.user.is_superuser and self.request.user.is_high_school_manager():
            self.instance.highschool = self.request.user.highschool

        return cleaned_data


    def save(self, *args, **kwargs):
        obj = super().save(*args, **kwargs)

        obj.username = obj.email

        if not self.request.user.is_superuser and self.request.user.is_high_school_manager():
            obj.highschool = self.request.user.highschool
            obj.save()
            Group.objects.get(name='INTER').user_set.add(obj)

        return obj


    class Meta(UserCreationForm.Meta):
        model = ImmersionUser
        # fields = '__all__'
        fields = ("establishment", "username", "search", "password1", "password2", "email",
                  "first_name", "last_name", "is_active")


class ImmersionUserChangeForm(UserChangeForm):
    def __init__(self, *args, **kwargs):
        self.request = kwargs.pop('request', None)
        super().__init__(*args, **kwargs)

        if self.fields and self.fields.get('highschool'):
            self.fields["highschool"].queryset = HighSchool.objects.all().order_by("city", "label")

        if self.fields and self.fields.get('structures'):
            self.fields["structures"] = CustomStructureMultipleChoiceField(
                queryset=Structure.objects.all().order_by('establishment__code', 'label'),
                widget=FilteredSelectMultiple(
                    verbose_name=Structure._meta.verbose_name,
                    is_stacked=False
                ),
                required=False
            )

        if not self.request.user.is_superuser:
            # Disable establishment modification
            if self.fields.get('establishment'):
                if self.instance.establishment:
                    self.fields["establishment"].queryset = Establishment.objects.filter(id=self.instance.establishment.id)
                    self.fields["establishment"].empty_label = None

                    # Lock fields when the selected establishment has a source plugin set
                    has_plugin = self.instance.establishment.data_source_plugin is not None
                    if has_plugin:
                        self.fields["username"].disabled = True
                        self.fields["email"].disabled = True
                        self.fields["first_name"].disabled = True
                        self.fields["last_name"].disabled = True

                    self.fields["groups"].queryset = \
                        self.fields["groups"].queryset.exclude(name__in=['ETU', 'LYC', 'REF-LYC'])
                else:
                    self.fields["establishment"].queryset = Establishment.objects.none()
                    self.fields["groups"].queryset = \
                        self.fields["groups"].queryset.filter(name__in=['REF-LYC', 'INTER'])

                self.fields["establishment"].help_text = _("The establishment cannot be updated once the user created")

            for field in ["last_name", "first_name", "email"]:
                if self.fields.get(field):
                    self.fields[field].required = True

            for field in ["is_staff", "is_superuser", "username"]:
                if self.fields.get(field):
                    self.fields[field].disabled = True

            # Restrictions on structures selection
            if self.fields.get('structures'):
                if self.instance.establishment:
                    self.fields["structures"].queryset = Structure.objects.filter(
                        establishment=self.instance.establishment
                    )
                else:
                    self.fields["structures"].queryset = Structure.objects.none()

            # Restrictions on group depending on current user group
            if self.request.user.is_master_establishment_manager():
                if not self.instance.is_master_establishment_manager() and self.fields.get('groups'):
                    self.fields["groups"].queryset = \
                        self.fields["groups"].queryset.exclude(name__in=['REF-ETAB-MAITRE']).order_by('name')

            if self.request.user.is_establishment_manager():
                user_establishment = self.request.user.establishment

                if self.fields.get('groups'):
                    self.fields["groups"].queryset = self.fields["groups"].queryset.filter(
                        name__in=settings.HAS_RIGHTS_ON_GROUP['REF-ETAB']
                    ).order_by('name')

                if self.fields.get('structures'):
                    self.fields["structures"].queryset = Structure.objects.filter(establishment=user_establishment)

                if self.fields.get('establishment'):
                    self.fields["establishment"].queryset = Establishment.objects.filter(pk=user_establishment.id)

            if self.request.user.is_high_school_manager():
                user_highschool = self.request.user.highschool

                if self.fields.get("username"):
                    self.fields["username"].widget.attrs['readonly'] = 'readonly'

                if self.fields.get("structures"):
                    self.fields["structures"].disabled = True

                if self.fields.get("groups"):
                    self.fields["groups"].queryset = self.fields["groups"].queryset.filter(
                        name__in=['INTER']
                    )
                    self.fields["groups"].disabled = True

                if self.fields.get('highschool'):
                    self.fields["highschool"].empty_label = None
                    self.fields["highschool"].queryset = \
                        HighSchool.objects.filter(pk=user_highschool.id).order_by("city", "label")


    def clean(self):
        cleaned_data = super().clean()
        groups = cleaned_data.get('groups')
        structures = cleaned_data.get('structures')
        establishment = cleaned_data.get('establishment')
        highschool = cleaned_data.get('highschool')
        forbidden_msg = _("Forbidden")

        if groups:
            linked_groups_conditions = [
                len(self.instance.linked_users()) > 1 and not groups.filter(name='INTER').exists(),
                len(self.instance.linked_users()) > 1 and groups.filter(name='INTER').exists() and groups.count() > 1
            ]

            if any(linked_groups_conditions):
                msg = _("This user has linked accounts, you can't update his/her groups")
                self._errors['groups'] = self.error_class([msg])

            if groups and groups.filter(name__in=('REF-ETAB', 'REF-ETAB-MAITRE', 'REF-TEC')).exists():
                cleaned_data['is_staff'] = True

            if groups and groups.filter(name__in='REF-ETAB').exists():
                if establishment is None or establishment.master:
                    msg = _("Please select a non-master establishment for a user belonging to the 'REF-ETAB' group")
                    self._errors['establishment'] = self.error_class([msg])
                    del cleaned_data["establishment"]

            if groups and groups.filter(name='REF-ETAB-MAITRE').exists():
                if establishment is None or not establishment.master:
                    msg = _("Please select a master establishment for a user belonging to the 'REF-ETAB-MAITRE' group")
                    self._errors['establishment'] = self.error_class([msg])
                    del cleaned_data["establishment"]

            if groups.filter(name='REF-STR').exists() and not structures.count():
                msg = _("This field is mandatory for a user belonging to 'REF-STR' group")
                self._errors['structures'] = self.error_class([msg])
                del cleaned_data["structures"]

            if structures.count() and not groups.filter(name='REF-STR').exists():
                msg = _("The group 'REF-STR' is mandatory when you add a structure")
                if not self._errors.get("groups"):
                    self._errors["groups"] = forms.utils.ErrorList()
                self._errors['groups'].append(self.error_class([msg]))

            if groups.filter(name='REF-LYC').exists():
                if not highschool:
                    msg = _("This field is mandatory for a user belonging to 'REF-LYC' group")
                    self._errors["highschool"] = self.error_class([msg])
                    del cleaned_data["highschool"]
                elif highschool.postbac_immersion:
                    cleaned_data['is_staff'] = True


            if highschool and not groups.filter(name__in=('REF-LYC', 'INTER')).exists():
                msg = _("The groups 'REF-LYC' or 'INTER' is mandatory when you add a highschool")
                if not self._errors.get("groups"):
                    self._errors["groups"] = forms.utils.ErrorList()
                self._errors['groups'].append(self.error_class([msg]))

        if not self.request.user.is_superuser and not self.request.user.is_operator():
            # Check and alter fields when authenticated user is
            # a member of REF-ETAB group
            if self.request.user.has_groups('REF-ETAB', 'REF-ETAB-MAITRE', 'REF-TEC'):
                if (self.request.user.has_groups('REF-ETAB') and self.instance.is_establishment_manager()) or \
                   (self.request.user.has_groups('REF-ETAB-MAITRE') and self.instance.is_master_establishment_manager()):
                    raise forms.ValidationError(_("You don't have enough privileges to modify this account"))

                # Add groups to this list when needed
                can_change_groups = False

                if self.request.user.has_groups('REF-ETAB'):
                    can_change_groups = settings.HAS_RIGHTS_ON_GROUP.get('REF-ETAB',)
                elif self.request.user.has_groups('REF-ETAB-MAITRE'):
                    can_change_groups = settings.HAS_RIGHTS_ON_GROUP.get('REF-ETAB-MAITRE', )
                elif self.request.user.has_groups('REF-TEC'):
                    can_change_groups = settings.HAS_RIGHTS_ON_GROUP.get('REF-TEC', )

                current_groups = set(self.instance.groups.all().values_list('name', flat=True))
                new_groups = set(groups.all().values_list('name', flat=True)) if groups else set()

                forbidden_groups = [
                    g for g in current_groups.symmetric_difference(new_groups) if g not in can_change_groups
                ]

                if forbidden_groups:
                    raise forms.ValidationError(
                        _("You can't modify these groups : %s" % ', '.join(x for x in forbidden_groups))
                    )

            if self.instance.is_superuser != cleaned_data["is_superuser"]:
                self._errors['is_superuser'] = self.error_class([forbidden_msg])

                raise forms.ValidationError(_("You can't modify the superuser status"))

        return cleaned_data


    def save(self, *args, **kwargs):
        # If REF-LYC is in new groups, send a mail to choose a password
        # if no password has been set yet
        ref_lyc_group = None
        inter_group = None
        try:
            ref_lyc_group = Group.objects.get(name='REF-LYC')
            inter_group = Group.objects.get(name='INTER')
        except Group.DoesNotExist:
            pass

        try:
            current_groups = {str(g.id) for g in self.instance.groups.all()}
        except Exception:
            current_groups = set()

        new_groups = set(self.data.get('groups', []))

        if inter_group:
            if self.request.user.is_high_school_manager():
                if not self.instance.groups.filter(name='INTER').exists():
                    new_groups.add(str(inter_group.id))

        # Username override
        self.instance.username = self.instance.email

        # New account : send an account creation message
        user = self.instance

        if not user.creation_email_sent:
            if not user.establishment or not user.establishment.data_source_plugin:
                user.set_recovery_string()

            ret = user.send_message(self.request, "CPT_CREATE")
            if ret is None:
                self.instance.creation_email_sent = True

        self.instance = super().save(*args, **kwargs)

        if self.request.user.is_high_school_manager():
            if not self.instance.groups.filter(name='INTER').exists():
                self.instance.groups.add(inter_group)

        return self.instance

    class Meta(UserChangeForm.Meta):
        model = ImmersionUser
        fields = ("establishment", "username", "first_name", "last_name", "email", "is_active", "is_staff",
                  "is_superuser", "groups", "structures", "highschool")


class ImmersionUserGroupForm(forms.ModelForm):
    """
    Immersion Users Group form class
    """

    def __init__(self, *args, **kwargs):
        self.request = kwargs.pop('request', None)

        super().__init__(*args, **kwargs)

        self.fields["immersionusers"].queryset = ImmersionUser.objects\
            .annotate(cnt=Count('groups'))\
            .filter(cnt=1, groups__name='INTER')\
            .order_by("last_name", "first_name")

    class Meta:
        model = ImmersionUserGroup
        fields = '__all__'


class HighSchoolForm(forms.ModelForm):
    def __init__(self, *args, **kwargs):
        self.request = kwargs.pop('request', None)
        super().__init__(*args, **kwargs)
        if settings.USE_GEOAPI and self.instance.country == 'FR' and (not self.is_bound or self.errors):
            city_choices = [
                ('', '---------'),
            ]
            zip_choices = [
                ('', '---------'),
            ]

            department_choices = get_departments()

            # if this test fails, it's probably an API error or timeout => switch to manual form
            if department_choices:
                # Put datas in choices fields if form instance
                if self.instance.department:
                    city_choices = get_cities(self.instance.department)

                if self.instance.city:
                    zip_choices = get_zipcodes(self.instance.department, self.instance.city)

                # Put datas in choices fields if form data
                if 'department' in self.data:
                    city_choices = get_cities(self.data.get('department'))

                if 'city' in self.data:
                    zip_choices = get_zipcodes(self.data.get('department'), self.data.get('city'))

                self.fields['department'] = forms.TypedChoiceField(
                    label=_("Department"), widget=forms.Select(), choices=department_choices, required=True
                )
                self.fields['city'] = forms.TypedChoiceField(
                    label=_("City"), widget=forms.Select(), choices=city_choices, required=True
                )
                self.fields['zip_code'] = forms.TypedChoiceField(
                    label=_("Zip code"), widget=forms.Select(), choices=zip_choices, required=True
                )

        postbac_dependant_fields = ['mailing_list', 'logo', 'signature', 'certificate_header', 'certificate_footer']

        for field in postbac_dependant_fields:
            if not self.instance or (self.instance and not self.instance.postbac_immersion) \
                and self.fields.get(field):
                self.fields[field].disabled = True
                self.fields[field].help_text = \
                    _("This field is available when 'Offer post-bachelor immersions is enabled")


    def clean(self):
        cleaned_data = super().clean()
        valid_user = False

        try:
            user = self.request.user

            valid_groups = [
                user.is_operator(),
                user.is_master_establishment_manager(),
                user.is_high_school_manager() and user.highschool
            ]

            valid_user = any(valid_groups)
        except AttributeError as exc:
            pass

        if not valid_user:
            raise forms.ValidationError(_("You don't have the required privileges"))

        return cleaned_data

    class Meta:
        model = HighSchool
        fields = '__all__'
        widgets = {
            'badge_html_color': TextInput(attrs={'type': 'color'}),
            'certificate_header': SummernoteWidget(),
            'certificate_footer': SummernoteWidget(),
        }


class MailTemplateForm(forms.ModelForm):
    def __init__(self, *args, **kwargs):
        self.request = kwargs.pop('request', None)
        super().__init__(*args, **kwargs)

        for field in ('label', 'description'):
            if self.fields.get(field):
                self.fields[field].widget.attrs['class'] = 'form-control'
                self.fields[field].widget.attrs['size'] = 80

        if self.fields:
            if self.instance.id:
                self.fields['code'].disabled = True

            if not self.request.user.is_superuser and not self.request.user.is_operator():
                self.fields['available_vars'].widget = forms.MultipleHiddenInput()

                if self.request.user.is_master_establishment_manager():
                    self.fields['available_vars'].queryset = self.fields['available_vars'].queryset.order_by('code')
                else:
                    self.fields['description'].disabled = True
                    self.fields['label'].disabled = True

            self.fields['available_vars'].required = False


    def clean(self):
        cleaned_data = super().clean()
        code = cleaned_data.get("code", '')
        body = cleaned_data.get("body", '')
        available_vars = cleaned_data.get("available_vars", '')

        valid_user = False

        try:
            user = self.request.user
            if self.instance.pk:
                valid_user = user.is_superuser or user.is_master_establishment_manager() or user.is_operator()
            else:
                valid_user = user.is_superuser
        except AttributeError:
            pass

        if not valid_user:
            raise forms.ValidationError(_("You don't have the required privileges"))

        cleaned_data["code"] = code.upper()

        body_errors_list = []

        # Check variables and raise an error if forbidden ones are found
        forbidden_vars = MailTemplateVars.objects.exclude(code__in=[v.code for v in available_vars])

        forbidden_vars_list = [f_var.code for f_var in forbidden_vars if f_var.code.lower() in body.lower()]

        if forbidden_vars_list:
            forbidden_vars_msg = _("The message body contains forbidden variables : ") + ', '.join(forbidden_vars_list)

            body_errors_list.append(self.error_class([forbidden_vars_msg]))

        # Check for unknown variables in body
        # all_vars = re.findall(r"(\$\{[\w+\.]*\})", body)  # match for ${my_var}
        all_vars = re.findall(r"(\{\{ *[\w+\.]* *\}\})", body)  # match for {{ my_var }}
        unknown_vars = [v for v in all_vars if not MailTemplateVars.objects.filter(code__iexact=v.lower()).exists()]

        # Check for body syntax errors
        try:
            template.Template(body).render(template.Context())
        except template.TemplateSyntaxError as e:

            if "template_debug" in dir(e):
                before: str = e.template_debug["before"]
                line: int = 1 + before.count("<br>") + before.count("</br>")
                line += before.count("&lt;br&gt;") + before.count("&lt;/br&gt;")
                body_syntax_error_msg = _("The message body contains syntax error(s) : ")
                body_syntax_error_msg += _('at "%s" line %s') % (e.template_debug["during"], line)
                body_errors_list.append(self.error_class([body_syntax_error_msg]))
            else:
                body_syntax_error_msg = _("The message body contains syntax error(s) : ") + str(e)
                body_errors_list.append(self.error_class([body_syntax_error_msg]))

        if unknown_vars:
            unknown_vars_msg = _("The message body contains unknown variable(s) : ") + ', '.join(unknown_vars)
            body_errors_list.append(self.error_class([unknown_vars_msg]))

        if body_errors_list:
            raise forms.ValidationError(body_errors_list)

        return cleaned_data

    class Meta:
        model = MailTemplate
        fields = '__all__'
        widgets = {
            'body': SummernoteWidget(),
        }


class AccompanyingDocumentForm(forms.ModelForm):
    """
    Accompanying document form class
    """

    def __init__(self, *args, **kwargs):
        self.request = kwargs.pop('request', None)
        super().__init__(*args, **kwargs)

    def clean_document(self):
        document = self.cleaned_data['document']
        if document and isinstance(document, UploadedFile):
            # See settings content types allowed
            allowed_content_type = [mimetypes.types_map[f'.{c}'] for c in settings.CONTENT_TYPES]

            if document.content_type in allowed_content_type:
                if document.size > int(settings.MAX_UPLOAD_SIZE):
                    raise forms.ValidationError(
                        _('Please keep filesize under %(maxupload)s. Current filesize %(current_size)s')
                        % {
                            'maxupload': filesizeformat(settings.MAX_UPLOAD_SIZE),
                            'current_size': filesizeformat(document.size),
                        }
                    )
            else:
                raise forms.ValidationError(_('File type is not allowed'))

        return document

    def clean(self):
        cleaned_data = super().clean()

        valid_user = False

        try:
            user = self.request.user
            valid_user = user.is_master_establishment_manager() or user.is_operator()
        except AttributeError:
            pass

        if not valid_user:
            raise forms.ValidationError(_("You don't have the required privileges"))

        return cleaned_data

    class Meta:
        model = AccompanyingDocument
        fields = '__all__'


class InformationTextForm(forms.ModelForm):
    """
    Information text form class
    """

    def __init__(self, *args, **kwargs):
        self.request = kwargs.pop('request', None)
        super().__init__(*args, **kwargs)


    def clean(self):
        cleaned_data = super().clean()

        valid_user = False

        try:
            user = self.request.user
            if self.instance.pk:
                valid_user = user.is_superuser or user.is_master_establishment_manager() or user.is_operator()
            else:
                valid_user = user.is_superuser
        except AttributeError:
            pass

        if not valid_user:
            raise forms.ValidationError(_("You don't have the required privileges"))

        return cleaned_data


    class Meta:
        model = InformationText
        fields = '__all__'
        widgets = {'content': SummernoteWidget}


class PublicDocumentForm(forms.ModelForm):
    """
    Public document form class
    """

    def __init__(self, *args, **kwargs):
        self.request = kwargs.pop('request', None)
        super().__init__(*args, **kwargs)

    def clean_document(self):
        document = self.cleaned_data['document']
        if document and isinstance(document, UploadedFile):
            # See settings content types allowed
            allowed_content_type = [mimetypes.types_map[f'.{c}'] for c in settings.CONTENT_TYPES]

            if document.content_type in allowed_content_type:
                if document.size > int(settings.MAX_UPLOAD_SIZE):
                    raise forms.ValidationError(
                        _('Please keep filesize under %(maxupload)s. Current filesize %(current_size)s') % {
                            'maxupload': filesizeformat(settings.MAX_UPLOAD_SIZE),
                            'current_size': filesizeformat(document.size),
                        }
                    )
            else:
                raise forms.ValidationError(_('File type is not allowed'))
        return document

    def clean(self):
        cleaned_data = super().clean()
        valid_user = False

        try:
            user = self.request.user
            valid_user = user.is_master_establishment_manager() or user.is_operator()
        except AttributeError:
            pass

        if not valid_user:
            raise forms.ValidationError(_("You don't have the required privileges"))

        return cleaned_data

    class Meta:
        model = PublicDocument
        fields = '__all__'


class EvaluationTypeForm(forms.ModelForm):
    def __init__(self, *args, **kwargs):
        self.request = kwargs.pop('request', None)
        super().__init__(*args, **kwargs)

    def clean(self):
        cleaned_data = super().clean()
        valid_user = False

        try:
            user = self.request.user
            valid_user = user.is_superuser
        except AttributeError:
            pass

        if not valid_user:
            raise forms.ValidationError(_("You don't have the required privileges"))

        return cleaned_data

    class Meta:
        model = EvaluationType
        fields = '__all__'


class EvaluationFormLinkForm(TypeFormMixin):
    def __init__(self, *args, **kwargs):
        super().__init__(*args, **kwargs)

        try:
            if self.fields.get("evaluation_type") and self.instance.evaluation_type:
                self.fields["evaluation_type"].disabled = True
        except AttributeError:
            pass

    def clean(self):
        cleaned_data = super().clean()
        if not self.request.user.is_superuser and not self.instance.pk:
            raise forms.ValidationError(_("You are not allowed to create a new Evaluation Form Link"))

        return cleaned_data

    class Meta:
        model = EvaluationFormLink
        fields = '__all__'


class GeneralSettingsForm(forms.ModelForm):
    def __init__(self, *args, **kwargs):
        self.request = kwargs.pop('request', None)
        super().__init__(*args, **kwargs)

    def clean(self):
        cleaned_data = super().clean()
        valid_user = False

        try:
            user = self.request.user
            valid_user = user.is_superuser or user.is_operator()
        except AttributeError:
            pass

        if self.cleaned_data['setting']=='ACTIVATE_STUDENTS' \
            and not self.cleaned_data['parameters']['value']:

            if ImmersionUser.objects.filter(groups__name='ETU').first():
                raise forms.ValidationError(
                    _("Students users exist you can't deactivate students"))

        if self.cleaned_data['setting']=='ACTIVATE_VISITORS' \
            and not self.cleaned_data['parameters']['value']:

            if ImmersionUser.objects.filter(groups__name='VIS').first():
                raise forms.ValidationError(
                    _("Visitors users exist you can't deactivate visitors"))


        if not valid_user:
            raise forms.ValidationError(_("You don't have the required privileges"))

        return cleaned_data

    class Meta:
        model = GeneralSettings
        fields = '__all__'


class CertificateLogoForm(forms.ModelForm):
    """
    Certificate logo form class
    """

    def __init__(self, *args, **kwargs):
        self.request = kwargs.pop('request', None)
        super().__init__(*args, **kwargs)

    def clean_logo(self):
        logo = self.cleaned_data['logo']
        if logo and isinstance(logo, UploadedFile):

            allowed_content_type = [mimetypes.types_map[f'.{c}'] for c in ['png', 'jpeg', 'jpg', 'gif']]

            if not logo.content_type in allowed_content_type:
                raise forms.ValidationError(_('File type is not allowed'))

        return logo

    def clean(self):
        cleaned_data = super().clean()

        valid_user = False

        try:
            user = self.request.user
            valid_user = user.is_master_establishment_manager() or user.is_operator()
        except AttributeError:
            pass

        if not valid_user:
            raise forms.ValidationError(_("You don't have the required privileges"))

        return cleaned_data

    class Meta:
        model = CertificateLogo
        fields = '__all__'


class CertificateSignatureForm(forms.ModelForm):
    """
    Certificate logo form class
    """

    def __init__(self, *args, **kwargs):
        self.request = kwargs.pop('request', None)
        super().__init__(*args, **kwargs)

    def clean_signature(self):
        signature = self.cleaned_data['signature']
        if signature and isinstance(signature, UploadedFile):

            allowed_content_type = [mimetypes.types_map[f'.{c}'] for c in ['png', 'jpeg', 'jpg', 'gif']]

            if not signature.content_type in allowed_content_type:
                raise forms.ValidationError(_('File type is not allowed'))

        return signature

    def clean(self):
        cleaned_data = super().clean()

        valid_user = False

        try:
            user = self.request.user
            valid_user = user.is_master_establishment_manager() or user.is_operator()
        except AttributeError:
            pass

        if not valid_user:
            raise forms.ValidationError(_("You don't have the required privileges"))

        return cleaned_data

    class Meta:
        model = CertificateSignature
        fields = '__all__'


class ImmersupFileForm(forms.ModelForm):
    """
    Immersup File form class
    """

    def __init__(self, *args, **kwargs):
        self.request = kwargs.pop('request', None)
        super().__init__(*args, **kwargs)
        self.fields["code"].widget.attrs['readonly'] = 'readonly'

    def clean_file(self):
        file = self.cleaned_data['file']
        if file and isinstance(file, UploadedFile):

            allowed_content_type = [mimetypes.types_map[f'.{c}'] for c in ['png', 'jpeg', 'jpg', 'pdf']]

            if not file.content_type in allowed_content_type:
                raise forms.ValidationError(_('File type is not allowed'))

        return file

    def clean(self):
        cleaned_data = super().clean()

        valid_user = False

        try:
            user = self.request.user
            valid_user = user.is_master_establishment_manager() or user.is_operator()
        except AttributeError:
            pass

        if not valid_user:
            raise forms.ValidationError(_("You don't have the required privileges"))

        return cleaned_data

    class Meta:
        model = ImmersupFile
        fields = '__all__'


class OffOfferEventTypeForm(TypeFormMixin):
    """Off over event type form"""
    class Meta:
        model = OffOfferEventType
        fields = '__all__'


class HighSchoolLevelForm(TypeFormMixin):
    """
    High school level form
    """
    def __init__(self, *args, **kwargs):
        super().__init__(*args, **kwargs)

        if self.instance and self.instance.id:
            if HighSchoolStudentRecord.objects.filter(level=self.instance).exists():
                self.initial['active'] = True
                self.fields['active'].disabled = True
                self.fields['active'].help_text = _("Field locked : a high school record uses this level")

    class Meta:
        model = HighSchoolLevel
        fields = '__all__'


class PostBachelorLevelForm(TypeFormMixin):
    """
    Post bachelor level form
    """
    def __init__(self, *args, **kwargs):
        super().__init__(*args, **kwargs)

        if self.instance and self.instance.id:
            if HighSchoolStudentRecord.objects.filter(post_bachelor_level=self.instance).exists():
                self.initial['active'] = True
                self.fields['active'].disabled = True
                self.fields['active'].help_text = _("Field locked : a high school record uses this level")

    class Meta:
        model = PostBachelorLevel
        fields = '__all__'


class StudentLevelForm(TypeFormMixin):
    """
    Student level form
    """
    def __init__(self, *args, **kwargs):
        super().__init__(*args, **kwargs)

        if self.instance and self.instance.id:
            if StudentRecord.objects.filter(level=self.instance).exists():
                self.initial['active'] = True
                self.fields['active'].disabled = True
                self.fields['active'].help_text = _("Field locked : a student record uses this level")

    class Meta:
        model = StudentLevel
        fields = '__all__'


class CustomThemeFileForm(forms.ModelForm):
    """
    Custome theme file form class
    """

    def __init__(self, *args, **kwargs):
        self.request = kwargs.pop('request', None)
        super().__init__(*args, **kwargs)

    def clean_file(self):
        file = self.cleaned_data['file']
        if file and isinstance(file, UploadedFile):
            # TODO: check later cause text/javascript is deprecated !
            mimetypes.add_type("text/javascript", ".js")
            allowed_content_type = [mimetypes.types_map[f'.{c}'] for c in ['png', 'jpeg', 'jpg', 'ico', 'css', 'js']]
            if not file.content_type in allowed_content_type:
                raise forms.ValidationError(_('File type is not allowed'))

        return file

    def clean(self):
        cleaned_data = super().clean()
        valid_user = False

        try:
            user = self.request.user
            valid_user = user.is_superuser or user.is_operator()
        except AttributeError:
            pass


        if cleaned_data["type"] == 'FAVICON' and CustomThemeFile.objects.filter(type='FAVICON').first():
            raise forms.ValidationError(
                _("A favicon already exists"))


        if not valid_user:
            raise forms.ValidationError(_("You don't have the required privileges"))

        return cleaned_data

    class Meta:
        model = CustomThemeFile
        fields = '__all__'


class FaqEntryAdminForm(forms.ModelForm):
    """
    Faq entry form
    """
    def __init__(self, *args, **kwargs):
        self.request = kwargs.pop('request', None)
        super().__init__(*args, **kwargs)


    class Meta:
        model = FaqEntry
        fields = '__all__'
        widgets = {'answer': SummernoteWidget,}<|MERGE_RESOLUTION|>--- conflicted
+++ resolved
@@ -27,19 +27,11 @@
     AccompanyingDocument, BachelorMention, Building, Calendar, Campus,
     CancelType, CertificateLogo, CertificateSignature, CourseType,
     CustomThemeFile, Establishment, EvaluationFormLink, EvaluationType,
-<<<<<<< HEAD
     FaqEntry, GeneralBachelorTeaching, GeneralSettings, HighSchool,
     HighSchoolLevel, Holiday, ImmersionUser, ImmersionUserGroup, ImmersupFile,
     InformationText, MailTemplate, MailTemplateVars, OffOfferEventType,
-    PostBachelorLevel, PublicDocument, PublicType, Structure, StudentLevel,
+    Period, PostBachelorLevel, PublicDocument, PublicType, Structure, StudentLevel,
     Training, TrainingDomain, TrainingSubdomain, UniversityYear, Vacation,
-=======
-    GeneralBachelorTeaching, GeneralSettings, HighSchool, HighSchoolLevel,
-    Holiday, ImmersionUser, ImmersionUserGroup, ImmersupFile, InformationText,
-    MailTemplate, MailTemplateVars, OffOfferEventType, Period, PostBachelorLevel,
-    PublicDocument, PublicType, Structure, StudentLevel, Training,
-    TrainingDomain, TrainingSubdomain, UniversityYear, Vacation,
->>>>>>> 297e1e8a
 )
 
 

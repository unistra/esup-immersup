--- conflicted
+++ resolved
@@ -470,7 +470,6 @@
                     _("Vacation end date must set between university year dates")
                 )
             if start_date < now:
-<<<<<<< HEAD
                 raise forms.ValidationError(
                     _("Vacation start date must be set in the future")
                 )
@@ -485,10 +484,6 @@
                     raise forms.ValidationError(
                         _("Vacation end inside another vacation")
                     )
-=======
-                raise forms.ValidationError(_("Vacation start date must be set in the future"))
->>>>>>> 10c2351d
-
         return cleaned_data
 
     class Meta:

--- conflicted
+++ resolved
@@ -16,16 +16,9 @@
 from ...libs.geoapi.utils import get_cities, get_zipcodes, get_departments
 from .models import (
     AccompanyingDocument, BachelorMention, Building, Calendar, Campus, CancelType, CertificateLogo,
-<<<<<<< HEAD
-    CertificateSignature, Component, CourseType, Establishment, EvaluationFormLink, EvaluationType,
-    GeneralBachelorTeaching, GeneralSettings, HighSchool, Holiday, ImmersionUser, InformationText,
-    MailTemplate, MailTemplateVars, PublicDocument, PublicType, Training, TrainingDomain, TrainingSubdomain,
-    UniversityYear, Vacation,
-=======
     CertificateSignature, Structure, CourseType, EvaluationFormLink, EvaluationType, GeneralBachelorTeaching,
     GeneralSettings, HighSchool, Holiday, ImmersionUser, InformationText, MailTemplate, MailTemplateVars,
     PublicDocument, PublicType, Training, TrainingDomain, TrainingSubdomain, UniversityYear, Vacation,
->>>>>>> bfab228a
 )
 
 
@@ -240,7 +233,6 @@
         fields = '__all__'
 
 
-<<<<<<< HEAD
 class EstablishmentForm(forms.ModelForm):
     """
     Establishment form class
@@ -331,10 +323,7 @@
         }
 
 
-class ComponentForm(forms.ModelForm):
-=======
 class StructureForm(forms.ModelForm):
->>>>>>> bfab228a
     """
     Structure form class
     """

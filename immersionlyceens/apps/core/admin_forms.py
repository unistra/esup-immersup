--- conflicted
+++ resolved
@@ -5,20 +5,12 @@
 from django.contrib.auth.forms import UserChangeForm, UserCreationForm
 from django.utils.translation import ugettext_lazy as _
 
-<<<<<<< HEAD
-from .models import (
-    BachelorMention, Building, Campus, CancelType, Component,
-    CourseType, GeneralBachelorTeaching, Training, TrainingDomain,
-    TrainingSubdomain, CourseType, PublicType,
-    UniversityYear, Holiday, Vacation, Calendar)
-=======
 from .models import (BachelorMention, Building, Campus, CancelType, Component,
                      CourseType, GeneralBachelorTeaching, HighSchool,
                      ImmersionUser, PublicType, Training, TrainingDomain,
-                     TrainingSubdomain, UniversityYear)
+                     TrainingSubdomain, UniversityYear, Holiday, Vacation, Calendar)
 from .utils import get_cities, get_zipcodes
 
->>>>>>> 78415246
 
 class BachelorMentionForm(forms.ModelForm):
     def __init__(self, *args, **kwargs):
@@ -381,7 +373,6 @@
         fields = '__all__'
 
 
-<<<<<<< HEAD
 class HolidayForm(forms.ModelForm):
     """
     University Year form class
@@ -471,66 +462,19 @@
         s2_start_date = cleaned_data.get('semester2_start_date')
         s2_end_date = cleaned_data.get('semester2_end_date')
         s2_registration_start_date = cleaned_data.get('semester2_registration_start_date')
-=======
-class ImmersionUserCreationForm(UserCreationForm):
-    def __init__(self, *args, **kwargs):
-        super().__init__(*args, **kwargs)
-
-        self.fields["password1"].required = False
-        self.fields["password2"].required = False
-
-    class Meta(UserCreationForm.Meta):
-        model = ImmersionUser
-        fields = '__all__'
-
-
-class HighSchoolForm(forms.ModelForm):
-
-    def __init__(self, *args, **kwargs):
-        self.request = kwargs.pop('request', None)
-        super().__init__(*args, **kwargs)
-        instance = getattr(self, 'instance', None)
-
-        if instance.department:
-            dep_choices = get_cities(instance.department)
-        else:
-            dep_choices = ''
-
-        if instance.city:
-            zip_choices = get_zipcodes(instance.department, instance.city)
-        else:
-            zip_choices = ''
-
-        self.fields['city'] = forms.TypedChoiceField(
-            label=_("City"),
-            widget=forms.Select(),
-            choices=dep_choices,
-            required=True
-        )
-        self.fields['zip_code'] = forms.TypedChoiceField(
-            label=_("Zip code"),
-            widget=forms.Select(),
-            choices=zip_choices,
-            required=True
-        )
-
-    def clean(self):
-        cleaned_data = super().clean()
->>>>>>> 78415246
-        valid_user = False
-
-        try:
-            user = self.request.user
-            valid_user = user.is_scuio_ip_manager()
-        except AttributeError:
-            pass
-
-        if not valid_user:
-            raise forms.ValidationError(
-                _("You don't have the required privileges")
-            )
-
-<<<<<<< HEAD
+        valid_user = False
+
+        try:
+            user = self.request.user
+            valid_user = user.is_scuio_ip_manager()
+        except AttributeError:
+            pass
+
+        if not valid_user:
+            raise forms.ValidationError(
+                _("You don't have the required privileges")
+            )
+
         # YEAR MODE
         print(calendar_mode)
         if calendar_mode and calendar_mode.lower() == Calendar.CALENDAR_MODE[0][0].lower():
@@ -572,10 +516,68 @@
 
     class Meta:
         model = Calendar
-=======
+        fields = '__all__'
+
+
+class ImmersionUserCreationForm(UserCreationForm):
+    def __init__(self, *args, **kwargs):
+        super().__init__(*args, **kwargs)
+
+        self.fields["password1"].required = False
+        self.fields["password2"].required = False
+
+    class Meta(UserCreationForm.Meta):
+        model = ImmersionUser
+        fields = '__all__'
+
+
+class HighSchoolForm(forms.ModelForm):
+
+    def __init__(self, *args, **kwargs):
+        self.request = kwargs.pop('request', None)
+        super().__init__(*args, **kwargs)
+        instance = getattr(self, 'instance', None)
+
+        if instance.department:
+            dep_choices = get_cities(instance.department)
+        else:
+            dep_choices = ''
+
+        if instance.city:
+            zip_choices = get_zipcodes(instance.department, instance.city)
+        else:
+            zip_choices = ''
+
+        self.fields['city'] = forms.TypedChoiceField(
+            label=_("City"),
+            widget=forms.Select(),
+            choices=dep_choices,
+            required=True
+        )
+        self.fields['zip_code'] = forms.TypedChoiceField(
+            label=_("Zip code"),
+            widget=forms.Select(),
+            choices=zip_choices,
+            required=True
+        )
+
+    def clean(self):
+        cleaned_data = super().clean()
+        valid_user = False
+
+        try:
+            user = self.request.user
+            valid_user = user.is_scuio_ip_manager()
+        except AttributeError:
+            pass
+
+        if not valid_user:
+            raise forms.ValidationError(
+                _("You don't have the required privileges")
+            )
+
         return cleaned_data
 
     class Meta:
         model = HighSchool
->>>>>>> 78415246
         fields = '__all__'
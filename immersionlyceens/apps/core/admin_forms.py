--- conflicted
+++ resolved
@@ -1,15 +1,10 @@
 from django import forms
 from django.utils.translation import ugettext_lazy as _
 
-<<<<<<< HEAD
-from .models import Building, Campus, CourseDomain
-
-=======
 from .models import (
     BachelorMention, Building, Campus, TrainingDomain,
     TrainingSubdomain
 )
->>>>>>> 836e48f6
 
 class BachelorMentionForm(forms.ModelForm):
     def __init__(self, *args, **kwargs):
@@ -116,19 +111,11 @@
         return cleaned_data
 
     class Meta:
-<<<<<<< HEAD
-        model = CourseDomain
-        fields = '__all__'
-
-
-class CampusForm(forms.ModelForm):
-=======
         model = TrainingDomain
         fields = '__all__'
 
 
 class TrainingSubdomainForm(forms.ModelForm):
->>>>>>> 836e48f6
     def __init__(self, *args, **kwargs):
         self.request = kwargs.pop('request', None)
         super().__init__(*args, **kwargs)
@@ -151,8 +138,7 @@
         return cleaned_data
 
     class Meta:
-<<<<<<< HEAD
-        model = Campus
+        model = TrainingSubdomain
         fields = '__all__'
 
 
@@ -180,7 +166,4 @@
 
     class Meta:
         model = Building
-=======
-        model = TrainingSubdomain
->>>>>>> 836e48f6
         fields = '__all__'
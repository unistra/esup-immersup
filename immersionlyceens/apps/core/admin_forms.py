import importlib
import mimetypes
import re
from datetime import datetime
from typing import Any, Dict

from django import forms, template
from django.conf import settings
from django.contrib.admin.widgets import FilteredSelectMultiple
from django.contrib.auth.forms import UserChangeForm, UserCreationForm
from django.contrib.auth.models import Group
from django.core.exceptions import ValidationError
from django.core.files.uploadedfile import UploadedFile
from django.db.models import Count
from django.forms.widgets import TextInput
from django.template.defaultfilters import filesizeformat
from django.utils.translation import gettext_lazy as _
from django_summernote.widgets import SummernoteInplaceWidget, SummernoteWidget
from immersionlyceens.apps.immersion.models import (
    HighSchoolStudentRecord, StudentRecord,
)

from ...libs.geoapi.utils import get_cities, get_departments, get_zipcodes
from .models import (
    AccompanyingDocument, BachelorMention, Building, Calendar, Campus,
    CancelType, CertificateLogo, CertificateSignature, CourseType,
    CustomThemeFile, Establishment, EvaluationFormLink, EvaluationType,
    GeneralBachelorTeaching, GeneralSettings, HighSchool, HighSchoolLevel,
    Holiday, ImmersionUser, ImmersionUserGroup, ImmersupFile, InformationText,
    MailTemplate, MailTemplateVars, OffOfferEventType, PostBachelorLevel,
    PublicDocument, PublicType, Structure, StudentLevel, Training,
    TrainingDomain, TrainingSubdomain, UniversityYear, Vacation,
)


class CustomStructureMultipleChoiceField(forms.ModelMultipleChoiceField):
    def label_from_instance(self, obj):
        if obj.establishment:
            return f"{obj.establishment.code} - {str(obj)}"
        else:
            return str(obj)


class TypeFormMixin(forms.ModelForm):
    def __init__(self, *args, **kwargs):
        self.request = kwargs.pop('request', None)
        super().__init__(*args, **kwargs)

    def clean(self):
        cleaned_data = super().clean()
        valid_user = False

        try:
            user = self.request.user

            valid_groups = [
                user.is_superuser,
                user.is_master_establishment_manager(),
                user.is_operator()
            ]

            valid_user = any(valid_groups)
        except AttributeError:
            pass

        if not valid_user:
            raise forms.ValidationError(_("You don't have the required privileges"))

        return cleaned_data


class BachelorMentionForm(TypeFormMixin):
    class Meta:
        model = BachelorMention
        fields = '__all__'


class CampusForm(forms.ModelForm):
    def __init__(self, *args, **kwargs):
        self.request = kwargs.pop('request', None)
        super().__init__(*args, **kwargs)

        if self.fields.get("establishment") and not self.request.user.is_superuser \
                and self.request.user.is_establishment_manager():
            self.fields["establishment"].queryset = Establishment.objects.filter(pk=self.request.user.establishment.pk)

        try:
            if self.instance.establishment.id:
                self.fields["establishment"].disabled = True
        except (AttributeError, Establishment.DoesNotExist):
            pass

    def clean(self):
        cleaned_data = super().clean()
        establishment = cleaned_data.get("establishment")
        valid_user = False

        try:
            user = self.request.user
            valid_groups = [
                user.is_establishment_manager(),
                user.is_master_establishment_manager(),
                user.is_operator()
            ]
            valid_user = any(valid_groups)
        except AttributeError:
            pass

        if not self.request.user.is_superuser and self.request.user.is_establishment_manager():
            if establishment and establishment != self.request.user.establishment:
                msg = _("You must select your own establishment")
                if not self._errors.get("establishment"):
                    self._errors["establishment"] = forms.utils.ErrorList()
                self._errors['establishment'].append(self.error_class([msg]))

        if not valid_user:
            raise forms.ValidationError(_("You don't have the required privileges"))

        # Check label uniqueness within the same establishment
        excludes = {}
        if self.instance:
            excludes['id'] = self.instance.id

        campus_queryset = Campus.objects.exclude(**excludes).filter(
            label__iexact=cleaned_data.get("label"),
            establishment=establishment
        )

        if campus_queryset.exists():
            msg = _("A campus with this label already exists within the same establishment")
            if not self._errors.get("label"):
                self._errors["label"] = forms.utils.ErrorList()
            self._errors['label'].append(self.error_class([msg]))

        return cleaned_data

    class Meta:
        model = Campus
        fields = ('establishment', 'label', 'active')


class CancelTypeForm(TypeFormMixin):
    class Meta:
        model = CancelType
        fields = '__all__'


class CourseTypeForm(TypeFormMixin):
    class Meta:
        model = CourseType
        fields = '__all__'


class TrainingDomainForm(TypeFormMixin):
    class Meta:
        model = TrainingDomain
        fields = '__all__'


class TrainingSubdomainForm(forms.ModelForm):
    def __init__(self, *args, **kwargs):
        self.request = kwargs.pop('request', None)
        super().__init__(*args, **kwargs)

        if self.fields.get('training_domain'):
            self.fields['training_domain'].queryset = self.fields['training_domain'].queryset.order_by('label')

    def clean(self):
        cleaned_data = super().clean()
        valid_user = False

        try:
            user = self.request.user
            valid_groups = [
                user.is_master_establishment_manager(),
                user.is_operator()
            ]
            valid_user = any(valid_groups)
        except AttributeError:
            pass

        if not valid_user:
            raise forms.ValidationError(_("You don't have the required privileges"))

        return cleaned_data

    class Meta:
        model = TrainingSubdomain
        fields = '__all__'


class BuildingForm(forms.ModelForm):
    establishment = forms.ModelChoiceField(
        label=_("Establishment"),
        queryset=Establishment.objects.none(),
        required=True
    )

    def __init__(self, *args, **kwargs):
        self.request = kwargs.pop('request', None)
        super().__init__(*args, **kwargs)
        self.fields['campus'].queryset = Campus.objects.filter(active=True).order_by('label')

        valid_groups = [
            self.request.user.is_superuser,
            self.request.user.is_master_establishment_manager(),
            self.request.user.is_operator()
        ]

        if any(valid_groups):
            self.fields['establishment'].queryset = Establishment.objects.all()
        else:
            if self.request.user.is_establishment_manager():
                user_establishment = self.request.user.establishment
                self.fields['establishment'].queryset = Establishment.objects.filter(pk=user_establishment.id)
                self.fields['campus'].queryset = Campus.objects.filter(establishment=user_establishment)

            if self.instance and self.instance.pk and self.instance.campus and self.instance.campus.establishment:
                self.fields['establishment'].disabled = True


        try:
            self.fields['establishment'].initial = self.instance.campus.establishment
        except (Campus.DoesNotExist, Establishment.DoesNotExist):
            # No initial value
            pass

    def clean(self):
        cleaned_data = super().clean()
        valid_user = False

        try:
            user = self.request.user
            valid_groups = [
                user.is_master_establishment_manager(),
                user.is_establishment_manager(),
                user.is_operator(),
            ]
            valid_user = any(valid_groups)
        except AttributeError:
            pass

        if not valid_user:
            raise forms.ValidationError(_("You don't have the required privileges"))

        return cleaned_data

    class Meta:
        model = Building
        # fields = '__all__'
        fields = ('label', 'establishment', 'campus', 'url', 'active')


class TrainingForm(forms.ModelForm):
    def __init__(self, *args, **kwargs):
        self.request = kwargs.pop('request', None)
        super().__init__(*args, **kwargs)

        self.fields['training_subdomains'].queryset = (
            self.fields['training_subdomains']
            .queryset.filter(training_domain__active=True, active=True)
            .order_by('training_domain__label', 'label')
        )

        if self.fields and self.fields.get("structures"):
            self.fields["structures"] = CustomStructureMultipleChoiceField(
                queryset=Structure.objects.all().order_by('establishment__code', 'label'),
                widget=FilteredSelectMultiple(
                    verbose_name=Structure._meta.verbose_name,
                    is_stacked=False
                ),
                required=False
            )

        valid_groups = [
            self.request.user.is_establishment_manager(),
            self.request.user.is_master_establishment_manager(),
            self.request.user.is_operator()
        ]

        if any(valid_groups):
            self.fields["highschool"].queryset = self.fields["highschool"].queryset\
                .filter(postbac_immersion=True)\
                .order_by('city', 'label')
        elif self.request.user.is_high_school_manager():
            self.fields["highschool"].queryset = self.fields["highschool"].queryset\
                .filter(id=self.request.user.highschool.id, postbac_immersion=True)\
                .order_by('city', 'label')

    @staticmethod
    def clean_highscool_or_structure(cleaned_data: Dict[str, Any]):
        high_school = cleaned_data.get("highschool")
        struct = cleaned_data.get("structures")

        if high_school is not None and struct is not None and struct.count() > 0:
            raise ValidationError(_("High school and structure can't be set together. Please choose one."))
        elif high_school is None and (struct is None or struct.count() <= 0):
            raise ValidationError(_("Neither high school nor structure is set. Please choose one."))

    def clean(self):
        cleaned_data = super().clean()
        valid_user = False

        try:
            user = self.request.user

            valid_groups = [
                user.is_establishment_manager(),
                user.is_master_establishment_manager(),
                user.is_high_school_manager(),
                user.is_operator()
            ]

            valid_user = any(valid_groups)
        except AttributeError:
            pass

        if not valid_user:
            raise forms.ValidationError(_("You don't have the required privileges"))

        self.clean_highscool_or_structure(cleaned_data)
        # Check label uniqueness within the same establishment
        excludes = {}
        if self.instance:
            excludes['id'] = self.instance.id

        structure_establishments = [structure.establishment.id for structure in cleaned_data.get("structures", [])]

        tr_queryset = Training.objects.exclude(**excludes).filter(
            label__iexact=cleaned_data.get("label"),
            structures__establishment__in=structure_establishments)

        if tr_queryset.exists():
            msg = _("A training with this label already exists within the same establishment")
            if not self._errors.get("label"):
                self._errors["label"] = forms.utils.ErrorList()
            self._errors['label'].append(self.error_class([msg]))

        # Check structures : if user = establishment manager, we should have at least one
        # structure from its establishment
        if not self.request.user.is_superuser and self.request.user.is_establishment_manager():
            if not Establishment.objects.filter(
                pk=self.request.user.establishment.id,
                structures__in=cleaned_data.get("structures", [])
            ).exists():
                self.add_error('structures', _("At least one structure has to belong to your own establishment"))

        return cleaned_data

    class Meta:
        model = Training
        fields = '__all__'


class EstablishmentForm(forms.ModelForm):
    """
    Establishment form class
    """

    def __init__(self, *args, **kwargs):
        self.request = kwargs.pop('request', None)
        super().__init__(*args, **kwargs)

        if self.fields:
            if self.fields.get("active"):
                self.fields["active"].initial = True

            # First establishment is always 'master'
            if not Establishment.objects.exists():
                self.fields["master"].initial = True
            # Next ones can't
            elif Establishment.objects.filter(master=True).exists():
                self.fields["master"].initial = False
                self.fields["master"].disabled = True
                self.fields["master"].help_text = _("A 'master' establishment already exists")

            # The 'master' flag can't be updated
            if self.instance:
                self.fields["master"].disabled = True
                self.fields["master"].help_text = _("This attribute cannot be updated")

        # Plugins
        # self.fields["data_source_plugins"] = forms.ChoiceField(choices=settings.AVAILABLE_ACCOUNTS_PLUGINS)

    def clean(self):
        cleaned_data = super().clean()
        valid_user = False

        code = cleaned_data.get('code')
        label = cleaned_data.get('label')
        short_label = cleaned_data.get('short_label')

        data_source_plugin = cleaned_data.get('data_source_plugin')
        data_source_settings = cleaned_data.get('data_source_settings')

        try:
            user = self.request.user
            valid_user = user.is_superuser or user.is_operator() or user.is_master_establishment_manager()
        except AttributeError:
            pass

        if not valid_user:
            raise forms.ValidationError(_("You don't have the required privileges"))

        if not data_source_plugin:
            cleaned_data['data_source_settings'] = None
        elif not data_source_settings:
            cleaned_data['data_source_settings'] = {}
            try:
                module_name = settings.ACCOUNTS_PLUGINS[data_source_plugin]
                source = importlib.import_module(module_name, package=None)

                for attr in source.AccountAPI.get_plugin_attrs():
                    cleaned_data['data_source_settings'][attr] = ""

            except KeyError:
                pass

        exclude_filter = {'id': self.instance.id} if self.instance else {}

        if not Establishment.objects.exists():
            cleaned_data["master"] = True
        elif Establishment.objects.filter(master=True).exclude(**exclude_filter).exists():
            cleaned_data["master"] = False

        if Establishment.objects.filter(code__iexact=code).exclude(**exclude_filter).exists():
            raise forms.ValidationError(_("This code already exists"))

        if Establishment.objects.filter(label__iexact=label).exclude(**exclude_filter).exists():
            raise forms.ValidationError(_("This label already exists"))

        if Establishment.objects.filter(short_label__iexact=short_label).exclude(**exclude_filter).exists():
            raise forms.ValidationError(_("This short label already exists"))

        # TODO : run selected plugin settings selftests when available

        return cleaned_data

    class Meta:
        model = Establishment
        fields = '__all__'
        widgets = {
            'badge_html_color': TextInput(attrs={'type': 'color'}),
            'certificate_header': SummernoteWidget(),
            'certificate_footer': SummernoteWidget(),
        }


class StructureForm(forms.ModelForm):
    """
    Structure form class
    """

    def __init__(self, *args, **kwargs):
        self.request = kwargs.pop('request', None)
        super().__init__(*args, **kwargs)

        # Disable code and structure fields if it already exists
        if self.initial:
            self.fields["code"].disabled = True
            self.fields["establishment"].disabled = True
            self.fields["establishment"].help_text = _("The establishment cannot be updated")

        if self.fields.get("establishment") and not self.request.user.is_superuser \
                and self.request.user.is_establishment_manager():
            self.fields["establishment"].queryset = Establishment.objects.filter(pk=self.request.user.establishment.pk)


    def clean(self):
        cleaned_data = super().clean()
        establishment = cleaned_data.get("establishment")

        valid_user = False

        try:
            user = self.request.user

            valid_groups = [
                user.is_establishment_manager(),
                user.is_master_establishment_manager(),
                user.is_operator()
            ]

            valid_user = any(valid_groups)
        except AttributeError:
            pass

        if not self.request.user.is_superuser and self.request.user.is_establishment_manager():
            if establishment and establishment != self.request.user.establishment:
                msg = _("You must select your own establishment")
                if not self._errors.get("establishment"):
                    self._errors["establishment"] = forms.utils.ErrorList()
                self._errors['establishment'].append(self.error_class([msg]))

        if not valid_user:
            raise forms.ValidationError(_("You don't have the required privileges"))

        return cleaned_data

    class Meta:
        model = Structure
        fields = '__all__'


class GeneralBachelorTeachingForm(TypeFormMixin):
    class Meta:
        model = GeneralBachelorTeaching
        fields = '__all__'


class PublicTypeForm(TypeFormMixin):
    """public type form class"""
    class Meta:
        model = PublicType
        fields = '__all__'


class UniversityYearForm(forms.ModelForm):
    """
    University Year form class
    """

    def __init__(self, *args, **kwargs):
        self.request = kwargs.pop('request', None)
        super().__init__(*args, **kwargs)

    def clean(self):
        cleaned_data = super().clean()
        start_date = cleaned_data.get('start_date')
        end_date = cleaned_data.get('end_date')
        registration_start_date = cleaned_data.get('registration_start_date')
        label = cleaned_data.get('label')
        valid_user = False

        try:
            user = self.request.user
            valid_user = user.is_master_establishment_manager() or user.is_operator()
        except AttributeError:
            pass

        if not valid_user:
            raise forms.ValidationError(_("You don't have the required privileges"))

        if start_date and start_date <= datetime.today().date():
            raise forms.ValidationError(_("Start date can't be today or earlier"))
        if start_date and end_date and start_date >= end_date:
            raise forms.ValidationError(_("Start date greater than end date"))
        if registration_start_date and start_date and registration_start_date < start_date:
            raise forms.ValidationError(_("Start of registration date must be set between start and end date"))
        if registration_start_date and end_date and registration_start_date >= end_date:
            raise forms.ValidationError(_("Start of registration date must be set between start and end date"))

        if start_date and end_date:
            if self.instance:
                all_univ_year = UniversityYear.objects.exclude(pk=self.instance.pk)
            else:
                all_univ_year = UniversityYear.objects.all()

            for uy in all_univ_year:
                if uy.active and not uy.purge_date:
                    raise forms.ValidationError(_("All university years are not purged. you can't create a new one"))
                if uy.date_is_between(start_date):
                    raise forms.ValidationError(_("University year starts inside another university year"))
                if uy.date_is_between(end_date):
                    raise forms.ValidationError(_("University year ends inside another university year"))
                if start_date <= uy.start_date <= end_date:
                    raise forms.ValidationError(_("University year contains another"))
                if start_date <= uy.end_date <= end_date:
                    raise forms.ValidationError(_("University year contains another"))

                if uy.active and uy.purge_date:
                    uy.active = False
                    uy.save()

        cleaned_data['active'] = True

        return cleaned_data

    class Meta:
        model = UniversityYear
        fields = '__all__'


class HolidayForm(forms.ModelForm):
    """
    Holiday form class
    """

    def __init__(self, *args, **kwargs):
        self.request = kwargs.pop('request', None)
        super().__init__(*args, **kwargs)

    def clean(self):
        cleaned_data = super().clean()
        valid_user = False

        _date = cleaned_data.get('date')
        label = cleaned_data.get('label')
        now = datetime.now().date()

        try:
            user = self.request.user
            valid_user = user.is_master_establishment_manager() or user.is_operator()
        except AttributeError:
            pass

        if not valid_user:
            raise forms.ValidationError(_("You don't have the required privileges"))

        # existence if an active university year
        univ_years = UniversityYear.objects.filter(active=True)
        if len(univ_years) <= 0:
            raise forms.ValidationError(_("You have to set an university year"))

        univ_year = univ_years[0]

        if _date:
            if not user.is_superuser:
                if user.is_operator() and now > univ_year.start_date:
                    raise forms.ValidationError(_("Error : the university year has already begun"))

            if _date < univ_year.start_date or _date >= univ_year.end_date:
                raise forms.ValidationError(_("Holiday must set between university year dates"))

            if _date < now:
                raise forms.ValidationError(_("Holiday must be set in the future"))

            all_holidays = Holiday.objects.exclude(label=label)
            for hol in all_holidays:
                if _date == hol.date:
                    raise forms.ValidationError(_("Holiday date already exists in other holiday"))

        return cleaned_data

    class Meta:
        model = Holiday
        fields = '__all__'


class VacationForm(forms.ModelForm):
    """
    Vacations form class
    """

    def __init__(self, *args, **kwargs):
        self.request = kwargs.pop('request', None)
        super().__init__(*args, **kwargs)

    def clean(self):
        cleaned_data = super().clean()
        label = cleaned_data.get('label')
        start_date = cleaned_data.get('start_date')
        end_date = cleaned_data.get('end_date')
        now = datetime.now().date()
        valid_user = False

        try:
            user = self.request.user
            valid_user = user.is_master_establishment_manager() or user.is_operator()
        except AttributeError:
            pass

        if not valid_user:
            raise forms.ValidationError(_("You don't have the required privileges"))

        # existence if an active university year
        univ_years = UniversityYear.objects.filter(active=True)
        if len(univ_years) <= 0:
            raise forms.ValidationError(_("You have to set an university year"))
        univ_year = univ_years[0]

        if start_date and end_date:
            if start_date >= end_date:
                raise forms.ValidationError(_("Start date greater than end date"))

            if start_date < univ_year.start_date or start_date > univ_year.end_date:
                raise forms.ValidationError(_("Vacation start date must set between university year dates"))

            if end_date < univ_year.start_date or end_date >= univ_year.end_date:
                raise forms.ValidationError(_("Vacation end date must set between university year dates"))

            if start_date < now:
                raise forms.ValidationError(_("Vacation start date must be set in the future"))

            if not user.is_superuser:
                if user.is_operator() and now > univ_year.start_date:
                    raise forms.ValidationError(_("Error : the university year has already begun"))

            all_vacations = Vacation.objects.exclude(label=label)
            for vac in all_vacations:
                if vac.date_is_between(start_date):
                    raise forms.ValidationError(_("Vacation start inside another vacation"))
                if vac.date_is_between(end_date):
                    raise forms.ValidationError(_("Vacation end inside another vacation"))
                if start_date <= vac.start_date and vac.start_date <= end_date:
                    raise forms.ValidationError(_("A vacation exists inside this vacation"))
                if start_date <= vac.end_date and vac.end_date <= end_date:
                    raise forms.ValidationError(_("A vacation exists inside this vacation"))

        return cleaned_data

    class Meta:
        model = Vacation
        fields = '__all__'


class CalendarForm(forms.ModelForm):
    """
    Calendar form class
    """

    def __init__(self, *args, **kwargs):
        self.request = kwargs.pop('request', None)
        super().__init__(*args, **kwargs)

    def clean(self):
        cleaned_data = super().clean()
        calendar_mode = cleaned_data.get('calendar_mode')

        year_start_date = cleaned_data.get('year_start_date')
        year_end_date = cleaned_data.get('year_end_date')
        year_registration_start_date = cleaned_data.get('year_registration_start_date')

        s1_start_date = cleaned_data.get('semester1_start_date')
        s1_end_date = cleaned_data.get('semester1_end_date')
        s1_registration_start_date = cleaned_data.get('semester1_registration_start_date')
        s2_start_date = cleaned_data.get('semester2_start_date')
        s2_end_date = cleaned_data.get('semester2_end_date')
        s2_registration_start_date = cleaned_data.get('semester2_registration_start_date')
        valid_user = False

        # Test user group
        try:
            user = self.request.user
            valid_user = user.is_master_establishment_manager() or user.is_operator()
        except AttributeError:
            pass
        if not valid_user:
            raise forms.ValidationError(_("You don't have the required privileges"))

        # existance if an active university year
        univ_years = UniversityYear.objects.filter(active=True)
        if len(univ_years) <= 0:
            raise forms.ValidationError(_("You have to set a university year"))
        univ_year = univ_years[0]

        # YEAR MODE
        if calendar_mode and calendar_mode.lower() == Calendar.CALENDAR_MODE[0][0].lower():
            # if not all([year_start_date, year_end_date, year_registration_start_date]):
            #     raise forms.ValidationError(_("Mandatory fields not filled in"))
            if year_start_date and year_end_date:
                if year_start_date < univ_year.start_date or year_start_date > univ_year.end_date:
                    raise forms.ValidationError(_("Start date must be set between university year dates"))
                if year_end_date < univ_year.start_date or year_end_date > univ_year.end_date:
                    raise forms.ValidationError(_("End date must set be between university year dates"))

        # SEMESTER MODE
        elif calendar_mode and calendar_mode.lower() == Calendar.CALENDAR_MODE[1][0].lower():
            semester_dates = [
                s1_start_date, s1_end_date, s1_registration_start_date,
                s2_start_date, s2_end_date, s2_registration_start_date,
            ]

            if not all(semester_dates):
                raise forms.ValidationError(_("Semester mode requires all dates to be filled in"))
            else:
                if s1_start_date < univ_year.start_date or s1_start_date > univ_year.end_date:
                    raise forms.ValidationError(_("semester 1 start date must set between university year dates"))
                if s2_start_date < univ_year.start_date or s2_start_date > univ_year.end_date:
                    raise forms.ValidationError(_("semester 2 start date must set between university year dates"))
                if s1_end_date < univ_year.start_date or s1_end_date > univ_year.end_date:
                    raise forms.ValidationError(_("semester 1 end date must set between university year dates"))
                if s2_end_date < univ_year.start_date or s2_end_date > univ_year.end_date:
                    raise forms.ValidationError(_("semester 2 end date must set between university year dates"))
                if s1_registration_start_date < univ_year.start_date or s1_registration_start_date > univ_year.end_date:
                    raise forms.ValidationError(
                        _("semester 1 start registration date must set between university year dates")
                    )
                if s2_registration_start_date < univ_year.start_date or s2_registration_start_date > univ_year.end_date:
                    raise forms.ValidationError(
                        _("semester 2 start registration date must set between university year dates")
                    )

        # start < end
        if year_start_date and year_end_date and year_start_date >= year_end_date:
            raise forms.ValidationError(_("Start date greater than end date"))
        # start1 < end1
        if s1_start_date and s1_end_date and s1_start_date >= s1_end_date:
            raise forms.ValidationError(_("Semester 1 start date greater than semester 1 end date"))
        # start2 < end2
        if s2_start_date and s2_end_date and s2_start_date >= s2_end_date:
            raise forms.ValidationError(_("Semester 2 start date greater than semester 2 end date"))
        # end1 < start2
        if s1_end_date and s2_start_date and s1_end_date >= s2_start_date:
            raise forms.ValidationError(_("Semester 1 ends after the beginning of semester 2"))
        # <==>   start1 < end1 < start2 < end2

        return cleaned_data

    class Meta:
        model = Calendar
        fields = '__all__'


class ImmersionUserCreationForm(UserCreationForm):
    search = forms.CharField(
        max_length=150,
        label=_("User search"),
        required=False,
        help_text=_("This field is only useful if the selected establishment has a source plugin set")
    )

    def __init__(self, *args, **kwargs):
        self.request = kwargs.pop('request', None)
        super().__init__(*args, **kwargs)

        self.fields["password1"].required = False
        self.fields["password2"].required = False

        self.fields["last_name"].required = True
        self.fields["first_name"].required = True
        self.fields["email"].required = True

        if self.request.user.is_high_school_manager():
            self.fields["email"].help_text = _("The user email will be used as username")

        # Establishment
        if self.fields.get("establishment"):
            self.fields["establishment"].required = False

        if self.fields.get("search"):
            self.fields["search"].widget.attrs["class"] = "vTextField"

        if not self.request.user.is_superuser:
            # Master establishment manager has access to all establishments
            #if self.request.user.is_master_establishment_manager():
            #    self.fields["establishment"].queryset = self.fields["establishment"].queryset.filter(master=False)

            # A regular establishment manager has only access to his own establishment
            if self.request.user.is_establishment_manager() and "establishment" in self.fields:
                self.fields["establishment"].empty_label = None
                self.fields["establishment"].queryset = Establishment.objects.filter(
                    pk=self.request.user.establishment.pk
                )

            if self.request.user.is_high_school_manager() and self.fields.get("username"):
                self.fields["username"].required = False

    def clean(self):
        cleaned_data = super().clean()
<<<<<<< HEAD
        email = cleaned_data.get("email").strip().lower()
=======
        email = cleaned_data.get("email", "").strip().lower()
>>>>>>> 5aab4278

        if ImmersionUser.objects.filter(email=email).exclude(id=self.instance.id).exists():
            self.add_error('email', _("This email address is already used"))
            return cleaned_data

        # Override username
        cleaned_data["username"] = email

        # Override high school when a high school manager creates an account
        if not self.request.user.is_superuser and self.request.user.is_high_school_manager():
            self.instance.highschool = self.request.user.highschool

        return cleaned_data


    def save(self, *args, **kwargs):
        obj = super().save(*args, **kwargs)

        obj.username = obj.email

        if not self.request.user.is_superuser and self.request.user.is_high_school_manager():
            obj.highschool = self.request.user.highschool
            obj.save()
            Group.objects.get(name='INTER').user_set.add(obj)

        return obj


    class Meta(UserCreationForm.Meta):
        model = ImmersionUser
        # fields = '__all__'
        fields = ("establishment", "username", "search", "password1", "password2", "email",
                  "first_name", "last_name", "is_active")


class ImmersionUserChangeForm(UserChangeForm):
    def __init__(self, *args, **kwargs):
        self.request = kwargs.pop('request', None)
        super().__init__(*args, **kwargs)

        if self.fields and self.fields.get('highschool'):
            self.fields["highschool"].queryset = HighSchool.objects.all().order_by("city", "label")

        if self.fields and self.fields.get('structures'):
            self.fields["structures"] = CustomStructureMultipleChoiceField(
                queryset=Structure.objects.all().order_by('establishment__code', 'label'),
                widget=FilteredSelectMultiple(
                    verbose_name=Structure._meta.verbose_name,
                    is_stacked=False
                ),
                required=False
            )

        if not self.request.user.is_superuser:
            # Disable establishment modification
            if self.fields.get('establishment'):
                if self.instance.establishment:
                    self.fields["establishment"].queryset = Establishment.objects.filter(id=self.instance.establishment.id)
                    self.fields["establishment"].empty_label = None

                    # Lock fields when the selected establishment has a source plugin set
                    has_plugin = self.instance.establishment.data_source_plugin is not None
                    if has_plugin:
                        self.fields["username"].disabled = True
                        self.fields["email"].disabled = True
                        self.fields["first_name"].disabled = True
                        self.fields["last_name"].disabled = True

                    self.fields["groups"].queryset = \
                        self.fields["groups"].queryset.exclude(name__in=['ETU', 'LYC', 'REF-LYC'])
                else:
                    self.fields["establishment"].queryset = Establishment.objects.none()
                    self.fields["groups"].queryset = \
                        self.fields["groups"].queryset.filter(name__in=['REF-LYC', 'INTER'])

                self.fields["establishment"].help_text = _("The establishment cannot be updated once the user created")

            for field in ["last_name", "first_name", "email"]:
                if self.fields.get(field):
                    self.fields[field].required = True

            for field in ["is_staff", "is_superuser", "username"]:
                if self.fields.get(field):
                    self.fields[field].disabled = True

            # Restrictions on structures selection
            if self.fields.get('structures'):
                if self.instance.establishment:
                    self.fields["structures"].queryset = Structure.objects.filter(
                        establishment=self.instance.establishment
                    )
                else:
                    self.fields["structures"].queryset = Structure.objects.none()

            # Restrictions on group depending on current user group
            if self.request.user.is_master_establishment_manager():
                if not self.instance.is_master_establishment_manager() and self.fields.get('groups'):
                    self.fields["groups"].queryset = \
                        self.fields["groups"].queryset.exclude(name__in=['REF-ETAB-MAITRE']).order_by('name')

            if self.request.user.is_establishment_manager():
                user_establishment = self.request.user.establishment

                if self.fields.get('groups'):
                    self.fields["groups"].queryset = self.fields["groups"].queryset.filter(
                        name__in=settings.HAS_RIGHTS_ON_GROUP['REF-ETAB']
                    ).order_by('name')

                if self.fields.get('structures'):
                    self.fields["structures"].queryset = Structure.objects.filter(establishment=user_establishment)

                if self.fields.get('establishment'):
                    self.fields["establishment"].queryset = Establishment.objects.filter(pk=user_establishment.id)

            if self.request.user.is_high_school_manager():
                user_highschool = self.request.user.highschool

                if self.fields.get("username"):
                    self.fields["username"].widget.attrs['readonly'] = 'readonly'

                if self.fields.get("structures"):
                    self.fields["structures"].disabled = True

                if self.fields.get("groups"):
                    self.fields["groups"].queryset = self.fields["groups"].queryset.filter(
                        name__in=['INTER']
                    )
                    self.fields["groups"].disabled = True

                if self.fields.get('highschool'):
                    self.fields["highschool"].empty_label = None
                    self.fields["highschool"].queryset = \
                        HighSchool.objects.filter(pk=user_highschool.id).order_by("city", "label")


    def clean(self):
        cleaned_data = super().clean()
        groups = cleaned_data.get('groups')
        structures = cleaned_data.get('structures')
        establishment = cleaned_data.get('establishment')
        highschool = cleaned_data.get('highschool')
        forbidden_msg = _("Forbidden")

        if groups:
            linked_groups_conditions = [
                len(self.instance.linked_users()) > 1 and not groups.filter(name='INTER').exists(),
                len(self.instance.linked_users()) > 1 and groups.filter(name='INTER').exists() and groups.count() > 1
            ]

            if any(linked_groups_conditions):
                msg = _("This user has linked accounts, you can't update his/her groups")
                self._errors['groups'] = self.error_class([msg])

            if groups and groups.filter(name__in=('REF-ETAB', 'REF-ETAB-MAITRE', 'REF-TEC')).exists():
                cleaned_data['is_staff'] = True

            if groups and groups.filter(name__in='REF-ETAB').exists():
                if establishment is None or establishment.master:
                    msg = _("Please select a non-master establishment for a user belonging to the 'REF-ETAB' group")
                    self._errors['establishment'] = self.error_class([msg])
                    del cleaned_data["establishment"]

            if groups and groups.filter(name='REF-ETAB-MAITRE').exists():
                if establishment is None or not establishment.master:
                    msg = _("Please select a master establishment for a user belonging to the 'REF-ETAB-MAITRE' group")
                    self._errors['establishment'] = self.error_class([msg])
                    del cleaned_data["establishment"]

            if groups.filter(name='REF-STR').exists() and not structures.count():
                msg = _("This field is mandatory for a user belonging to 'REF-STR' group")
                self._errors['structures'] = self.error_class([msg])
                del cleaned_data["structures"]

            if structures.count() and not groups.filter(name='REF-STR').exists():
                msg = _("The group 'REF-STR' is mandatory when you add a structure")
                if not self._errors.get("groups"):
                    self._errors["groups"] = forms.utils.ErrorList()
                self._errors['groups'].append(self.error_class([msg]))

            if groups.filter(name='REF-LYC').exists():
                if not highschool:
                    msg = _("This field is mandatory for a user belonging to 'REF-LYC' group")
                    self._errors["highschool"] = self.error_class([msg])
                    del cleaned_data["highschool"]
                elif highschool.postbac_immersion:
                    cleaned_data['is_staff'] = True


            if highschool and not groups.filter(name__in=('REF-LYC', 'INTER')).exists():
                msg = _("The groups 'REF-LYC' or 'INTER' is mandatory when you add a highschool")
                if not self._errors.get("groups"):
                    self._errors["groups"] = forms.utils.ErrorList()
                self._errors['groups'].append(self.error_class([msg]))

        if not self.request.user.is_superuser and not self.request.user.is_operator():
            # Check and alter fields when authenticated user is
            # a member of REF-ETAB group
            if self.request.user.has_groups('REF-ETAB', 'REF-ETAB-MAITRE', 'REF-TEC'):
                if (self.request.user.has_groups('REF-ETAB') and self.instance.is_establishment_manager()) or \
                   (self.request.user.has_groups('REF-ETAB-MAITRE') and self.instance.is_master_establishment_manager()):
                    raise forms.ValidationError(_("You don't have enough privileges to modify this account"))

                # Add groups to this list when needed
                can_change_groups = False

                if self.request.user.has_groups('REF-ETAB'):
                    can_change_groups = settings.HAS_RIGHTS_ON_GROUP.get('REF-ETAB',)
                elif self.request.user.has_groups('REF-ETAB-MAITRE'):
                    can_change_groups = settings.HAS_RIGHTS_ON_GROUP.get('REF-ETAB-MAITRE', )
                elif self.request.user.has_groups('REF-TEC'):
                    can_change_groups = settings.HAS_RIGHTS_ON_GROUP.get('REF-TEC', )

                current_groups = set(self.instance.groups.all().values_list('name', flat=True))
                new_groups = set(groups.all().values_list('name', flat=True)) if groups else set()

                forbidden_groups = [
                    g for g in current_groups.symmetric_difference(new_groups) if g not in can_change_groups
                ]

                if forbidden_groups:
                    raise forms.ValidationError(
                        _("You can't modify these groups : %s" % ', '.join(x for x in forbidden_groups))
                    )

            if self.instance.is_superuser != cleaned_data["is_superuser"]:
                self._errors['is_superuser'] = self.error_class([forbidden_msg])

                raise forms.ValidationError(_("You can't modify the superuser status"))

        return cleaned_data


    def save(self, *args, **kwargs):
        # If REF-LYC is in new groups, send a mail to choose a password
        # if no password has been set yet
        ref_lyc_group = None
        inter_group = None
        try:
            ref_lyc_group = Group.objects.get(name='REF-LYC')
            inter_group = Group.objects.get(name='INTER')
        except Group.DoesNotExist:
            pass

        try:
            current_groups = {str(g.id) for g in self.instance.groups.all()}
        except Exception:
            current_groups = set()

        new_groups = set(self.data.get('groups', []))

        if inter_group:
            if self.request.user.is_high_school_manager():
                if not self.instance.groups.filter(name='INTER').exists():
                    new_groups.add(str(inter_group.id))

        # Username override
        self.instance.username = self.instance.email

        # New account : send an account creation message
        user = self.instance

        if not user.creation_email_sent:
            if not user.establishment or not user.establishment.data_source_plugin:
                user.set_recovery_string()

            ret = user.send_message(self.request, "CPT_CREATE")
            if ret is None:
                self.instance.creation_email_sent = True

        self.instance = super().save(*args, **kwargs)

        if self.request.user.is_high_school_manager():
            if not self.instance.groups.filter(name='INTER').exists():
                self.instance.groups.add(inter_group)

        return self.instance

    class Meta(UserChangeForm.Meta):
        model = ImmersionUser
        fields = ("establishment", "username", "first_name", "last_name", "email", "is_active", "is_staff",
                  "is_superuser", "groups", "structures", "highschool")


class ImmersionUserGroupForm(forms.ModelForm):
    """
    Immersion Users Group form class
    """

    def __init__(self, *args, **kwargs):
        self.request = kwargs.pop('request', None)

        super().__init__(*args, **kwargs)

        self.fields["immersionusers"].queryset = ImmersionUser.objects\
            .annotate(cnt=Count('groups'))\
            .filter(cnt=1, groups__name='INTER')\
            .order_by("last_name", "first_name")

    class Meta:
        model = ImmersionUserGroup
        fields = '__all__'


class HighSchoolForm(forms.ModelForm):
    def __init__(self, *args, **kwargs):
        self.request = kwargs.pop('request', None)
        super().__init__(*args, **kwargs)
        if settings.USE_GEOAPI and self.instance.country == 'FR' and (not self.is_bound or self.errors):
            city_choices = [
                ('', '---------'),
            ]
            zip_choices = [
                ('', '---------'),
            ]

            department_choices = get_departments()

            # if this test fails, it's probably an API error or timeout => switch to manual form
            if department_choices:
                # Put datas in choices fields if form instance
                if self.instance.department:
                    city_choices = get_cities(self.instance.department)

                if self.instance.city:
                    zip_choices = get_zipcodes(self.instance.department, self.instance.city)

                # Put datas in choices fields if form data
                if 'department' in self.data:
                    city_choices = get_cities(self.data.get('department'))

                if 'city' in self.data:
                    zip_choices = get_zipcodes(self.data.get('department'), self.data.get('city'))

                self.fields['department'] = forms.TypedChoiceField(
                    label=_("Department"), widget=forms.Select(), choices=department_choices, required=True
                )
                self.fields['city'] = forms.TypedChoiceField(
                    label=_("City"), widget=forms.Select(), choices=city_choices, required=True
                )
                self.fields['zip_code'] = forms.TypedChoiceField(
                    label=_("Zip code"), widget=forms.Select(), choices=zip_choices, required=True
                )

        postbac_dependant_fields = ['mailing_list', 'logo', 'signature', 'certificate_header', 'certificate_footer']

        for field in postbac_dependant_fields:
            if not self.instance or (self.instance and not self.instance.postbac_immersion) \
                and self.fields.get(field):
                self.fields[field].disabled = True
                self.fields[field].help_text = \
                    _("This field is available when 'Offer post-bachelor immersions is enabled")


    def clean(self):
        cleaned_data = super().clean()
        valid_user = False

        try:
            user = self.request.user

            valid_groups = [
                user.is_operator(),
                user.is_master_establishment_manager(),
                user.is_high_school_manager() and user.highschool
            ]

            valid_user = any(valid_groups)
        except AttributeError as exc:
            pass

        if not valid_user:
            raise forms.ValidationError(_("You don't have the required privileges"))

        return cleaned_data

    class Meta:
        model = HighSchool
        fields = '__all__'
        widgets = {
            'badge_html_color': TextInput(attrs={'type': 'color'}),
            'certificate_header': SummernoteWidget(),
            'certificate_footer': SummernoteWidget(),
        }


class MailTemplateForm(forms.ModelForm):
    def __init__(self, *args, **kwargs):
        self.request = kwargs.pop('request', None)
        super().__init__(*args, **kwargs)

        for field in ('label', 'description'):
            if self.fields.get(field):
                self.fields[field].widget.attrs['class'] = 'form-control'
                self.fields[field].widget.attrs['size'] = 80

        if self.fields:
            if self.instance.id:
                self.fields['code'].disabled = True

            if not self.request.user.is_superuser and not self.request.user.is_operator():
                self.fields['available_vars'].widget = forms.MultipleHiddenInput()

                if self.request.user.is_master_establishment_manager():
                    self.fields['available_vars'].queryset = self.fields['available_vars'].queryset.order_by('code')
                else:
                    self.fields['description'].disabled = True
                    self.fields['label'].disabled = True

            self.fields['available_vars'].required = False


    def clean(self):
        cleaned_data = super().clean()
        code = cleaned_data.get("code", '')
        body = cleaned_data.get("body", '')
        available_vars = cleaned_data.get("available_vars", '')

        valid_user = False

        try:
            user = self.request.user
            if self.instance.pk:
                valid_user = user.is_superuser or user.is_master_establishment_manager() or user.is_operator()
            else:
                valid_user = user.is_superuser
        except AttributeError:
            pass

        if not valid_user:
            raise forms.ValidationError(_("You don't have the required privileges"))

        cleaned_data["code"] = code.upper()

        body_errors_list = []

        # Check variables and raise an error if forbidden ones are found
        forbidden_vars = MailTemplateVars.objects.exclude(code__in=[v.code for v in available_vars])

        forbidden_vars_list = [f_var.code for f_var in forbidden_vars if f_var.code.lower() in body.lower()]

        if forbidden_vars_list:
            forbidden_vars_msg = _("The message body contains forbidden variables : ") + ', '.join(forbidden_vars_list)

            body_errors_list.append(self.error_class([forbidden_vars_msg]))

        # Check for unknown variables in body
        # all_vars = re.findall(r"(\$\{[\w+\.]*\})", body)  # match for ${my_var}
        all_vars = re.findall(r"(\{\{ *[\w+\.]* *\}\})", body)  # match for {{ my_var }}
        unknown_vars = [v for v in all_vars if not MailTemplateVars.objects.filter(code__iexact=v.lower()).exists()]

        # Check for body syntax errors
        try:
            template.Template(body).render(template.Context())
        except template.TemplateSyntaxError as e:

            if "template_debug" in dir(e):
                before: str = e.template_debug["before"]
                line: int = 1 + before.count("<br>") + before.count("</br>")
                line += before.count("&lt;br&gt;") + before.count("&lt;/br&gt;")
                body_syntax_error_msg = _("The message body contains syntax error(s) : ")
                body_syntax_error_msg += _('at "%s" line %s') % (e.template_debug["during"], line)
                body_errors_list.append(self.error_class([body_syntax_error_msg]))
            else:
                body_syntax_error_msg = _("The message body contains syntax error(s) : ") + str(e)
                body_errors_list.append(self.error_class([body_syntax_error_msg]))

        if unknown_vars:
            unknown_vars_msg = _("The message body contains unknown variable(s) : ") + ', '.join(unknown_vars)
            body_errors_list.append(self.error_class([unknown_vars_msg]))

        if body_errors_list:
            raise forms.ValidationError(body_errors_list)

        return cleaned_data

    class Meta:
        model = MailTemplate
        fields = '__all__'
        widgets = {
            'body': SummernoteWidget(),
        }


class AccompanyingDocumentForm(forms.ModelForm):
    """
    Accompanying document form class
    """

    def __init__(self, *args, **kwargs):
        self.request = kwargs.pop('request', None)
        super().__init__(*args, **kwargs)

    def clean_document(self):
        document = self.cleaned_data['document']
        if document and isinstance(document, UploadedFile):
            # See settings content types allowed
            allowed_content_type = [mimetypes.types_map[f'.{c}'] for c in settings.CONTENT_TYPES]

            if document.content_type in allowed_content_type:
                if document.size > int(settings.MAX_UPLOAD_SIZE):
                    raise forms.ValidationError(
                        _('Please keep filesize under %(maxupload)s. Current filesize %(current_size)s')
                        % {
                            'maxupload': filesizeformat(settings.MAX_UPLOAD_SIZE),
                            'current_size': filesizeformat(document.size),
                        }
                    )
            else:
                raise forms.ValidationError(_('File type is not allowed'))

        return document

    def clean(self):
        cleaned_data = super().clean()

        valid_user = False

        try:
            user = self.request.user
            valid_user = user.is_master_establishment_manager() or user.is_operator()
        except AttributeError:
            pass

        if not valid_user:
            raise forms.ValidationError(_("You don't have the required privileges"))

        return cleaned_data

    class Meta:
        model = AccompanyingDocument
        fields = '__all__'


class InformationTextForm(forms.ModelForm):
    """
    Information text form class
    """

    def __init__(self, *args, **kwargs):
        self.request = kwargs.pop('request', None)
        super().__init__(*args, **kwargs)


    def clean(self):
        cleaned_data = super().clean()

        valid_user = False

        try:
            user = self.request.user
            if self.instance.pk:
                valid_user = user.is_superuser or user.is_master_establishment_manager() or user.is_operator()
            else:
                valid_user = user.is_superuser
        except AttributeError:
            pass

        if not valid_user:
            raise forms.ValidationError(_("You don't have the required privileges"))

        return cleaned_data


    class Meta:
        model = InformationText
        fields = '__all__'
        widgets = {'content': SummernoteWidget}


class PublicDocumentForm(forms.ModelForm):
    """
    Public document form class
    """

    def __init__(self, *args, **kwargs):
        self.request = kwargs.pop('request', None)
        super().__init__(*args, **kwargs)

    def clean_document(self):
        document = self.cleaned_data['document']
        if document and isinstance(document, UploadedFile):
            # See settings content types allowed
            allowed_content_type = [mimetypes.types_map[f'.{c}'] for c in settings.CONTENT_TYPES]

            if document.content_type in allowed_content_type:
                if document.size > int(settings.MAX_UPLOAD_SIZE):
                    raise forms.ValidationError(
                        _('Please keep filesize under %(maxupload)s. Current filesize %(current_size)s') % {
                            'maxupload': filesizeformat(settings.MAX_UPLOAD_SIZE),
                            'current_size': filesizeformat(document.size),
                        }
                    )
            else:
                raise forms.ValidationError(_('File type is not allowed'))
        return document

    def clean(self):
        cleaned_data = super().clean()
        valid_user = False

        try:
            user = self.request.user
            valid_user = user.is_master_establishment_manager() or user.is_operator()
        except AttributeError:
            pass

        if not valid_user:
            raise forms.ValidationError(_("You don't have the required privileges"))

        return cleaned_data

    class Meta:
        model = PublicDocument
        fields = '__all__'


class EvaluationTypeForm(forms.ModelForm):
    def __init__(self, *args, **kwargs):
        self.request = kwargs.pop('request', None)
        super().__init__(*args, **kwargs)

    def clean(self):
        cleaned_data = super().clean()
        valid_user = False

        try:
            user = self.request.user
            valid_user = user.is_superuser
        except AttributeError:
            pass

        if not valid_user:
            raise forms.ValidationError(_("You don't have the required privileges"))

        return cleaned_data

    class Meta:
        model = EvaluationType
        fields = '__all__'


class EvaluationFormLinkForm(TypeFormMixin):
    def __init__(self, *args, **kwargs):
        super().__init__(*args, **kwargs)

        try:
            if self.fields.get("evaluation_type") and self.instance.evaluation_type:
                self.fields["evaluation_type"].disabled = True
        except AttributeError:
            pass

    def clean(self):
        cleaned_data = super().clean()
        if not self.request.user.is_superuser and not self.instance.pk:
            raise forms.ValidationError(_("You are not allowed to create a new Evaluation Form Link"))

        return cleaned_data

    class Meta:
        model = EvaluationFormLink
        fields = '__all__'


class GeneralSettingsForm(forms.ModelForm):
    def __init__(self, *args, **kwargs):
        self.request = kwargs.pop('request', None)
        super().__init__(*args, **kwargs)

    def clean(self):
        cleaned_data = super().clean()
        valid_user = False

        try:
            user = self.request.user
            valid_user = user.is_superuser or user.is_operator()
        except AttributeError:
            pass

        if self.cleaned_data['setting']=='ACTIVATE_STUDENTS' \
            and not self.cleaned_data['parameters']['value']:

            if ImmersionUser.objects.filter(groups__name='ETU').first():
                raise forms.ValidationError(
                    _("Students users exist you can't deactivate students"))

        if self.cleaned_data['setting']=='ACTIVATE_VISITORS' \
            and not self.cleaned_data['parameters']['value']:

            if ImmersionUser.objects.filter(groups__name='VIS').first():
                raise forms.ValidationError(
                    _("Visitors users exist you can't deactivate visitors"))


        if not valid_user:
            raise forms.ValidationError(_("You don't have the required privileges"))

        return cleaned_data

    class Meta:
        model = GeneralSettings
        fields = '__all__'


class CertificateLogoForm(forms.ModelForm):
    """
    Certificate logo form class
    """

    def __init__(self, *args, **kwargs):
        self.request = kwargs.pop('request', None)
        super().__init__(*args, **kwargs)

    def clean_logo(self):
        logo = self.cleaned_data['logo']
        if logo and isinstance(logo, UploadedFile):

            allowed_content_type = [mimetypes.types_map[f'.{c}'] for c in ['png', 'jpeg', 'jpg', 'gif']]

            if not logo.content_type in allowed_content_type:
                raise forms.ValidationError(_('File type is not allowed'))

        return logo

    def clean(self):
        cleaned_data = super().clean()

        valid_user = False

        try:
            user = self.request.user
            valid_user = user.is_master_establishment_manager() or user.is_operator()
        except AttributeError:
            pass

        if not valid_user:
            raise forms.ValidationError(_("You don't have the required privileges"))

        return cleaned_data

    class Meta:
        model = CertificateLogo
        fields = '__all__'


class CertificateSignatureForm(forms.ModelForm):
    """
    Certificate logo form class
    """

    def __init__(self, *args, **kwargs):
        self.request = kwargs.pop('request', None)
        super().__init__(*args, **kwargs)

    def clean_signature(self):
        signature = self.cleaned_data['signature']
        if signature and isinstance(signature, UploadedFile):

            allowed_content_type = [mimetypes.types_map[f'.{c}'] for c in ['png', 'jpeg', 'jpg', 'gif']]

            if not signature.content_type in allowed_content_type:
                raise forms.ValidationError(_('File type is not allowed'))

        return signature

    def clean(self):
        cleaned_data = super().clean()

        valid_user = False

        try:
            user = self.request.user
            valid_user = user.is_master_establishment_manager() or user.is_operator()
        except AttributeError:
            pass

        if not valid_user:
            raise forms.ValidationError(_("You don't have the required privileges"))

        return cleaned_data

    class Meta:
        model = CertificateSignature
        fields = '__all__'


class ImmersupFileForm(forms.ModelForm):
    """
    Immersup File form class
    """

    def __init__(self, *args, **kwargs):
        self.request = kwargs.pop('request', None)
        super().__init__(*args, **kwargs)
        self.fields["code"].widget.attrs['readonly'] = 'readonly'

    def clean_file(self):
        file = self.cleaned_data['file']
        if file and isinstance(file, UploadedFile):

            allowed_content_type = [mimetypes.types_map[f'.{c}'] for c in ['png', 'jpeg', 'jpg', 'pdf']]

            if not file.content_type in allowed_content_type:
                raise forms.ValidationError(_('File type is not allowed'))

        return file

    def clean(self):
        cleaned_data = super().clean()

        valid_user = False

        try:
            user = self.request.user
            valid_user = user.is_master_establishment_manager() or user.is_operator()
        except AttributeError:
            pass

        if not valid_user:
            raise forms.ValidationError(_("You don't have the required privileges"))

        return cleaned_data

    class Meta:
        model = ImmersupFile
        fields = '__all__'


class OffOfferEventTypeForm(TypeFormMixin):
    """Off over event type form"""
    class Meta:
        model = OffOfferEventType
        fields = '__all__'


class HighSchoolLevelForm(TypeFormMixin):
    """
    High school level form
    """
    def __init__(self, *args, **kwargs):
        super().__init__(*args, **kwargs)

        if self.instance and self.instance.id:
            if HighSchoolStudentRecord.objects.filter(level=self.instance).exists():
                self.initial['active'] = True
                self.fields['active'].disabled = True
                self.fields['active'].help_text = _("Field locked : a high school record uses this level")

    class Meta:
        model = HighSchoolLevel
        fields = '__all__'


class PostBachelorLevelForm(TypeFormMixin):
    """
    Post bachelor level form
    """
    def __init__(self, *args, **kwargs):
        super().__init__(*args, **kwargs)

        if self.instance and self.instance.id:
            if HighSchoolStudentRecord.objects.filter(post_bachelor_level=self.instance).exists():
                self.initial['active'] = True
                self.fields['active'].disabled = True
                self.fields['active'].help_text = _("Field locked : a high school record uses this level")

    class Meta:
        model = PostBachelorLevel
        fields = '__all__'


class StudentLevelForm(TypeFormMixin):
    """
    Student level form
    """
    def __init__(self, *args, **kwargs):
        super().__init__(*args, **kwargs)

        if self.instance and self.instance.id:
            if StudentRecord.objects.filter(level=self.instance).exists():
                self.initial['active'] = True
                self.fields['active'].disabled = True
                self.fields['active'].help_text = _("Field locked : a student record uses this level")

    class Meta:
        model = StudentLevel
        fields = '__all__'


class CustomThemeFileForm(forms.ModelForm):
    """
    Custome theme file form class
    """

    def __init__(self, *args, **kwargs):
        self.request = kwargs.pop('request', None)
        super().__init__(*args, **kwargs)

    def clean_file(self):
        file = self.cleaned_data['file']
        if file and isinstance(file, UploadedFile):
            # TODO: check later cause text/javascript is deprecated !
            mimetypes.add_type("text/javascript", ".js")
            allowed_content_type = [mimetypes.types_map[f'.{c}'] for c in ['png', 'jpeg', 'jpg', 'ico', 'css', 'js']]
            if not file.content_type in allowed_content_type:
                raise forms.ValidationError(_('File type is not allowed'))

        return file

    def clean(self):
        cleaned_data = super().clean()
        valid_user = False

        try:
            user = self.request.user
            valid_user = user.is_superuser or user.is_operator()
        except AttributeError:
            pass


        if cleaned_data["type"] == 'FAVICON' and CustomThemeFile.objects.filter(type='FAVICON').first():
            raise forms.ValidationError(
                _("A favicon already exists"))


        if not valid_user:
            raise forms.ValidationError(_("You don't have the required privileges"))

        return cleaned_data

    class Meta:
        model = CustomThemeFile
        fields = '__all__'<|MERGE_RESOLUTION|>--- conflicted
+++ resolved
@@ -848,11 +848,7 @@
 
     def clean(self):
         cleaned_data = super().clean()
-<<<<<<< HEAD
-        email = cleaned_data.get("email").strip().lower()
-=======
         email = cleaned_data.get("email", "").strip().lower()
->>>>>>> 5aab4278
 
         if ImmersionUser.objects.filter(email=email).exclude(id=self.instance.id).exists():
             self.add_error('email', _("This email address is already used"))

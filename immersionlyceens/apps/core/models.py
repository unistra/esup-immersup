import enum
import logging
import re
from functools import partial

from immersionlyceens.fields import UpperCharField
from immersionlyceens.libs.geoapi.utils import get_cities, get_departments
from mailmerge import MailMerge

from django.conf import settings
from django.contrib.auth.models import AbstractUser, Group
from django.core.exceptions import ValidationError
from django.db import models
from django.db.models import Q, Sum, Count
from django.utils.translation import ugettext_lazy as _

<<<<<<< HEAD
from immersionlyceens.fields import UpperCharField
from immersionlyceens.libs.geoapi.utils import get_cities, get_departments
from immersionlyceens.libs.mails.utils import send_email

from .managers import ActiveManager, ComponentQuerySet
=======
from .managers import ActiveManager, ComponentQuerySet, HighSchoolAgreedManager
>>>>>>> ddf6ec3d

logger = logging.getLogger(__name__)


class Component(models.Model):
    """
    Component class
    """

    code = models.CharField(_("Code"), max_length=16, unique=True)
    label = models.CharField(_("Label"), max_length=128)
    url = models.URLField(_("Website address"), max_length=256, blank=True, null=True)
    active = models.BooleanField(_("Active"), default=True)

    objects = models.Manager()  # default manager
    activated = ActiveManager.from_queryset(ComponentQuerySet)()  # returns only activated components

    class Meta:
        verbose_name = _('Component')
        verbose_name_plural = _('Components')

    def __str__(self):
        return "%s : %s" % (self.code, self.label)

    def validate_unique(self, exclude=None):
        try:
            super().validate_unique()
        except ValidationError as e:
            raise ValidationError(_('A component with this code already exists'))


class ImmersionUser(AbstractUser):
    """
    Main user class
    """

    _user_filters = [
        lambda has_group, su: has_group or su,
        lambda has_group, su: has_group and not su,
    ]
    _groups = {
        'SCUIO-IP': 'scuio_ip_manager',
        'REF-CMP': 'component_manager',
        'REF-LYC': 'high_school_manager',
        'ETU': 'student',
        'ENS-CH': 'teacher',
        'SRV-JUR': 'legal_department_staff',
    }

    components = models.ManyToManyField(
        Component, verbose_name=_("Components"), blank=True, related_name='referents'
    )

    class Meta:
        verbose_name = _('User')

    def __init__(self, *args, **kwargs):
        super().__init__(*args, **kwargs)
        for code, name in self._groups.items():
            setattr(self, 'is_%s' % name, partial(self.has_groups, code, negated=False))

    def has_groups(self, *groups, negated=False):
        """
        :param groups: group names to check
        :param negated: boolean
        :return:
        - if negated is False, return True if User is superuser or to one of
        groups, else False
        - if negated is True, return True if User is NOT superuser and belongs
        to one of groups, else False
        """
        return self._user_filters[negated](
            self.is_superuser, self.groups.filter(name__in=groups).exists()
        )

    def has_course_rights(self, course_id):
        """
        Check if the user can update / delete a course
        :param course_id: Course id
        :return: boolean
        """
        if self.is_superuser or self.has_groups('REF-CMP', 'SCUIO-IP'):
            return True

        try:
            course = Course.objects.get(pk=course_id)
            course_components = course.training.components.all()

            if course_components & self.components.all():
                return True

        except Course.DoesNotExist:
            return False

        return False


    def authorized_groups(self):
        user_filter = {} if self.is_superuser else {'user__id': self.pk}
        return Group.objects.filter(**user_filter)


    def send_message(self, request, template_code, **kwargs):
        """
        Get a MailTemplate by its code, replace variables and send
        :param message_code: Code of message to send
        :return: True if message sent else False
        """

        try:
            template = MailTemplate.objects.get(code=template_code, active=True)
        except MailTemplate.DoesNotExist:
            msg = _("Email not sent : template %s not found or inactive" % template_code)
            logger.error(msg)
            return msg

        try:
            message_body = template.parse_vars(user=self, request=request, **kwargs)
            send_email(self.email, template.subject, message_body)
        except Exception as e:
            msg = _("Error while sending mail : %s" % e)
            logger.exception(msg)
            return msg

        return None

    def destruction_date(self):
        # TODO
        return "cette date"

    def validation_link(self):
        # TODO
        return "this link"


class TrainingDomain(models.Model):
    """
    Training domain class
    """

    label = models.CharField(_("Label"), max_length=128, unique=True)
    active = models.BooleanField(_("Active"), default=True)

    class Meta:
        verbose_name = _('Training domain')
        verbose_name_plural = _('Training domains')

    def __str__(self):
        return self.label

    def validate_unique(self, exclude=None):
        try:
            super().validate_unique()
        except ValidationError as e:
            raise ValidationError(_('A training domain with this label already exists'))


class TrainingSubdomain(models.Model):
    """
    Training subdomain class
    """

    label = models.CharField(_("Label"), max_length=128, unique=True)
    training_domain = models.ForeignKey(
        TrainingDomain,
        verbose_name=_("Training domain"),
        default=None,
        blank=False,
        null=False,
        on_delete=models.CASCADE,
        related_name='Subdomains',
    )
    active = models.BooleanField(_("Active"), default=True)

    class Meta:
        verbose_name = _('Training sub domain')
        verbose_name_plural = _('Training sub domains')

    def __str__(self):
        domain = self.training_domain or _("No domain")
        return "%s - %s" % (domain, self.label)

    def validate_unique(self, exclude=None):
        try:
            super().validate_unique()
        except ValidationError as e:
            raise ValidationError(_('A training sub domain with this label already exists'))


class Training(models.Model):
    """
    Training class
    """

    label = models.CharField(_("Label"), max_length=128, unique=True)
    training_subdomains = models.ManyToManyField(
        TrainingSubdomain,
        verbose_name=_("Training subdomains"),
        blank=False,
        related_name='Trainings',
    )
    components = models.ManyToManyField(
        Component, verbose_name=_("Components"), blank=False, related_name='Trainings'
    )
    url = models.URLField(_("Website address"), max_length=256, blank=True, null=True)
    active = models.BooleanField(_("Active"), default=True)

    class Meta:
        verbose_name = _('Training')
        verbose_name_plural = _('Trainings')

    def __str__(self):
        return self.label

    def validate_unique(self, exclude=None):
        try:
            super().validate_unique()
        except ValidationError as e:
            raise ValidationError(_('A training with this label already exists'))


class Campus(models.Model):
    """
    Campus class
    """

    label = models.CharField(_("Label"), max_length=255, unique=True)
    active = models.BooleanField(_("Active"), default=True)

    class Meta:
        verbose_name = _('Campus')
        verbose_name_plural = _('Campus')

    def __str__(self):
        return self.label

    def validate_unique(self, exclude=None):
        try:
            super(Campus, self).validate_unique()
        except ValidationError as e:
            raise ValidationError(_('A campus with this label already exists'))


class BachelorMention(models.Model):
    """
    Bachelor degree mentions
    """

    label = models.CharField(_("Label"), max_length=128, unique=True)
    active = models.BooleanField(_("Active"), default=True)

    class Meta:
        """Meta class"""

        verbose_name = _('Bachelor mention')
        verbose_name_plural = _('Bachelor mentions')

    def __str__(self):
        """str"""
        return self.label

    def validate_unique(self, exclude=None):
        try:
            super(BachelorMention, self).validate_unique()
        except ValidationError as e:
            raise ValidationError(_('A bachelor mention with this label already exists'))


class Building(models.Model):
    """
    Building class
    """

    label = models.CharField(_("Label"), max_length=255, blank=False, null=False)
    campus = models.ForeignKey(
        Campus,
        verbose_name=_("Campus"),
        default=None,
        on_delete=models.CASCADE,
        related_name="buildings",
    )
    url = models.URLField(_("Url"), max_length=200, blank=True, null=True)
    active = models.BooleanField(_("Active"), default=True)

    class Meta:
        verbose_name = _('Building')
        unique_together = ('campus', 'label')

    def __str__(self):
        # TODO: Should we display campus label as well (????)
        return self.label

    def validate_unique(self, exclude=None):
        try:
            super(Building, self).validate_unique()
        except ValidationError as e:
            raise ValidationError(
                _('A building with this label for the same campus already exists')
            )


class CancelType(models.Model):
    """
    Cancel type
    """

    label = models.CharField(_("Label"), max_length=256, unique=True)
    active = models.BooleanField(_("Active"), default=True)

    class Meta:
        """Meta class"""

        verbose_name = _('Cancel type')
        verbose_name_plural = _('Cancel types')

    def __str__(self):
        """str"""
        return self.label

    def validate_unique(self, exclude=None):
        """Validate unique"""
        try:
            super(CancelType, self).validate_unique()
        except ValidationError as e:
            raise ValidationError(_('A cancel type with this label already exists'))


class CourseType(models.Model):
    """
    Course type
    """

    label = models.CharField(_("Label"), max_length=256, unique=True)
    active = models.BooleanField(_("Active"), default=True)

    class Meta:
        """Meta class"""

        verbose_name = _('Course type')
        verbose_name_plural = _('Course type')

    def __str__(self):
        """str"""  # from .utils import get_cities, get_departments
        return self.label

    def validate_unique(self, exclude=None):
        """Validate unique"""
        try:
            super(CourseType, self).validate_unique()
        except ValidationError as e:
            raise ValidationError(_('A course type with this label already exists'))


class GeneralBachelorTeaching(models.Model):
    """
    General bachelor specialty teaching
    """

    label = models.CharField(_("Label"), max_length=256, unique=True)
    active = models.BooleanField(_("Active"), default=True)

    class Meta:
        """Meta class"""

        verbose_name = _('General bachelor specialty teaching')
        verbose_name_plural = _('General bachelor specialties teachings')

    def __str__(self):
        """str"""
        return self.label

    def validate_unique(self, exclude=None):
        """Validate unique"""
        try:
            super().validate_unique()
        except ValidationError as e:
            raise ValidationError(_('A specialty teaching with this label already exists'))


class PublicType(models.Model):
    """
    Public type
    """

    label = models.CharField(_("Label"), max_length=256, unique=True)
    active = models.BooleanField(_("Active"), default=True)

    class Meta:
        """Meta class"""

        verbose_name = _('Public type')
        verbose_name_plural = _('Public types')

    def __str__(self):
        """str"""
        return self.label

    def validate_unique(self, exclude=None):
        """Validate unique"""
        try:
            super(PublicType, self).validate_unique()
        except ValidationError as e:
            raise ValidationError(_('A public type with this label already exists'))


class UniversityYear(models.Model):
    """
    University year
    """

    label = models.CharField(_("Label"), max_length=256, unique=True)
    active = models.BooleanField(_("Active"), default=False)
    start_date = models.DateField(_("Start date"))
    end_date = models.DateField(_("End date"))
    registration_start_date = models.DateField(_("Registration date"))
    purge_date = models.DateField(_("Purge date"), null=True)

    class Meta:
        """Meta class"""

        verbose_name = _('University year')
        verbose_name_plural = _('University years')

    def __str__(self):
        """str"""
        return self.label

    def validate_unique(self, exclude=None):
        """Validate unique"""
        try:
            super(UniversityYear, self).validate_unique()
        except ValidationError as e:
            raise ValidationError(_('A university year with this label already exists'))

    def save(self, *args, **kwargs):
        if not UniversityYear.objects.filter(active=True).exists():
            self.active = True

        super(UniversityYear, self).save(*args, **kwargs)

    def date_is_between(self, _date):
        return self.start_date <= _date <= self.end_date


class Holiday(models.Model):
    """University year"""

    label = models.CharField(_("Label"), max_length=256, unique=True)
    date = models.DateField(_("Date"))

    class Meta:
        """Meta class"""

        verbose_name = _('Holiday')
        verbose_name_plural = _('Holidays')

    def __str__(self):
        """str"""
        return self.label

    def validate_unique(self, exclude=None):
        """Validate unique"""
        try:
            super(Holiday, self).validate_unique()
        except ValidationError as e:
            raise ValidationError(_('An holiday with this label already exists'))


class Vacation(models.Model):
    """University year"""

    label = models.CharField(_("Label"), max_length=256, unique=True)
    start_date = models.DateField(_("Start date"))
    end_date = models.DateField(_("End date"))

    class Meta:
        """Meta class"""

        verbose_name = _('Vacation')
        verbose_name_plural = _('Vacations')

    def __str__(self):
        """str"""
        return self.label

    def validate_unique(self, exclude=None):
        """Validate unique"""
        try:
            super(Vacation, self).validate_unique()
        except ValidationError as e:
            raise ValidationError(_('A vacation with this label already exists'))

    def date_is_between(self, _date):
        return self.start_date <= _date and _date <= self.end_date


class Calendar(models.Model):
    """University year"""

    CALENDAR_MODE = [
        ('YEAR', _('Year')),
        ('SEMESTER', _('Semester')),
    ]

    label = models.CharField(_("Label"), max_length=256, unique=True)
    calendar_mode = models.CharField(
        _("Calendar mode"), max_length=16, choices=CALENDAR_MODE, default="YEAR"
    )

    year_start_date = models.DateField(_("Year start date"), null=True, blank=True)
    year_end_date = models.DateField(_("Year end date"), null=True, blank=True)
    year_registration_start_date = models.DateField(
        _("Year start registration date"), null=True, blank=True
    )
    year_nb_authorized_immersion = models.PositiveIntegerField(
        _("Number of authorized immersions per year"), default=4
    )

    semester1_start_date = models.DateField(_("Semester 1 start date"), null=True, blank=True)
    semester1_end_date = models.DateField(_("Semester 1 end date"), null=True, blank=True)
    semester1_registration_start_date = models.DateField(
        _("Semester 1 start registration date"), null=True, blank=True
    )
    semester2_start_date = models.DateField(_("Semester 2 start date"), null=True, blank=True)
    semester2_end_date = models.DateField(_("Semester 2 end date"), null=True, blank=True)
    semester2_registration_start_date = models.DateField(
        _("Semester 2 start registration date"), null=True, blank=True
    )
    registration_start_date_per_semester = models.PositiveIntegerField(
        _("Number of authorized immersions per semester"), default=2
    )

    global_evaluation_date = models.DateField(
        _("Global evaluation send date"), null=True, blank=True
    )

    class Meta:
        """Meta class"""

        verbose_name = _('Calendar')
        verbose_name_plural = _('Calendars')

    def __str__(self):
        """str"""
        return self.label

    def validate_unique(self, exclude=None):
        """Validate unique"""
        try:
            super(Calendar, self).validate_unique()
        except ValidationError as e:
            raise ValidationError(_('A calendar with this label already exists'))

    def date_is_between(self, _date):
        if self.calendar_mode == 'YEAR':
            return self.year_start_date <= _date and _date <= self.year_end_date
        else:
            return self.semester1_start_date <= _date and _date <= self.semester2_end_date


class HighSchool(models.Model):
    """
    HighSchool class
    """

    class Meta:
        verbose_name = _('High school')
        unique_together = ('label', 'city')

    choices_departments = choices_cities = choices_zipcodes = []

    if settings.USE_GEOAPI:
        choices_departments = get_departments()
        choices_cities = get_cities()

    label = models.CharField(_("Label"), max_length=255, blank=False, null=False)
    address = models.CharField(_("Address"), max_length=255, blank=False, null=False)
    address2 = models.CharField(_("Address2"), max_length=255, blank=True, null=True)
    address3 = models.CharField(_("Address3"), max_length=255, blank=True, null=True)
    department = models.CharField(
        _("Department"), max_length=128, blank=False, null=False, choices=choices_departments
    )
    city = UpperCharField(
        _("City"), max_length=255, blank=False, null=False, choices=choices_cities
    )
    zip_code = models.CharField(
        _("Zip code"), max_length=128, blank=False, null=False, choices=choices_zipcodes
    )
    phone_number = models.CharField(_("Phone number"), max_length=20, null=False, blank=False)
    fax = models.CharField(_("Fax"), max_length=20, null=True, blank=True)
    email = models.EmailField(_('Email'))
    head_teacher_name = models.CharField(
        _("Head teacher name"),
        max_length=255,
        blank=False,
        null=False,
        help_text=_('civility last name first name'),
    )
    referent_name = models.CharField(
        _('Referent name'),
        max_length=255,
        blank=False,
        null=False,
        help_text=_('last name first name'),
    )
    referent_phone_number = models.CharField(
        _("Referent phone number"), max_length=20, blank=False, null=False
    )
    referent_email = models.EmailField(_('Referent email'))
    convention_start_date = models.DateField(_("Convention start date"), null=True, blank=True)
    convention_end_date = models.DateField(_("Convention end date"), null=True, blank=True)

    objects = models.Manager()  # default manager
    agreed = HighSchoolAgreedManager()  # returns only agreed Highschools

    def __str__(self):
        # TODO: Should we display city as well (????)
        return self.label


class Course(models.Model):
    """
    Course class
    """

    label = models.CharField(_("Label"), max_length=255, blank=False, null=False)

    training = models.ForeignKey(
        Training,
        verbose_name=_("Training"),
        null=False,
        blank=False,
        on_delete=models.CASCADE,
        related_name="courses",
    )

    component = models.ForeignKey(
        Component,
        verbose_name=_("Component"),
        null=False,
        blank=False,
        on_delete=models.CASCADE,
        related_name="courses",
    )

    published = models.BooleanField(_("Published"), default=True)

    teachers = models.ManyToManyField(
        ImmersionUser, verbose_name=_("Teachers"), related_name='courses'
    )

    url = models.URLField(_("Website address"), max_length=1024, blank=True, null=True)

    def __str__(self):
        return self.label

    def get_components_queryset(self):
        return self.training.components.all()

    def free_seats(self):
        # TODO
        return self.slots.annotate(total_seats=Sum('n_places'))

    class Meta:
        verbose_name = _('Course')
        verbose_name_plural = _('Courses')
        unique_together = ('training', 'label')


class MailTemplateVars(models.Model):
    code = models.CharField(_("Code"), max_length=64, blank=False, null=False, unique=True)
    description = models.CharField(
        _("Description"), max_length=128, blank=False, null=False, unique=True
    )

    def __str__(self):
        return "%s : %s" % (self.code, self.description)

    class Meta:
        verbose_name = _('Template variable')
        verbose_name_plural = _('Template variables')


class MailTemplate(models.Model):
    """
    Mail templates with HTML content
    """

    code = models.CharField(_("Code"), max_length=128, blank=False, null=False, unique=True)
    label = models.CharField(_("Label"), max_length=128, blank=False, null=False, unique=True)
    description = models.CharField(_("Description"), max_length=512, blank=False, null=False)
    subject = models.CharField(_("Subject"), max_length=256, blank=False, null=False)
    body = models.TextField(_("Body"), blank=False, null=False)
    active = models.BooleanField(_("Active"), default=True)

    available_vars = models.ManyToManyField(
        MailTemplateVars,
        related_name='mail_templates',
        verbose_name=_("Available variables"),
        blank=False,
    )

    def __str__(self):
        return "%s : %s" % (self.code, self.label)

    def parse_vars(self, user, request, **kwargs):
        # Import parser here because it depends on core models
        from immersionlyceens.libs.mails.variables_parser import parser
        return parser(
            user=user,
            request=request,
            message_body=self.body,
            vars=[v for v in self.available_vars.all()],
            **kwargs)

    class Meta:
        verbose_name = _('Mail template')
        verbose_name_plural = _('Mail templates')


class InformationText(models.Model):
    label = models.CharField(_("Label"), max_length=255, blank=False, null=False)
    code = models.CharField(_("Code"), max_length=64, blank=False, null=False,)
    # 10K chars => MOA demand
    content = models.TextField(_('Content'), max_length=10000, blank=False, null=False)
    description = models.TextField(
        _('Description'), max_length=2000, blank=False, null=False, default=''
    )
    active = models.BooleanField(_("Active"), default=True)

    def get_documents_id(self):
        find = re.compile(r'(?P<pub>\/dl\/pubdoc\/(?P<pk>\d+))')
        return list({e[1] for e in re.findall(find, self.content)})

    @classmethod
    def get_all_documents_id(cls):
        texts = InformationText.objects.all()
        l = []
        for text in texts:
            for _id in text.get_documents_id():
                l.append(int(_id))

        return list(set(l))

    @classmethod
    def update_documents_publishment(cls):
        texts_docs_id = cls.get_all_documents_id()

        PublicDocument.objects.filter(id__in=texts_docs_id).update(published=True)
        PublicDocument.objects.filter(~Q(id__in=texts_docs_id)).update(published=False)

    def save(self, force_insert=False, force_update=False, using=None, update_fields=None):
        super().save()
        self.__class__.update_documents_publishment()

    def delete(self, using=None, keep_parents=False):
        super().delete(using, keep_parents)
        self.__class__.update_documents_publishment()

    def __str__(self):
        return self.label

    class Meta:
        verbose_name = _('Information text')
        verbose_name_plural = _('Information texts')


class CustomDeleteManager(models.Manager):
    def delete(self):
        for obj in self.get_queryset():
            obj.delete()


class AccompanyingDocument(models.Model):
    """
    AccompanyingDocument class
    """

    label = models.CharField(_("Label"), max_length=255, blank=False, null=False, unique=True)
    public_type = models.ManyToManyField(
        PublicType, verbose_name=_("Public type"), blank=False, related_name="publictypes",
    )
    description = models.TextField(_("Description"), blank=True, null=True)
    active = models.BooleanField(_("Active"), default=True)
    # TODO: change type mime param to implement labels !
    document = models.FileField(
        _("Document"),
        upload_to='uploads/accompanyingdocs/%Y',
        blank=False,
        null=False,
        help_text=_('Only files with type (%(authorized_types)s)')
        % {'authorized_types': ','.join(settings.CONTENT_TYPES)},
    )

    objects = CustomDeleteManager()

    class Meta:
        """Meta class"""

        verbose_name = _('Accompanying document')
        verbose_name_plural = _('Accompanying documents')

    def __str__(self):
        """str"""
        return self.label

    def validate_unique(self, exclude=None):
        """Validate unique"""
        try:
            super(AccompanyingDocument, self).validate_unique()
        except ValidationError as e:
            raise ValidationError(_('An accompanying document with this label already exists'))

    def delete(self, using=None, keep_parents=False):
        """Delete file uploaded from document Filefield"""
        self.document.storage.delete(self.document.name)
        super().delete()

    def get_types(self):
        # TODO:
        return ",".join([t.label for t in self.public_type.all()])

    get_types.short_description = _('Public type')


class PublicDocument(models.Model):
    """
    PublicDocument class
    """

    label = models.CharField(_("Label"), max_length=255, blank=False, null=False, unique=True)
    active = models.BooleanField(_("Active"), default=True)
    document = models.FileField(
        _("Document"),
        upload_to='uploads/publicdocs/%Y',
        blank=False,
        null=False,
        help_text=_('Only files with type (%(authorized_types)s)')
        % {'authorized_types': ','.join(settings.CONTENT_TYPES)},
    )
    published = models.BooleanField(_("Published"), default=False)

    objects = CustomDeleteManager()

    class Meta:
        """Meta class"""

        verbose_name = _('Public document')
        verbose_name_plural = _('Public documents')

    def __str__(self):
        """str"""
        return self.label

    def validate_unique(self, exclude=None):
        """Validate unique"""
        try:
            super(PublicDocument, self).validate_unique()
        except ValidationError as e:
            raise ValidationError(_('A public document with this label already exists'))

    def delete(self, using=None, keep_parents=False):
        """Delete file uploaded from document Filefield"""
        self.document.storage.delete(self.document.name)
        super().delete()


class AttendanceCertificateModel(models.Model):
    """
    Attendance Certificate Model class
    """

    document = models.FileField(
        _("Document"),
        upload_to='uploads/attendance_cert_model/',
        blank=False,
        null=False,
        help_text=_('Only files with type (docx)'),
    )

    objects = CustomDeleteManager()

    class Meta:
        """Meta class"""

        verbose_name = _('Attendance certificate model')
        verbose_name_plural = _('Attendance certificate model')

    def __str__(self):
        """str"""
        return self.document.path.split('/')[-1]

    def delete(self, using=None, keep_parents=False):
        """Delete file uploaded from document Filefield"""
        self.document.storage.delete(self.document.name)
        super().delete()

    def save(self, *args, **kwargs):
        # Be sure to not save an other attendance certificate model !!!!
        if not self.pk and AttendanceCertificateModel.objects.exists():
            raise ValidationError('only one Attendance certificate model is allowed')
        return super().save(*args, **kwargs)

    def get_merge_fields(self):
        if self.document:
            doc = MailMerge(self.document.path)
            return doc.get_merge_fields()
        return ""

    def show_merge_fields(self):
        if self.document:
            fields = MailMerge(self.document.path).get_merge_fields()
            return ", ".join([d for d in fields]) if bool(fields) else _('No variables in file')

    get_merge_fields.short_description = _('Variables')
    show_merge_fields.short_description = _('Variables')


class EvaluationType(models.Model):
    """
    Evaluation type class
    """

    code = models.CharField(_("Code"), max_length=30, unique=True)
    label = models.CharField(_("Label"), max_length=128)

    class Meta:
        """Meta class"""

        verbose_name = _('Evaluation type')
        verbose_name_plural = _('Evaluation types')

    def __str__(self):
        """str"""
        return f'{self.code} : {self.label}'

    def validate_unique(self, exclude=None):
        try:
            super().validate_unique()
        except ValidationError as e:
            raise ValidationError(_('An evaluation type with this code already exists'))


class EvaluationFormLink(models.Model):
    """
    Evaluation form links class
    """

    evaluation_type = models.OneToOneField(
        EvaluationType,
        verbose_name=_("Evaluation type"),
        null=False,
        blank=False,
        on_delete=models.CASCADE,
        related_name="evaluationtypes",
        primary_key=True,
    )

    url = models.URLField(_("Link"), max_length=256, blank=True, null=True)
    active = models.BooleanField(_("Active"), default=False)

    class Meta:
        """Meta class"""

        verbose_name = _('Evaluation form link')
        verbose_name_plural = _('Evaluation forms links')

    def __str__(self):
        """str"""
        return f'{self.evaluation_type.label} : {self.url}'

    def validate_unique(self, exclude=None):
        try:
            super().validate_unique()
        except ValidationError as e:
            raise ValidationError(
                _('An evaluation form link with this evaluation type already exists')
            )


class Slot(models.Model):
    """
    Course class
    """

    course = models.ForeignKey(
        Course,
        verbose_name=_("Course"),
        null=False,
        blank=False,
        on_delete=models.CASCADE,
        related_name="slots",
    )
    course_type = models.ForeignKey(
        CourseType,
        verbose_name=_("Course type"),
        null=False,
        blank=False,
        on_delete=models.CASCADE,
        related_name="slots",
    )

    campus = models.ForeignKey(
        Campus,
        verbose_name=_("Campus"),
        null=False,
        blank=False,
        on_delete=models.CASCADE,
        related_name="slots",
    )
    building = models.ForeignKey(
        Building,
        verbose_name=_("Building"),
        null=False,
        blank=False,
        on_delete=models.CASCADE,
        related_name="slots",
    )
    room = models.CharField(_("Room"), max_length=16, blank=False, null=False)

    date = models.DateField(_('Date'))
    start_time = models.TimeField(_('Start time'))
    end_time = models.TimeField(_('End time'))

    teachers = models.ManyToManyField(
        ImmersionUser, verbose_name=_("Teachers"), related_name='slots'
    )

    n_places = models.PositiveIntegerField(_('Number of places'))
    additional_information = models.CharField(
        _('Additional information'), max_length=128, null=True
    )

    published = models.BooleanField(_("Published"), default=True)

    class Meta:
        verbose_name = _('Slot')
        verbose_name_plural = _('Slots')


class GeneralSettings(models.Model):
    setting = models.CharField(_("Setting name"), max_length=128, unique=True)
    value = models.CharField(_("Setting value"), max_length=256)

    class Meta:
        verbose_name = _('General setting')
        verbose_name_plural = _('General settings')<|MERGE_RESOLUTION|>--- conflicted
+++ resolved
@@ -3,26 +3,19 @@
 import re
 from functools import partial
 
-from immersionlyceens.fields import UpperCharField
-from immersionlyceens.libs.geoapi.utils import get_cities, get_departments
-from mailmerge import MailMerge
-
 from django.conf import settings
 from django.contrib.auth.models import AbstractUser, Group
 from django.core.exceptions import ValidationError
 from django.db import models
-from django.db.models import Q, Sum, Count
+from django.db.models import Count, Q, Sum
 from django.utils.translation import ugettext_lazy as _
-
-<<<<<<< HEAD
+from mailmerge import MailMerge
+
 from immersionlyceens.fields import UpperCharField
 from immersionlyceens.libs.geoapi.utils import get_cities, get_departments
 from immersionlyceens.libs.mails.utils import send_email
 
-from .managers import ActiveManager, ComponentQuerySet
-=======
 from .managers import ActiveManager, ComponentQuerySet, HighSchoolAgreedManager
->>>>>>> ddf6ec3d
 
 logger = logging.getLogger(__name__)
 
@@ -38,7 +31,9 @@
     active = models.BooleanField(_("Active"), default=True)
 
     objects = models.Manager()  # default manager
-    activated = ActiveManager.from_queryset(ComponentQuerySet)()  # returns only activated components
+    activated = ActiveManager.from_queryset(
+        ComponentQuerySet
+    )()  # returns only activated components
 
     class Meta:
         verbose_name = _('Component')
@@ -119,11 +114,9 @@
 
         return False
 
-
     def authorized_groups(self):
         user_filter = {} if self.is_superuser else {'user__id': self.pk}
         return Group.objects.filter(**user_filter)
-
 
     def send_message(self, request, template_code, **kwargs):
         """
@@ -731,12 +724,14 @@
     def parse_vars(self, user, request, **kwargs):
         # Import parser here because it depends on core models
         from immersionlyceens.libs.mails.variables_parser import parser
+
         return parser(
             user=user,
             request=request,
             message_body=self.body,
             vars=[v for v in self.available_vars.all()],
-            **kwargs)
+            **kwargs,
+        )
 
     class Meta:
         verbose_name = _('Mail template')

--- conflicted
+++ resolved
@@ -14,15 +14,11 @@
 import os
 import re
 import uuid
-<<<<<<< HEAD
-=======
-
->>>>>>> 297e1e8a
+import pytz
 from functools import partial
 from os.path import dirname, join
 from typing import Any, Optional
 
-import pytz
 from django.apps import apps
 from django.conf import settings
 from django.contrib.auth.models import AbstractUser, Group

import logging
from functools import partial

from django.conf import settings
from django.contrib.auth.models import AbstractUser, Group
from django.core.exceptions import ValidationError
from django.db import models
from django.utils.translation import pgettext
from django.utils.translation import ugettext_lazy as _
from immersionlyceens.fields import UpperCharField

from .utils import get_cities, get_departments

logger = logging.getLogger(__name__)


class ImmersionUser(AbstractUser):
    """
    Main user class
    """
    _user_filters = [
        lambda has_group, su: has_group or su,
        lambda has_group, su: has_group and not su
    ]
    _groups = {
        'SCUIO-IP': 'scuio_ip_manager',
        'REF-CMP': 'component_manager',
        'REF-LYC': 'high_school_manager',
        'ETU': 'student',
        'ENS-CH': 'teacher',
        'SRV-JUR': 'legal_department_staff',
    }

    class Meta:
        verbose_name = _('User')

    def __init__(self, *args, **kwargs):
        super().__init__(*args, **kwargs)
        for code, name in self._groups.items():
            setattr(self, 'is_%s' % name,
                    partial(self.has_groups, code, negated=False))

    def has_groups(self, *groups, negated=False):
        """
        :param groups: group names to check
        :param negated: boolean
        :return:
        - if negated is False, return True if User is superuser or to one of
        groups, else False
        - if negated is True, return True if User is NOT superuser and belongs
        to one of groups, else False
        """
        return self._user_filters[negated](
            self.is_superuser, self.groups.filter(name__in=groups).exists())

    def authorized_groups(self):
        user_filter = {} if self.is_superuser else {'user__id': self.pk}
        return Group.objects.filter(**user_filter)


class TrainingDomain(models.Model):
    """
    Training domain class
    """
    label = models.CharField(_("Label"), max_length=128, unique=True)
    active = models.BooleanField(_("Active"), default=True)

    class Meta:
        verbose_name = _('Training domain')
        verbose_name_plural = _('Training domains')

    def __str__(self):
        return self.label

    def validate_unique(self, exclude=None):
        try:
            super().validate_unique()
        except ValidationError as e:
            raise ValidationError(
                _('A training domain with this label already exists'))


class TrainingSubdomain(models.Model):
    """
    Training subdomain class
    """
    label = models.CharField(_("Label"), max_length=128, unique=True)
    training_domain = models.ForeignKey(TrainingDomain,
        verbose_name=_("Training domain"), default=None, blank=False,
        null=False, on_delete=models.CASCADE, related_name='Subdomains')
    active = models.BooleanField(_("Active"), default=True)

    class Meta:
        verbose_name = _('Training sub domain')
        verbose_name_plural = _('Training sub domains')

    def __str__(self):
        return self.label

    def validate_unique(self, exclude=None):
        try:
            super().validate_unique()
        except ValidationError as e:
            raise ValidationError(
                _('A training sub domain with this label already exists'))


class Component(models.Model):
    """
    Component class
    """
    code = models.CharField(_("Code"), max_length=16, unique=True)
    label = models.CharField(_("Label"), max_length=128)
    url = models.URLField(_("Website address"), max_length=256,
        blank=True, null=True)
    active = models.BooleanField(_("Active"), default=True)

    class Meta:
        verbose_name = _('Component')
        verbose_name_plural = _('Components')

    def __str__(self):
        return "%s : %s" % (self.code, self.label)

    def validate_unique(self, exclude=None):
        try:
            super().validate_unique()
        except ValidationError as e:
            raise ValidationError(_('A component with this code already exists'))


class Training(models.Model):
    """
    Training class
    """
    label = models.CharField(_("Label"), max_length=128, unique=True)
    training_subdomains = models.ManyToManyField(TrainingSubdomain,
        verbose_name=_("Training subdomains"), blank=False, related_name='Trainings')
    components = models.ManyToManyField(Component, verbose_name=_("Components"),
        blank=False, related_name='Trainings')
    url = models.URLField(_("Website address"), max_length=256,
        blank=True, null=True)
    active = models.BooleanField(_("Active"), default=True)

    class Meta:
        verbose_name = _('Training')
        verbose_name_plural = _('Trainings')

    def __str__(self):
        return self.label

    def validate_unique(self, exclude=None):
        try:
            super().validate_unique()
        except ValidationError as e:
            raise ValidationError(
                _('A training with this label already exists'))


class Campus(models.Model):
    label = models.CharField(_("Label"), max_length=255, unique=True)
    active = models.BooleanField(_("Active"), default=True)

    class Meta:
        verbose_name = _('Campus')
        verbose_name_plural = _('Campus')

    def __str__(self):
        return self.label

    def validate_unique(self, exclude=None):
        try:
            super(Campus, self).validate_unique()
        except ValidationError as e:
            raise ValidationError(
                _('A campus with this label already exists'))


class BachelorMention(models.Model):
    """
    bachelor degree mentions
    """

    label = models.CharField(_("Label"), max_length=128, unique=True)
    active = models.BooleanField(_("Active"), default=True)

    class Meta:
        """Meta class"""
        verbose_name = _('Bachelor mention')
        verbose_name_plural = _('Bachelor mentions')

    def __str__(self):
        """str"""
        return self.label

<<<<<<< HEAD

class Building(models.Model):
    label = models.CharField(
        _("Label"), max_length=255, blank=False, null=False)
    campus = models.ForeignKey(
        Campus, verbose_name=("Campus"), default=None,
        on_delete=models.CASCADE, related_name="buildings")
=======
    def validate_unique(self, exclude=None):
        try:
            super(BachelorMention, self).validate_unique()
        except ValidationError as e:
            raise ValidationError(
                _('A bachelor mention with this label already exists'))


        
class Building(models.Model):
    label = models.CharField(
        _("Label"), max_length=255, blank=False, null=False)
    campus = models.ForeignKey(Campus, verbose_name=("Campus"),
        default=None, on_delete=models.CASCADE, related_name="buildings")
>>>>>>> 91c71a2a
    url = models.URLField(_("Url"), max_length=200, blank=True, null=True)
    active = models.BooleanField(_("Active"), default=True)

    class Meta:
        verbose_name = _('Building')
        unique_together = ('campus', 'label')

    def __str__(self):
        # TODO: Should we display campus label as well (????)
        return self.label

    def validate_unique(self, exclude=None):
        try:
            super(Building, self).validate_unique()
        except ValidationError as e:
            raise ValidationError(
<<<<<<< HEAD
                _('A building with this label for the same campus exists'))


class HighSchool(models.Model):

    class Meta:
        verbose_name = _('High school')
        unique_together = ('label', 'city')

    label = models.CharField(
        _("Label"), max_length=255, blank=False, null=False)
    address = models.CharField(
        _("Address"), max_length=255, blank=False, null=False)
    address2 = models.CharField(
        _("Address2"), max_length=255, blank=True, null=True)
    address3 = models.CharField(
        _("Address3"), max_length=255, blank=True, null=True)
    department = models.CharField(
        _("Department"), max_length=128, blank=False, null=False,
        choices=get_departments())
    city = UpperCharField(
        _("City"), max_length=255, blank=False, null=False,
        choices=get_cities())
    zip_code = models.CharField(
        _("Zip Code"), max_length=128, blank=False, null=False)
    phone_number = models.CharField(
        _("Phone number"), max_length=20, null=False, blank=False)
    fax = models.CharField(
        _("Fax"), max_length=20, null=True, blank=True)
    email = models.EmailField(_('Email'))
    head_teacher_name = models.CharField(
        _("Head teacher name"),
        max_length=255,
        blank=False,
        null=False,
        help_text=_('civility last name first name')
    )
    referent_name = models.CharField(
        _('Referent name'), max_length=255, blank=False, null=False,
        help_text=_('last name first name'))
    referent_phone_number = models.CharField(
        _("Referent phone number"), max_length=20, blank=False, null=False)
    referent_email = models.EmailField(_('Referent email'))
    convention_start_date = models.DateField(
        _("Convention start date"), null=True, blank=True)
    convention_end_date = models.DateField(
        _("Convention end date"), null=True, blank=True)

    def __str__(self):
        # TODO: Should we display city as well (????)
        return self.label
=======
                _('A building with this label for the same campus already exists'))


class CancelType(models.Model):
    """
    Cancel type
    """

    label = models.CharField(_("Label"), max_length=256, unique=True)
    active = models.BooleanField(_("Active"), default=True)

    class Meta:
        """Meta class"""
        verbose_name = _('Cancel type')
        verbose_name_plural = _('Cancel types')

    def __str__(self):
        """str"""
        return self.label

    def validate_unique(self, exclude=None):
        """Validate unique"""
        try:
            super(CancelType, self).validate_unique()
        except ValidationError as e:
            raise ValidationError(
                _('A cancel type with this label already exists'))


class CourseType(models.Model):
    """Course type"""

    label = models.CharField(_("Label"), max_length=256, unique=True)
    active = models.BooleanField(_("Active"), default=True)

    class Meta:
        """Meta class"""
        verbose_name = _('Course type')
        verbose_name_plural = _('Course type')

    def __str__(self):
        """str"""
        return self.label

    def validate_unique(self, exclude=None):
        """Validate unique"""
        try:
            super(CourseType, self).validate_unique()
        except ValidationError as e:
            raise ValidationError(
                _('A course type with this label already exists'))


class GeneralBachelorTeaching(models.Model):
    """
    General bachelor specialty teaching
    """

    label = models.CharField(_("Label"), max_length=256, unique=True)
    active = models.BooleanField(_("Active"), default=True)

    class Meta:
        """Meta class"""
        verbose_name = _('General bachelor specialty teaching')
        verbose_name_plural = _('General bachelor specialties teachings')

    def __str__(self):
        """str"""
        return self.label

    def validate_unique(self, exclude=None):
        """Validate unique"""
        try:
            super().validate_unique()
        except ValidationError as e:
            raise ValidationError(
                _('A specialty teaching with this label already exists'))


class PublicType(models.Model):
    """Public type"""

    label = models.CharField(_("Label"), max_length=256, unique=True)
    active = models.BooleanField(_("Active"), default=True)

    class Meta:
        """Meta class"""
        verbose_name = _('Public type')
        verbose_name_plural = _('Public type')

    def __str__(self):
        """str"""
        return self.label

    def validate_unique(self, exclude=None):
        """Validate unique"""
        try:
            super(PublicType, self).validate_unique()
        except ValidationError as e:
            raise ValidationError(
                _('A public type with this label already exists'))


class UniversityYear(models.Model):
    """University year"""

    label = models.CharField(_("Label"), max_length=256, unique=True)
    active = models.BooleanField(_("Active"), default=False)
    start_date = models.DateField(_("Start date"))
    end_date = models.DateField(_("End date"))
    registration_start_date = models.DateField(_("Registration date"))
    purge_date = models.DateField(_("Purge date"), null=True)

    class Meta:
        """Meta class"""
        verbose_name = _('University year')
        verbose_name_plural = _('University years')

    def __str__(self):
        """str"""
        return self.label

    def validate_unique(self, exclude=None):
        """Validate unique"""
        try:
            super(UniversityYear, self).validate_unique()
        except ValidationError as e:
            raise ValidationError(
                _('A public type with this label already exists'))

    def save(self, *args, **kwargs):
        objs = UniversityYear.objects.filter(active=True)
        if len(objs) < 1:
            self.active = True
        super(UniversityYear, self).save(*args, **kwargs)
>>>>>>> 91c71a2a
<|MERGE_RESOLUTION|>--- conflicted
+++ resolved
@@ -86,8 +86,8 @@
     """
     label = models.CharField(_("Label"), max_length=128, unique=True)
     training_domain = models.ForeignKey(TrainingDomain,
-        verbose_name=_("Training domain"), default=None, blank=False,
-        null=False, on_delete=models.CASCADE, related_name='Subdomains')
+                                        verbose_name=_("Training domain"), default=None, blank=False,
+                                        null=False, on_delete=models.CASCADE, related_name='Subdomains')
     active = models.BooleanField(_("Active"), default=True)
 
     class Meta:
@@ -112,7 +112,7 @@
     code = models.CharField(_("Code"), max_length=16, unique=True)
     label = models.CharField(_("Label"), max_length=128)
     url = models.URLField(_("Website address"), max_length=256,
-        blank=True, null=True)
+                          blank=True, null=True)
     active = models.BooleanField(_("Active"), default=True)
 
     class Meta:
@@ -126,7 +126,8 @@
         try:
             super().validate_unique()
         except ValidationError as e:
-            raise ValidationError(_('A component with this code already exists'))
+            raise ValidationError(
+                _('A component with this code already exists'))
 
 
 class Training(models.Model):
@@ -135,11 +136,11 @@
     """
     label = models.CharField(_("Label"), max_length=128, unique=True)
     training_subdomains = models.ManyToManyField(TrainingSubdomain,
-        verbose_name=_("Training subdomains"), blank=False, related_name='Trainings')
+                                                 verbose_name=_("Training subdomains"), blank=False, related_name='Trainings')
     components = models.ManyToManyField(Component, verbose_name=_("Components"),
-        blank=False, related_name='Trainings')
+                                        blank=False, related_name='Trainings')
     url = models.URLField(_("Website address"), max_length=256,
-        blank=True, null=True)
+                          blank=True, null=True)
     active = models.BooleanField(_("Active"), default=True)
 
     class Meta:
@@ -158,6 +159,9 @@
 
 
 class Campus(models.Model):
+    """
+    Campus class
+    """
     label = models.CharField(_("Label"), max_length=255, unique=True)
     active = models.BooleanField(_("Active"), default=True)
 
@@ -178,9 +182,8 @@
 
 class BachelorMention(models.Model):
     """
-    bachelor degree mentions
-    """
-
+    Bachelor degree mentions
+    """
     label = models.CharField(_("Label"), max_length=128, unique=True)
     active = models.BooleanField(_("Active"), default=True)
 
@@ -193,30 +196,22 @@
         """str"""
         return self.label
 
-<<<<<<< HEAD
+    def validate_unique(self, exclude=None):
+        try:
+            super(BachelorMention, self).validate_unique()
+        except ValidationError as e:
+            raise ValidationError(
+                _('A bachelor mention with this label already exists'))
+
 
 class Building(models.Model):
-    label = models.CharField(
-        _("Label"), max_length=255, blank=False, null=False)
-    campus = models.ForeignKey(
-        Campus, verbose_name=("Campus"), default=None,
-        on_delete=models.CASCADE, related_name="buildings")
-=======
-    def validate_unique(self, exclude=None):
-        try:
-            super(BachelorMention, self).validate_unique()
-        except ValidationError as e:
-            raise ValidationError(
-                _('A bachelor mention with this label already exists'))
-
-
-        
-class Building(models.Model):
+    """
+    Building class
+    """
     label = models.CharField(
         _("Label"), max_length=255, blank=False, null=False)
     campus = models.ForeignKey(Campus, verbose_name=("Campus"),
-        default=None, on_delete=models.CASCADE, related_name="buildings")
->>>>>>> 91c71a2a
+                               default=None, on_delete=models.CASCADE, related_name="buildings")
     url = models.URLField(_("Url"), max_length=200, blank=True, null=True)
     active = models.BooleanField(_("Active"), default=True)
 
@@ -233,12 +228,148 @@
             super(Building, self).validate_unique()
         except ValidationError as e:
             raise ValidationError(
-<<<<<<< HEAD
-                _('A building with this label for the same campus exists'))
+                _('A building with this label for the same campus already exists'))
+
+
+class CancelType(models.Model):
+    """
+    Cancel type
+    """
+    label = models.CharField(_("Label"), max_length=256, unique=True)
+    active = models.BooleanField(_("Active"), default=True)
+
+    class Meta:
+        """Meta class"""
+        verbose_name = _('Cancel type')
+        verbose_name_plural = _('Cancel types')
+
+    def __str__(self):
+        """str"""
+        return self.label
+
+    def validate_unique(self, exclude=None):
+        """Validate unique"""
+        try:
+            super(CancelType, self).validate_unique()
+        except ValidationError as e:
+            raise ValidationError(
+                _('A cancel type with this label already exists'))
+
+
+class CourseType(models.Model):
+    """
+    Course type
+    """
+    label = models.CharField(_("Label"), max_length=256, unique=True)
+    active = models.BooleanField(_("Active"), default=True)
+
+    class Meta:
+        """Meta class"""
+        verbose_name = _('Course type')
+        verbose_name_plural = _('Course type')
+
+    def __str__(self):
+        """str"""
+        return self.label
+
+    def validate_unique(self, exclude=None):
+        """Validate unique"""
+        try:
+            super(CourseType, self).validate_unique()
+        except ValidationError as e:
+            raise ValidationError(
+                _('A course type with this label already exists'))
+
+
+class GeneralBachelorTeaching(models.Model):
+    """
+    General bachelor specialty teaching
+    """
+    label = models.CharField(_("Label"), max_length=256, unique=True)
+    active = models.BooleanField(_("Active"), default=True)
+
+    class Meta:
+        """Meta class"""
+        verbose_name = _('General bachelor specialty teaching')
+        verbose_name_plural = _('General bachelor specialties teachings')
+
+    def __str__(self):
+        """str"""
+        return self.label
+
+    def validate_unique(self, exclude=None):
+        """Validate unique"""
+        try:
+            super().validate_unique()
+        except ValidationError as e:
+            raise ValidationError(
+                _('A specialty teaching with this label already exists'))
+
+
+class PublicType(models.Model):
+    """
+    Public type
+    """
+    label = models.CharField(_("Label"), max_length=256, unique=True)
+    active = models.BooleanField(_("Active"), default=True)
+
+    class Meta:
+        """Meta class"""
+        verbose_name = _('Public type')
+        verbose_name_plural = _('Public type')
+
+    def __str__(self):
+        """str"""
+        return self.label
+
+    def validate_unique(self, exclude=None):
+        """Validate unique"""
+        try:
+            super(PublicType, self).validate_unique()
+        except ValidationError as e:
+            raise ValidationError(
+                _('A public type with this label already exists'))
+
+
+class UniversityYear(models.Model):
+    """
+    University year
+    """
+    label = models.CharField(_("Label"), max_length=256, unique=True)
+    active = models.BooleanField(_("Active"), default=False)
+    start_date = models.DateField(_("Start date"))
+    end_date = models.DateField(_("End date"))
+    registration_start_date = models.DateField(_("Registration date"))
+    purge_date = models.DateField(_("Purge date"), null=True)
+
+    class Meta:
+        """Meta class"""
+        verbose_name = _('University year')
+        verbose_name_plural = _('University years')
+
+    def __str__(self):
+        """str"""
+        return self.label
+
+    def validate_unique(self, exclude=None):
+        """Validate unique"""
+        try:
+            super(UniversityYear, self).validate_unique()
+        except ValidationError as e:
+            raise ValidationError(
+                _('A public type with this label already exists'))
+
+    def save(self, *args, **kwargs):
+        objs = UniversityYear.objects.filter(active=True)
+        if len(objs) < 1:
+            self.active = True
+        super(UniversityYear, self).save(*args, **kwargs)
 
 
 class HighSchool(models.Model):
-
+    """
+    HighSchool class
+    """
     class Meta:
         verbose_name = _('High school')
         unique_together = ('label', 'city')
@@ -284,141 +415,4 @@
 
     def __str__(self):
         # TODO: Should we display city as well (????)
-        return self.label
-=======
-                _('A building with this label for the same campus already exists'))
-
-
-class CancelType(models.Model):
-    """
-    Cancel type
-    """
-
-    label = models.CharField(_("Label"), max_length=256, unique=True)
-    active = models.BooleanField(_("Active"), default=True)
-
-    class Meta:
-        """Meta class"""
-        verbose_name = _('Cancel type')
-        verbose_name_plural = _('Cancel types')
-
-    def __str__(self):
-        """str"""
-        return self.label
-
-    def validate_unique(self, exclude=None):
-        """Validate unique"""
-        try:
-            super(CancelType, self).validate_unique()
-        except ValidationError as e:
-            raise ValidationError(
-                _('A cancel type with this label already exists'))
-
-
-class CourseType(models.Model):
-    """Course type"""
-
-    label = models.CharField(_("Label"), max_length=256, unique=True)
-    active = models.BooleanField(_("Active"), default=True)
-
-    class Meta:
-        """Meta class"""
-        verbose_name = _('Course type')
-        verbose_name_plural = _('Course type')
-
-    def __str__(self):
-        """str"""
-        return self.label
-
-    def validate_unique(self, exclude=None):
-        """Validate unique"""
-        try:
-            super(CourseType, self).validate_unique()
-        except ValidationError as e:
-            raise ValidationError(
-                _('A course type with this label already exists'))
-
-
-class GeneralBachelorTeaching(models.Model):
-    """
-    General bachelor specialty teaching
-    """
-
-    label = models.CharField(_("Label"), max_length=256, unique=True)
-    active = models.BooleanField(_("Active"), default=True)
-
-    class Meta:
-        """Meta class"""
-        verbose_name = _('General bachelor specialty teaching')
-        verbose_name_plural = _('General bachelor specialties teachings')
-
-    def __str__(self):
-        """str"""
-        return self.label
-
-    def validate_unique(self, exclude=None):
-        """Validate unique"""
-        try:
-            super().validate_unique()
-        except ValidationError as e:
-            raise ValidationError(
-                _('A specialty teaching with this label already exists'))
-
-
-class PublicType(models.Model):
-    """Public type"""
-
-    label = models.CharField(_("Label"), max_length=256, unique=True)
-    active = models.BooleanField(_("Active"), default=True)
-
-    class Meta:
-        """Meta class"""
-        verbose_name = _('Public type')
-        verbose_name_plural = _('Public type')
-
-    def __str__(self):
-        """str"""
-        return self.label
-
-    def validate_unique(self, exclude=None):
-        """Validate unique"""
-        try:
-            super(PublicType, self).validate_unique()
-        except ValidationError as e:
-            raise ValidationError(
-                _('A public type with this label already exists'))
-
-
-class UniversityYear(models.Model):
-    """University year"""
-
-    label = models.CharField(_("Label"), max_length=256, unique=True)
-    active = models.BooleanField(_("Active"), default=False)
-    start_date = models.DateField(_("Start date"))
-    end_date = models.DateField(_("End date"))
-    registration_start_date = models.DateField(_("Registration date"))
-    purge_date = models.DateField(_("Purge date"), null=True)
-
-    class Meta:
-        """Meta class"""
-        verbose_name = _('University year')
-        verbose_name_plural = _('University years')
-
-    def __str__(self):
-        """str"""
-        return self.label
-
-    def validate_unique(self, exclude=None):
-        """Validate unique"""
-        try:
-            super(UniversityYear, self).validate_unique()
-        except ValidationError as e:
-            raise ValidationError(
-                _('A public type with this label already exists'))
-
-    def save(self, *args, **kwargs):
-        objs = UniversityYear.objects.filter(active=True)
-        if len(objs) < 1:
-            self.active = True
-        super(UniversityYear, self).save(*args, **kwargs)
->>>>>>> 91c71a2a
+        return self.label
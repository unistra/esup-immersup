--- conflicted
+++ resolved
@@ -60,18 +60,13 @@
         choices=settings.AVAILABLE_ACCOUNTS_PLUGINS,
     )
     data_source_settings = models.JSONField(_("Accounts source plugin settings"), null=True, blank=True)
-<<<<<<< HEAD
-
-    def __str__(self):
-        return "{} : {}{}".format(self.code, self.label, _(" (master)") if self.master else "")
-=======
+
     objects = models.Manager()  # default manager
     activated = ActiveManager.from_queryset(EstablishmentQuerySet)()
 
     def __str__(self):
         return "{} : {}{}".format(self.code, self.label, _(" (master)") if self.master else "")
 
->>>>>>> 7eed8947
 
     class Meta:
         verbose_name = _('Establishment')
@@ -493,7 +488,6 @@
         TrainingSubdomain, verbose_name=_("Training subdomains"), blank=False, related_name='Trainings',
     )
     structures = models.ManyToManyField(Structure, verbose_name=_("Structures"), blank=True, related_name='Trainings')
-<<<<<<< HEAD
     highschool = models.ForeignKey(
         HighSchool,  verbose_name=_('High school'), null=True, blank=True,
         on_delete=models.CASCADE, related_name="highschool_training",
@@ -501,15 +495,10 @@
     url = models.URLField(_("Website address"), max_length=256, blank=True, null=True)
     active = models.BooleanField(_("Active"), default=True)
 
-=======
-    url = models.URLField(_("Website address"), max_length=256, blank=True, null=True)
-    active = models.BooleanField(_("Active"), default=True)
-
     highschool = models.ForeignKey(HighSchool, verbose_name=_("High school"), blank=True, null=True,
         on_delete=models.SET_NULL, related_name='trainings'
     )
 
->>>>>>> 7eed8947
     def __str__(self):
         return self.label
 
@@ -851,6 +840,7 @@
             return qs.first()
         else:
             return None
+
 
     class Meta:
         """Meta class"""
@@ -1633,13 +1623,8 @@
         """Validate unique"""
         try:
             super().validate_unique()
-<<<<<<< HEAD
         except ValidationError as exc:
             raise ValidationError(_('An off offer event type with this label already exists')) from exc
-=======
-        except ValidationError as e:
-            raise ValidationError(_('An off offer event type with this label already exists'))
->>>>>>> 7eed8947
 
     class Meta:
         verbose_name = _('Off offer event type')

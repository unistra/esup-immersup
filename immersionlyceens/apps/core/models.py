--- conflicted
+++ resolved
@@ -992,10 +992,7 @@
     """
     Course class
     """
-<<<<<<< HEAD
-
-=======
->>>>>>> 8ebdf33d
+
     course = models.ForeignKey(
         Course,
         verbose_name=_("Course"),
@@ -1048,18 +1045,7 @@
 
     class Meta:
         verbose_name = _('Slot')
-<<<<<<< HEAD
         verbose_name_plural = _('Slots')
-        # unique_together = (
-        #     'training',
-        #     'course',
-        #     'course_type',
-        #     'campus',
-        #     'building',
-        #     'date',
-        #     'start_time',
-        #     'end_time',
-        # )
 
 
 class GeneralSettings(models.Model):
@@ -1068,7 +1054,4 @@
 
     class Meta:
         verbose_name = _('General setting')
-        verbose_name_plural = _('General settings')
-=======
-        verbose_name_plural = _('Slots')
->>>>>>> 8ebdf33d
+        verbose_name_plural = _('General settings')
# pylint: disable=R0903,C0115,W0201,E1101,C0302
"""
Models classes file

pylint ignore:
- R0903: too few public methods, because it's models classes
- C0115: class docstring, because of Meta classes
- W0201: attr set outside init, because it's models classes
- E1101: method/attr not exists in class A. .objects exists but not listed
- C0302: too many lines. Nope, it's the right amount of lines :P
"""
import datetime
import logging
import os
import re
import uuid
from functools import partial
from os.path import dirname, join
from typing import Any, Optional

from django.apps import apps
from django.conf import settings
from django.contrib.auth.models import AbstractUser, Group
from django.core.exceptions import ObjectDoesNotExist, ValidationError
from django.db import models
from django.db.models import Max, Q, Sum
from django.db.models.functions import Coalesce
from django.template.defaultfilters import date as _date, filesizeformat
from django.utils import timezone
from django.utils.formats import date_format
from django.utils.translation import gettext, gettext_lazy as _, pgettext
from django_countries.fields import CountryField

from immersionlyceens.apps.core.managers import PostBacImmersionManager
from immersionlyceens.fields import UpperCharField
from immersionlyceens.libs.mails.utils import send_email
from immersionlyceens.libs.validators import JsonSchemaValidator

from ...libs.utils import get_general_setting
from .managers import (
    ActiveManager, CustomDeleteManager, EstablishmentQuerySet,
    HighSchoolAgreedManager, StructureQuerySet,
)

#from ordered_model.models import OrderedModel

logger = logging.getLogger(__name__)


def get_file_path(instance, filename,):
    file_basename, extension = os.path.splitext(filename)
    year = datetime.datetime.now().strftime('%Y')
    return (
        os.path.join(settings.S3_FILEPATH if hasattr(settings, 'S3_FILEPATH') else '',
                     year,
                     f'{file_basename}{extension}')
        .lower()
        .replace(' ', '_')
    )

def validate_slot_date(date: datetime.date):
    """
    :param date: the slot date to validate
    :return: Raises ValidationError Exception or nothing
    """
    # Period
    try:
        Period.from_date(date)
    except Period.DoesNotExist:
        raise ValidationError(
            _("No available period found for slot date '%s', please create one first") % date.strftime("%Y-%m-%d")
        )
    except Period.MultipleObjectsReturned:
        raise ValidationError(
            _("Multiple periods found for date '%s' : please check your periods settings") % date.strftime("%Y-%m-%d")
        )

    # Past
    if date < timezone.localdate():
        raise ValidationError(
            _("You can't set a date in the past")
        )


class HigherEducationInstitution(models.Model):
    """
    Database of french higher education schools (based on UAI codes)
    """

    uai_code = models.CharField(_("UAI Code"), max_length=20, primary_key=True, null=False)
    label = models.CharField(_("Label"), max_length=512, null=True, blank=True)
    city = models.CharField(_("City"), max_length=64, null=True, blank=True)
    department = models.CharField(_("Department"), max_length=64, null=True, blank=True)
    zip_code = models.CharField(_("Zip code"), max_length=10, null=True, blank=True)
    country = models.CharField(_("Country"), max_length=50, null=True, blank=True)

    def __str__(self):
        return f"{self.city} - {self.label} - {self.uai_code}"

    class Meta:
        verbose_name = _('Higher education institution')
        verbose_name_plural = _('Higher education institutions')
        ordering = ['city', 'label', ]


class Establishment(models.Model):
    """
    Establishment class : highest structure level
    """
    code = models.CharField(_("Code"), max_length=16, unique=True)

    uai_reference = models.OneToOneField(
        HigherEducationInstitution,
        verbose_name=_('UAI reference'),
        null=True,
        blank=True,
        on_delete=models.PROTECT,
        related_name="establishment",
        unique=True,
    )

    label = models.CharField(_("Label"), max_length=256, unique=True)
    short_label = models.CharField(_("Short label"), max_length=64, unique=True)
    address = models.CharField(_("Address"), max_length=255, blank=False, null=False)
    address2 = models.CharField(_("Address2"), max_length=255, blank=True, null=True)
    address3 = models.CharField(_("Address3"), max_length=255, blank=True, null=True)
    department = models.CharField(_("Department"), max_length=128, blank=False, null=False)
    city = UpperCharField(_("City"), max_length=255, blank=False, null=False)
    zip_code = models.CharField(_("Zip code"), max_length=128, blank=False, null=False)
    phone_number = models.CharField(_("Phone number"), max_length=20, null=False, blank=False)
    fax = models.CharField(_("Fax"), max_length=20, null=True, blank=True)
    badge_html_color = models.CharField(_("Badge color (HTML)"), max_length=7)
    email = models.EmailField(_('Email'))
    mailing_list = models.EmailField(_('Mailing list'), blank=True, null=True)
    active = models.BooleanField(_("Active"), blank=False, null=False, default=True)
    master = models.BooleanField(_("Master"), default=True)
    signed_charter = models.BooleanField(_("Signed charter"), default=False)
    data_source_plugin = models.CharField(_("Accounts source plugin"), max_length=256, null=True, blank=True,
        choices=settings.AVAILABLE_ACCOUNTS_PLUGINS,
    )
    data_source_settings = models.JSONField(_("Accounts source plugin settings"), null=True, blank=True)
    logo = models.ImageField(
        _("Logo"),
        upload_to=get_file_path,
        blank=True,
        null=True,
        help_text=_('Only files with type (%(authorized_types)s)') % {'authorized_types': 'gif, jpg, png'},
    )
    signature = models.ImageField(
        _("Signature"),
        upload_to=get_file_path,
        blank=True,
        null=True,
        help_text=_('Only files with type (%(authorized_types)s)') % {'authorized_types': 'gif, jpg, png'},
    )
    certificate_header = models.TextField(_("Certificate header"), blank=True, null=True)
    certificate_footer = models.TextField(_("Certificate footer"), blank=True, null=True)
    objects = models.Manager()  # default manager
    activated = ActiveManager.from_queryset(EstablishmentQuerySet)()

    def __str__(self):
        return "{} : {}{}".format(self.code, self.label, _(" (master)") if self.master else "")

    def provides_accounts(self):
        return self.data_source_plugin is not None

    class Meta:
        verbose_name = _('Establishment')
        verbose_name_plural = _('Establishments')
        ordering = ['label', ]


class Structure(models.Model):
    """
    Structure class
    """

    code = models.CharField(_("Code"), max_length=16, unique=True)
    label = models.CharField(_("Label"), max_length=128)
    mailing_list = models.EmailField(_('Mailing list address'), blank=True, null=True)
    active = models.BooleanField(_("Active"), default=True)

    objects = models.Manager()  # default manager
    activated = ActiveManager.from_queryset(StructureQuerySet)()  # returns only activated structures

    establishment = models.ForeignKey(Establishment, verbose_name=_("Establishment"), on_delete=models.SET_NULL,
        blank=False, null=True, related_name='structures')

    def __str__(self):
        return f"{self.code} : {self.label}"

    def validate_unique(self, exclude=None):
        try:
            super().validate_unique()
        except ValidationError as e:
            raise ValidationError(_('A structure with this code already exists'))

    class Meta:
        verbose_name = _('Structure')
        verbose_name_plural = _('Structures')
        ordering = ['label', ]


class HighSchool(models.Model):
    """
    HighSchool class
    """

    label = models.CharField(_("Label"), max_length=255, blank=False, null=False)
    country = CountryField(_("Country"), blank_label=_('select a country'), default='FR')
    address = models.CharField(_("Address"), max_length=255, blank=False, null=False)
    address2 = models.CharField(_("Address2"), max_length=255, blank=True, null=True)
    address3 = models.CharField(_("Address3"), max_length=255, blank=True, null=True)
    department = models.CharField(_("Department"), max_length=128, blank=False, null=False)
    city = UpperCharField(_("City"), max_length=255, blank=False, null=False)
    zip_code = models.CharField(_("Zip code"), max_length=128, blank=False, null=False)
    phone_number = models.CharField(_("Phone number"), max_length=20, null=False, blank=False)
    fax = models.CharField(_("Fax"), max_length=20, null=True, blank=True)
    email = models.EmailField(_('Email'))
    head_teacher_name = models.CharField(
        _("Head teacher name"), max_length=255, blank=False, null=False, help_text=_('civility last name first name'),
    )
    convention_start_date = models.DateField(_("Convention start date"), null=True, blank=True)
    convention_end_date = models.DateField(_("Convention end date"), null=True, blank=True)
    postbac_immersion = models.BooleanField(_("Offer post-bachelor immersions"), default=False)

    mailing_list = models.EmailField(_('Mailing list address'), blank=True, null=True)
    badge_html_color = models.CharField(_("Badge color (HTML)"), max_length=7)
    logo = models.ImageField(
        _("Logo"),
        upload_to=get_file_path,
        blank=True,
        null=True,
        help_text=_('Only files with type (%(authorized_types)s)') % {'authorized_types': 'gif, jpg, png'},
    )
    signature = models.ImageField(
        _("Signature"),
        upload_to=get_file_path,
        blank=True,
        null=True,
        help_text=_('Only files with type (%(authorized_types)s)') % {'authorized_types': 'gif, jpg, png'},
    )
    signed_charter = models.BooleanField(_("Signed charter"), default=False)
    certificate_header = models.TextField(_("Certificate header"), blank=True, null=True)
    certificate_footer = models.TextField(_("Certificate footer"), blank=True, null=True)
    active = models.BooleanField(_("Active"), default=True)
    with_convention = models.BooleanField(_("Has a convention"), default=True)

    objects = models.Manager()  # default manager
    agreed = HighSchoolAgreedManager()  # returns only agreed Highschools
    immersions_proposal = PostBacImmersionManager()

    def __str__(self):
        return f"{self.city} - {self.label}"

    class Meta:
        verbose_name = _('High school')
        constraints = [
            models.UniqueConstraint(
                fields=['label', 'city'],
                deferrable=models.Deferrable.IMMEDIATE,
                name='unique_highschool'
            ),
        ]
        ordering = ['city', 'label', ]


def get_object_default_order(object_class):
    try:
        cls = apps.get_model('core', object_class)
        if cls.objects.all().count() == 0:
            return 1
        else:
            return cls.objects.all().aggregate(Max('order'))['order__max'] + 1
    except Exception as e:
        # Falling here because "Models aren't loaded yet"
        pass

    return None


class HighSchoolLevel(models.Model):
    """
    High school pupil levels
    """
    label = models.CharField(_("Label"), max_length=128, unique=True)
    active = models.BooleanField(_("Active"), default=True)
    order = models.PositiveSmallIntegerField(_("Display order"), blank=False, null=True,
        default=partial(get_object_default_order, 'HighSchoolLevel')
    )
    is_post_bachelor = models.BooleanField(_("Is a post-bachelor level"), default=False)
    requires_bachelor_speciality = models.BooleanField(_("Requires bachelor speciality"), default=False)

    def __str__(self):
        return self.label

    def can_delete(self):
        return not self.high_school_student_record.exists()

    class Meta:
        verbose_name = _('High school level')
        verbose_name_plural = _('High school levels')
        ordering = ['order']


class PostBachelorLevel(models.Model):
    """
    Post bachelor student levels
    """
    label = models.CharField(_("Label"), max_length=128, unique=True)
    active = models.BooleanField(_("Active"), default=True)
    order = models.PositiveSmallIntegerField(_("Display order"), blank=False, null=True,
        default=partial(get_object_default_order, 'PostBachelorLevel')
    )

    def __str__(self):
        return self.label

    def can_delete(self):
        return not self.high_school_student_record.exists()

    class Meta:
        verbose_name = _('Post bachelor level')
        verbose_name_plural = _('Post bachelor levels')
        ordering = ['order']


class StudentLevel(models.Model):
    """
    Student levels
    """
    label = models.CharField(_("Label"), max_length=128, unique=True)
    active = models.BooleanField(_("Active"), default=True)
    order = models.PositiveSmallIntegerField(_("Display order"), blank=False, null=True,
        default=partial(get_object_default_order, 'StudentLevel')
    )

    def __str__(self):
        return self.label

    def can_delete(self):
        return not self.student_record.exists()

    class Meta:
        verbose_name = _('Student level')
        verbose_name_plural = _('Student levels')
        ordering = ['order']


class ImmersionUser(AbstractUser):
    """
    Main user class
    """

    _user_filters = [
        lambda has_group, su: has_group or su,
        lambda has_group, su: has_group and not su,
    ]
    _groups = {
        'REF-TEC': 'operator',
        'REF-ETAB': 'establishment_manager',
        'REF-ETAB-MAITRE': 'master_establishment_manager',
        'REF-STR': 'structure_manager',
        'REF-LYC': 'high_school_manager',
        'ETU': 'student',
        'LYC': 'high_school_student',
        'INTER': 'speaker',
        'SRV-JUR': 'legal_department_staff',
        'VIS': 'visitor',
        'CONS-STR': 'structure_consultant',
    }

    def __init__(self, *args, **kwargs):
        super().__init__(*args, **kwargs)
        for code, name in self._groups.items():
            setattr(self, 'is_%s' % name, partial(self.has_groups, code, negated=False))

        for code, name in self._groups.items():
            setattr(self, 'is_only_%s' % name, partial(self.has_single_group, code))

    establishment = models.ForeignKey(Establishment, verbose_name=_("Establishment"), on_delete=models.SET_NULL,
        blank=True, null=True
    )

    structures = models.ManyToManyField(Structure, verbose_name=_("Structures"), blank=True, related_name='referents')

    highschool = models.ForeignKey(
        HighSchool,
        verbose_name=_('High school'),
        null=True,
        blank=True,
        on_delete=models.CASCADE,
        related_name="users",
    )

    destruction_date = models.DateField(_("Account destruction date"), blank=True, null=True)
    validation_string = models.TextField(_("Account validation string"), blank=True, null=True, unique=True)
    recovery_string = models.TextField(_("Account password recovery string"), blank=True, null=True, unique=True)
    email = models.EmailField(_("Email"), blank=False, null=False, unique=True)
    creation_email_sent = models.BooleanField(_("Creation email sent"), blank=True, null=True, default=False)

    def __str__(self):
        return "{} {}".format(self.last_name or _('(no last name)'), self.first_name or _('(no first name)'))

    def has_groups(self, *groups, negated=False):
        """
        :param groups: group names to check
        :param negated: boolean
        :return:
        - if negated is False, return True if User is superuser or to one of
        groups, else False
        - if negated is True, return True if User is NOT superuser and belongs
        to one of groups, else False
        """
        return self._user_filters[negated](self.is_superuser, self.groups.filter(name__in=groups).exists())

    def has_single_group(self, group):
        """
        :param group: group name to check
        :return: True if User belongs to (and only) group, else False
        """
        return all([
            self.groups.filter(name=group).exists(),
            self.groups.count() == 1
        ])

    def has_course_rights(self, course_id):
        """
        Check if the user can update / delete a course
        :param course_id: Course id
        :return: boolean
        """
        if self.is_superuser or self.has_groups('REF-ETAB-MAITRE'):
            return True

        try:
            course = Course.objects.get(pk=course_id)
            course_structures = course.training.structures.all()
        except Course.DoesNotExist:
            return False

        valid_conditions = [
            self.is_establishment_manager() and course_structures & self.establishment.structures.all(),
            self.is_structure_manager() and course_structures & self.structures.all(),
            self.is_high_school_manager() and self.highschool and self.highschool == course.highschool
        ]

        if any(valid_conditions):
            return True

        return False

    def is_local_account(self) -> bool:
        """
        Determine is
        :return:
        """
        if self.is_superuser:
            return False
        if self.is_visitor() or self.is_high_school_student() or self.is_high_school_manager():
            return True
        elif self.is_speaker() and self.highschool:
            return True
        elif self.is_structure_manager() or self.is_establishment_manager() \
            or self.is_legal_department_staff() or self.is_speaker() or self.is_structure_consultant():
            if self.establishment is not None and self.establishment.data_source_plugin is None:
                return True
        return False

    def authorized_groups(self):
        # user_filter = {} if self.is_superuser else {'user__id': self.pk}
        user_filter = {'user__id': self.pk}
        return Group.objects.filter(**user_filter)

    def send_message(self, request, template_code, **kwargs):
        """
        Get a MailTemplate by its code, replace variables and send
        :param message_code: Code of message to send
        :return: True if message sent else False
        """
        try:
            template = MailTemplate.objects.get(code=template_code, active=True)
            logger.debug("Template found : %s" % template)
        except MailTemplate.DoesNotExist:
            msg = gettext("Email not sent : template %s not found or inactive" % template_code)
            logger.error(msg)
            return msg

        try:
            message_body = template.parse_vars(user=self, request=request, **kwargs)
            from immersionlyceens.libs.mails.variables_parser import Parser
            logger.debug("Message body : %s" % message_body)
            send_email(self.email, template.subject, message_body)
        except Exception as e:
            logger.exception(e)
            msg = gettext("Couldn't send email : %s" % e)
            return msg

        return None

    def validate_account(self):
        self.validation_string = None
        self.destruction_date = None
        self.save()

    def get_localized_destruction_date(self):
        return _date(self.destruction_date, "l j F Y")

    def get_cleaned_username(self):
        return self.get_username()
        # return self.get_username().replace(settings.USERNAME_PREFIX, '')

    def get_login_page(self):
        redirect_url: str = "/immersion/login"
        if self.is_visitor():
            redirect_url = "/immersion/login/vis"
        elif self.is_high_school_student():
            redirect_url = "/immersion/login"
        elif self.is_high_school_manager():
            redirect_url = "/immersion/login/ref-lyc"
        elif self.is_speaker() and self.highschool is not None:
            redirect_url = "/immersion/login/speaker"
        elif self.is_speaker() or self.is_establishment_manager() or self.is_structure_manager() \
             or self.is_structure_consultant() or self.is_legal_department_staff():
            if self.establishment is not None and self.establishment.data_source_plugin is None:
                redirect_url = "/immersion/login/speaker"
        return redirect_url

    def is_valid(self):
        """
        :return: True if account is validated else False
        """
        return self.validation_string is None

    def get_high_school_student_record(self):
        try:
            return self.high_school_student_record
        except ObjectDoesNotExist:
            return None

    def get_student_record(self):
        try:
            return self.student_record
        except ObjectDoesNotExist:
            return None

    def get_student_establishment(self):
        """
        Match student record establishment with core Establishment class
        :return: Establishment object if found, else None
        """
        record = self.get_student_record()

        if record and record.uai_code:
            try:
                return Establishment.objects.get(uai_reference=record.uai_code)
            except Establishment.DoesNotExist:
                pass

        return None

    def get_high_school(self):
        """
        Get pupil high school
        :return: High school object if found, else None
        """
        record = self.get_high_school_student_record()
        return record.highschool if record else None

    def get_high_school_or_student_establishment(self):
        if self.is_visitor():
            return _('Visitor')
        else:
            return self.get_high_school() or self.get_student_establishment()

    def get_visitor_record(self) -> Optional[Any]:
        try:
            return self.visitor_record
        except ObjectDoesNotExist:
            return None

    def get_authorized_structures(self):
        if self.is_superuser or self.is_master_establishment_manager() or self.is_operator():
            return Structure.activated.all()
        if self.is_establishment_manager() and self.establishment:
            return Structure.activated.filter(establishment=self.establishment)
        if self.is_structure_manager() or self.is_structure_consultant:
            return self.structures.all()

        return Structure.objects.none()

    def set_validation_string(self):
        """
        Generates and return a new validation string
        """
        self.validation_string = uuid.uuid4().hex
        self.save()
        return self.validation_string

    def set_recovery_string(self):
        """
        Generates and return a new password recovery string
        """
        self.recovery_string = uuid.uuid4().hex
        self.save()

    def remaining_registrations_count(self):
        """
        Returns a dictionary with remaining registrations count for each period
        If the current user is not a student, return 0 for each period

        It does NOT check the training quota per period
        """
        from immersionlyceens.apps.immersion.models import (
            HighSchoolStudentRecordQuota, StudentRecordQuota,
            VisitorRecordQuota,
        )

        record = None
        remaining = { period.pk: 0 for period in Period.objects.all() }

        # Not a student or no record yet : no registration
        if self.is_high_school_student():
            record = self.get_high_school_student_record()
        elif self.is_student():
            record = self.get_student_record()
        elif self.is_visitor():
            record = self.get_visitor_record()

        if not record or not record.is_valid():
            return remaining

        for period in Period.objects.all():
            registrations = self.immersions.filter(
                slot__date__gte=period.immersion_start_date,
                slot__date__lte=period.immersion_end_date,
                cancellation_type__isnull=True,
                slot__event__isnull=True,
                slot__visit__isnull=True,
            ).count()

            # Default period quota or student record quota
            # FIXME : what if custom_quota.allowed_immersions < period.allowed_immersions ?
            try:
                custom_quota = record.quota.get(period=period)
                allowed_immersions = custom_quota.allowed_immersions
            except (HighSchoolStudentRecordQuota.DoesNotExist, StudentRecordQuota.DoesNotExist,
                    VisitorRecordQuota.DoesNotExist) as e:
                logger.debug("%s : record not found" % self)
                allowed_immersions = period.allowed_immersions

            remaining[period.pk] = allowed_immersions - registrations

        return remaining

    def set_increment_registrations_(self, period):
        from immersionlyceens.apps.immersion.models import (
            HighSchoolStudentRecordQuota, StudentRecordQuota,
            VisitorRecordQuota,
        )
        """
        Updates student remaining registrations based on period
        """
        record = None

        if self.is_high_school_student():
            record = self.get_high_school_student_record()
        elif self.is_student():
            record = self.get_student_record()
        elif self.is_visitor():
            record = self.get_visitor_record()

        if not record or not record.is_valid():
            return

        try:
            quota = record.quota.get(period=period)
            quota.allowed_immersions += 1
            quota.save()
        except (HighSchoolStudentRecordQuota.DoesNotExist, StudentRecordQuota.DoesNotExist,
                VisitorRecordQuota.DoesNotExist) as e:
            # Not found : something to do ?
            pass

        return


    def can_register_slot(self, slot=None):
        """
        Slot registration check : validate only User vs Slot restrictions here,
        - NOT slot registration delay
        - NOT registrations quotas
        """
        errors = []

        slot_has_restrictions = any([
            slot.establishments_restrictions,
            slot.levels_restrictions,
            slot.bachelors_restrictions
        ])

        # Returns True if no restrictions are found
        if not slot or not slot_has_restrictions:
            return True, errors

        if self.is_high_school_student():
            record = self.get_high_school_student_record()

            if not record or not record.is_valid():
                errors.append(_("High school record not found or not valid"))
                return False, errors

            high_school_conditions = [
                slot.allowed_highschools.exists(),
                record.highschool in slot.allowed_highschools.all()
            ]

            levels_conditions = [
                slot.allowed_highschool_levels.exists() and record.level in slot.allowed_highschool_levels.all(),
                slot.allowed_post_bachelor_levels.exists() and
                    record.post_bachelor_level in slot.allowed_post_bachelor_levels.all()
            ]

            bachelor_restrictions = [
                slot.allowed_bachelor_types.exists() and record.bachelor_type in slot.allowed_bachelor_types.all(),
                any([
                    slot.allowed_bachelor_mentions.exists() and
                    record.technological_bachelor_mention in slot.allowed_bachelor_mentions.all(),
                    slot.allowed_bachelor_teachings.exists() and
                    record.general_bachelor_teachings in slot.allowed_bachelor_teachings.all(),
                ])
            ]

            if slot.establishments_restrictions and not all(high_school_conditions):
                errors.append(_('High schools restrictions in effect'))
            if slot.levels_restrictions and not any(levels_conditions):
                errors.append(_('High school or post bachelor levels restrictions in effect'))
            if slot.bachelors_restrictions and not all(bachelor_restrictions):
                errors.append(_('Bachelors restrictions in effect'))

            if errors:
                return False, errors

        if self.is_student():
            establishment = self.get_student_establishment()
            record = self.get_student_record()

            if not record:
                errors.append(_("Student record not found"))
                return False, errors

            # record.home_institution()[0] in slot.allowed_establishments.values_list('label', flat=True)
            establishment_conditions = [
                slot.allowed_establishments.exists(),
                establishment and establishment in slot.allowed_establishments.all()
            ]

            levels_conditions = [
                slot.allowed_student_levels.exists(),
                record.level in slot.allowed_student_levels.all()
            ]

            if slot.establishments_restrictions and not all(establishment_conditions):
                errors.append(_('Establishments restrictions in effect'))

            if slot.levels_restrictions and not all(levels_conditions):
                errors.append(_('Student levels restrictions in effect'))

            if slot.bachelors_restrictions:
                errors.append(_('Bachelors restrictions in effect'))

            if errors:
                return False, errors

        # Restrictions checks for visitors
        if self.is_visitor():
            record = self.get_visitor_record()

            if not record or not record.is_valid():
                errors.append(_("Visitor record not found or not valid"))

            # visitors can register to "open to all" slots
            if any([slot.levels_restrictions, slot.establishments_restrictions, slot.bachelors_restrictions]):
                errors.append(_('Slot restrictions in effect'))

            if errors:
                return False, errors

        return True, errors


    def linked_users(self):
        """
        :return: a list of users linked to self (including self)
        Returns only [self] if there's no linked user
        """
        if not self.usergroup.exists():
            return [self]

        return [user for group in self.usergroup.all() for user in group.immersionusers.all()]


    def accept_to_share_immersions(self):
        """
        Get high school student decision to share his immersions data with his high school
        :return: High school object if found, else None
        """
        record = self.get_high_school_student_record()
        return record.allow_high_school_consultation if record else None


    def has_obsolete_attestations(self):
        today = timezone.localdate()
        record = self.get_high_school_student_record() or self.get_visitor_record()
        return record.attestation.filter(
            mandatory=True,
            archive=False,
            requires_validity_date=True,
            validity_date__lt=today
        ).exists()


    class Meta:
        verbose_name = _('User')
        ordering = ['last_name', 'first_name', ]


class ImmersionUserGroup(models.Model):
    """
    Accounts fusion
    """
    immersionusers = models.ManyToManyField(
        ImmersionUser, verbose_name=_("Group members"), related_name='usergroup',
    )

    def __str__(self):
        return f"{self._meta.verbose_name}: {', '.join(self.immersionusers.values_list('email', flat=True))}"

    class Meta:
        verbose_name = _('User group')
        verbose_name_plural = _('User groups')
        ordering = ['pk', ]


class PendingUserGroup(models.Model):
    """
    Accounts links waiting to be confirmed
    """
    creation_date = models.DateTimeField(_("Date"), auto_now_add=True)

    immersionuser1 = models.ForeignKey(
        ImmersionUser, verbose_name=_("User") + " 1", on_delete=models.CASCADE, blank=False, null=False, related_name="+"
    )

    immersionuser2 = models.ForeignKey(
        ImmersionUser, verbose_name=_("User") + " 2", on_delete=models.CASCADE, blank=False, null=False, related_name="+"
    )

    validation_string = models.TextField(_("Accounts link validation string"), blank=False, null=False, unique=True)


    def set_validation_string(self):
        """
        Generates and return a new validation string
        """
        self.validation_string = uuid.uuid4().hex
        self.save()
        return self.validation_string


    class Meta:
        verbose_name = _('Pending accounts link')
        verbose_name_plural = _('Pending accounts link')
        ordering = ['pk', ]


class Profile(models.Model):
    """
    User profiles
    Has to be more precise than just groups
    """
    code = models.CharField(_("Code"), max_length=20, unique=True)
    label = models.CharField(_("Label"), max_length=128, unique=True)
    active = models.BooleanField(_("Active"), default=True)

    def __str__(self):
        return f"{self.code} : {self.label}"

    class Meta:
        verbose_name = _('User profile')
        verbose_name_plural = _('User profiles')
        ordering = ['label', ]


class TrainingDomain(models.Model):
    """
    Training domain class
    """

    label = models.CharField(_("Label"), max_length=128, unique=True)
    active = models.BooleanField(_("Active"), default=True)

    def __str__(self):
        return self.label

    def validate_unique(self, exclude=None):
        try:
            super().validate_unique()
        except ValidationError as e:
            raise ValidationError(_('A training domain with this label already exists'))

    class Meta:
        verbose_name = _('Training domain')
        verbose_name_plural = _('Training domains')
        ordering = ['label', ]


class TrainingSubdomain(models.Model):
    """
    Training subdomain class
    """

    label = models.CharField(_("Label"), max_length=128, unique=True)
    training_domain = models.ForeignKey(
        TrainingDomain,
        verbose_name=_("Training domain"),
        default=None,
        blank=False,
        null=False,
        on_delete=models.CASCADE,
        related_name='Subdomains',
    )
    active = models.BooleanField(_("Active"), default=True)
    objects = models.Manager()  # default manager
    activated = ActiveManager()


    def __str__(self):
        domain = self.training_domain or _("No domain")
        return f"{domain} - {self.label}"


    def validate_unique(self, exclude=None):
        try:
            super().validate_unique()
        except ValidationError as e:
            raise ValidationError(_('A training sub domain with this label already exists'))

    def count_subdomain_slots(self):
        today = datetime.datetime.today()
        slots_count = Slot.objects.filter(
            course__training__training_subdomains=self,
            published=True,
            visit__isnull=True,event__isnull=True
        ).prefetch_related('course__training__training_subdomains__training_domain') \
        .filter(
            Q(date__isnull=True)
            | Q(date__gte=today.date())
            | Q(date=today.date(), end_time__gte=today.time())
        ).count()

        return slots_count


    class Meta:
        verbose_name = _('Training sub domain')
        verbose_name_plural = _('Training sub domains')
        ordering = ['label', ]


class Training(models.Model):
    """
    Training class
    """

    label = models.CharField(_("Label"), max_length=128)
    training_subdomains = models.ManyToManyField(
        TrainingSubdomain, verbose_name=_("Training subdomains"), blank=False, related_name='Trainings',
    )
    structures = models.ManyToManyField(Structure, verbose_name=_("Structures"), blank=True, related_name='Trainings')
    url = models.URLField(_("Website address"), max_length=256, blank=True, null=True)
    active = models.BooleanField(_("Active"), default=True)

    highschool = models.ForeignKey(HighSchool, verbose_name=_("High school"), blank=True, null=True,
        on_delete=models.SET_NULL, related_name='trainings'
    )

    def __str__(self):
        return self.label

    def is_highschool(self) -> bool:
        """Return True if highschool is set"""
        return self.highschool is not None

    def is_structure(self) -> bool:
        """Return True if structure is set"""
        return self.structures is not None and self.structures.count() > 0

    def can_delete(self):
        return not self.courses.all().exists()

    def distinct_establishments(self):
        return Establishment.objects.filter(structures__in=self.structures.all()).distinct()


    def validate_unique(self, exclude=None):
        """Validate unique"""
        try:
            super().validate_unique()

            # Advanced test
            if settings.POSTGRESQL_HAS_UNACCENT_EXTENSION:
                excludes = {}

                if self.pk:
                    excludes = {'id': self.pk}

                qs = Training.objects.filter(
                       structures__isnull=True,
                       highschool__id=self.highschool_id,
                       label__unaccent__iexact=self.label
                ).exclude(**excludes)

                if qs.exists():
                    raise ValidationError(
                        _("A Training object with the same high school and label already exists")
                    )

        except ValidationError as e:
            raise

    class Meta:
        verbose_name = _('Training')
        verbose_name_plural = _('Trainings')
        constraints = [
            models.UniqueConstraint(
                fields=['highschool', 'label'],
                deferrable=models.Deferrable.IMMEDIATE,
                name='unique_highschool_training'
            ),
        ]
        ordering = ['label', ]


class Campus(models.Model):
    """
    Campus class
    """

    label = models.CharField(_("Label"), max_length=255)
    active = models.BooleanField(_("Active"), default=True)
    establishment = models.ForeignKey(Establishment, verbose_name=_("Establishment"), on_delete=models.SET_NULL,
        blank=False, null=True)

    def __str__(self):
        return f"{self.label} ({self.establishment.label if self.establishment else '-'})"

    def validate_unique(self, exclude=None):
        """Validate unique"""
        try:
            super().validate_unique()

            # Advanced test
            if settings.POSTGRESQL_HAS_UNACCENT_EXTENSION:
                excludes = {}

                if self.pk:
                    excludes = {'id': self.pk}

                qs = Campus.objects.filter(
                       establishment__id=self.establishment.id,
                       label__unaccent__iexact=self.label
                ).exclude(**excludes)

                if qs.exists():
                    raise ValidationError(
                        _("A Campus object with the same establishment and label already exists")
                    )

        except ValidationError as e:
            raise

    class Meta:
        verbose_name = _('Campus')
        verbose_name_plural = _('Campus')
        constraints = [
            models.UniqueConstraint(
                fields=['label', 'establishment'],
                deferrable=models.Deferrable.IMMEDIATE,
                name='unique_campus'
            ),
        ]
        ordering = ['label', ]


class BachelorMention(models.Model):
    """
    Bachelor degree mentions
    """

    label = models.CharField(_("Label"), max_length=128, unique=True)
    active = models.BooleanField(_("Active"), default=True)

    def __str__(self):
        """str"""
        return self.label

    def validate_unique(self, exclude=None):
        try:
            super().validate_unique()
        except ValidationError as e:
            raise ValidationError(_('A bachelor mention with this label already exists'))

    class Meta:
        """Meta class"""
        verbose_name = _('Technological bachelor series')
        verbose_name_plural = pgettext('tbs_plural', 'Technological bachelor series')
        ordering = ['label', ]


class BachelorType(models.Model):
    """
    Bachelor type
    """

    label = models.CharField(_("Label"), max_length=128, unique=True)
    active = models.BooleanField(_("Active"), default=True)
    pre_bachelor_level = models.BooleanField(_("Is pre-bachelor level"), default=False)
    general = models.BooleanField(_("Is general type"), default=False)
    technological = models.BooleanField(_("Is technological type"), default=False)
    professional = models.BooleanField(_("Is professional type"), default=False)

    def __str__(self):
        return self.label

    def validate_unique(self, exclude=None):
        try:
            super().validate_unique()
        except ValidationError as e:
            raise ValidationError(_('A bachelor type with this label already exists'))

    class Meta:
        """Meta class"""
        verbose_name = _('Bachelor type')
        verbose_name_plural = _('Bachelor types')
        ordering = ['label', ]


class Building(models.Model):
    """
    Building class
    """

    label = models.CharField(_("Label"), max_length=255, blank=False, null=False)
    campus = models.ForeignKey(
        Campus, verbose_name=_("Campus"), default=None, on_delete=models.CASCADE, related_name="buildings",
    )
    url = models.URLField(_("Url"), max_length=200, blank=True, null=True)
    active = models.BooleanField(_("Active"), default=True)

    def __str__(self):
        return self.label


    def validate_unique(self, exclude=None):
        try:
            super().validate_unique()
        except ValidationError as e:
            raise ValidationError(_('A building with this label for the same campus already exists'))

    class Meta:
        verbose_name = _('Building')
        constraints = [
            models.UniqueConstraint(
                fields=['label', 'campus'],
                deferrable=models.Deferrable.IMMEDIATE,
                name='unique_building'
            ),
        ]
        ordering = ['label', ]


class CancelType(models.Model):
    """
    Cancel type
    """

    code = models.CharField(_("Code"), max_length=8, null=True, blank=True, unique=True)
    label = models.CharField(_("Label"), max_length=256, unique=True)
    active = models.BooleanField(_("Active"), default=True)
    system = models.BooleanField(_("System reserved"), default=False)

    def __str__(self):
        """str"""
        return self.label

    def validate_unique(self, exclude=None):
        """Validate unique"""
        try:
            super().validate_unique()
        except ValidationError as e:
            raise ValidationError(_('A cancel type with this label already exists'))

    class Meta:
        """Meta class"""
        verbose_name = _('Cancel type')
        verbose_name_plural = _('Cancel types')
        ordering = ['label', ]


class CourseType(models.Model):
    """
    Course type
    """

    label = models.CharField(_("Short label"), max_length=256, unique=True)
    full_label = models.CharField(_("Full label"), max_length=256, unique=True, null=False, blank=False)
    active = models.BooleanField(_("Active"), default=True)


    def __str__(self):
        """str"""
        return f"{self.full_label} ({self.label})"


    def validate_unique(self, exclude=None):
        """Validate unique"""
        try:
            super().validate_unique()
        except ValidationError as e:
            raise ValidationError(_('A course type with this label already exists'))

    class Meta:
        """Meta class"""
        verbose_name = _('Course type')
        verbose_name_plural = _('Course types')
        ordering = ['label', ]


class GeneralBachelorTeaching(models.Model):
    """
    General bachelor specialty teaching
    """

    label = models.CharField(_("Label"), max_length=256, unique=True)
    active = models.BooleanField(_("Active"), default=True)


    def __str__(self):
        """str"""
        return self.label

    def validate_unique(self, exclude=None):
        """Validate unique"""
        try:
            super().validate_unique()
        except ValidationError as e:
            raise ValidationError(_('A specialty teaching with this label already exists'))

    class Meta:
        """Meta class"""
        verbose_name = _('General bachelor specialty teaching')
        verbose_name_plural = _('General bachelor specialties teachings')
        ordering = ['label', ]


class PublicType(models.Model):
    """
    Public type
    """

    label = models.CharField(_("Label"), max_length=256, unique=True)
    active = models.BooleanField(_("Active"), default=True)
    objects = models.Manager()  # default manager
    activated = ActiveManager()


    def __str__(self):
        """str"""
        return self.label


    def validate_unique(self, exclude=None):
        """Validate unique"""
        try:
            super().validate_unique()
        except ValidationError as e:
            raise ValidationError(_('A public type with this label already exists'))

    class Meta:
        """Meta class"""
        verbose_name = _('Public type')
        verbose_name_plural = _('Public types')
        ordering = ['label', ]


class UniversityYear(models.Model):
    """
    University year
    """

    label = models.CharField(_("Label"), max_length=256, unique=True)
    active = models.BooleanField(_("Active"), default=False)
    start_date = models.DateField(_("Start date"))
    end_date = models.DateField(_("End date"))
    registration_start_date = models.DateField(_("Registration date"))
    purge_date = models.DateField(_("Purge date"), null=True)
    global_evaluation_date = models.DateField(_("Global evaluation date"), null=True, blank=True)

    @classmethod
    def get_active(cls):
        try:
            return UniversityYear.objects.get(active=True)
        except UniversityYear.DoesNotExist:
            return None
        except UniversityYear.MultipleObjectsReturned as e:
            raise Exception(_("Error : multiple active university years")) from e

    def __str__(self):
        """str"""
        return self.label


    def validate_unique(self, exclude=None):
        """Validate unique"""
        try:
            super().validate_unique()
        except ValidationError as e:
            raise ValidationError(_('A university year with this label already exists'))


    def save(self, *args, **kwargs):
        if not UniversityYear.objects.filter(active=True).exists():
            self.active = True

        super().save(*args, **kwargs)


    def date_is_between(self, _date):
        return self.start_date <= _date <= self.end_date

    class Meta:
        """Meta class"""
        verbose_name = _('University year')
        verbose_name_plural = _('University years')
        ordering = ['label', ]


class Holiday(models.Model):
    """
    Holidays
    """
    label = models.CharField(_("Label"), max_length=256, unique=True)
    date = models.DateField(_("Date"))


    def __str__(self):
        """str"""
        return self.label


    def validate_unique(self, exclude=None):
        """Validate unique"""
        try:
            super().validate_unique()
        except ValidationError as e:
            raise ValidationError(_('A holiday with this label already exists'))

    @classmethod
    def date_is_a_holiday(cls, _date):
        return Holiday.objects.filter(date=_date).exists()

    class Meta:
        """Meta class"""
        verbose_name = _('Holiday')
        verbose_name_plural = _('Holidays')
        ordering = ['label', ]


class Vacation(models.Model):
    """
    Vacations
    """

    label = models.CharField(_("Label"), max_length=256, unique=True)
    start_date = models.DateField(_("Start date"))
    end_date = models.DateField(_("End date"))


    def __str__(self):
        """str"""
        return self.label


    def validate_unique(self, exclude=None):
        """Validate unique"""
        try:
            super().validate_unique()
        except ValidationError as e:
            raise ValidationError(_('A vacation with this label already exists'))


    def date_is_between(self, _date):
        return self.start_date <= _date <= self.end_date


    @classmethod
    def date_is_inside_a_vacation(cls, _date):
        """
        Returns True if _date is within a Vacation period
        """
        if not isinstance(_date, datetime.date):
            logger.error("'%s' is not an object of type 'datetime.date'", _date)
            return False

        return Vacation.objects.filter(start_date__lte=_date, end_date__gte=_date).exists()


    @classmethod
    def get_vacation_period(cls, _date):
        """
        Return the Vacation object _date is within, else None
        """
        if not isinstance(_date, datetime.date):
            logger.error("'%s' is not an object of type 'datetime.date'", _date)
            return None

        qs = Vacation.objects.filter(start_date__lte=_date, end_date__gte=_date)

        if qs.exists():
            return qs.first()
        else:
            return None


    class Meta:
        """Meta class"""
        verbose_name = _('Vacation')
        verbose_name_plural = _('Vacations')
        ordering = ['label', ]


class Period(models.Model):
    """
    Period class. Replaces the semesters
    """
    label = models.CharField(_("Label"), max_length=256, unique=True, null=False, blank=False)
    registration_start_date = models.DateField(_("Registrations start date"), null=False, blank=False)
    immersion_start_date = models.DateField(_("Immersions start date"), null=False, blank=False)
    immersion_end_date = models.DateField(_("Immersions end date"), null=False, blank=False)
    allowed_immersions = models.PositiveIntegerField(
        _('Allowed immersions per student'), null=False, blank=False, default=1
    )

    @classmethod
    def from_date(cls, date:datetime.date):
        """
        :param date: the date.
        :return: the period that matches start_date < date < end_date
        """

        try:
            return Period.objects.get(immersion_start_date__lte=date, immersion_end_date__gte=date)
        except Period.DoesNotExist as e:
            raise # Exception(_("Period not found for date %s") % date) from e
        except Period.MultipleObjectsReturned as e:
            raise # Exception(_("Configuration error : some periods overlap")) from e

    def __str__(self):
        return _("Period '%s' : %s - %s") % (
            self.label, date_format(self.immersion_start_date), date_format(self.immersion_end_date)
        )

    def validate_unique(self, exclude=None):
        """Validate unique"""
        try:
            super().validate_unique()

            # Advanced test
            if settings.POSTGRESQL_HAS_UNACCENT_EXTENSION:
                excludes = {}

                if self.pk:
                    excludes = {'id': self.pk}

                if Period.objects.filter(label__unaccent__iexact=self.label).exclude(**excludes).exists():
                    raise ValidationError(
                        _("A Period object with the same label already exists")
                    )
        except ValidationError as e:
            raise

    class Meta:
        verbose_name = _('Period')
        verbose_name_plural = _('Periods')
        ordering = ['immersion_start_date', ]


class Course(models.Model):
    """
    Course class
    """

    label = models.CharField(_("Label"), max_length=255, blank=False, null=False)
    training = models.ForeignKey(
        Training, verbose_name=_("Training"), null=False, blank=False, on_delete=models.CASCADE, related_name="courses",
    )
    structure = models.ForeignKey(
        Structure,
        verbose_name=_("Structure"),
        null=True,
        blank=True,
        on_delete=models.CASCADE,
        related_name="courses",
    )
    highschool = models.ForeignKey(
        HighSchool,
        verbose_name=_("High school"),
        null=True,
        blank=True,
        on_delete=models.CASCADE,
        related_name="courses",
    )

    published = models.BooleanField(_("Published"), default=True)
    speakers = models.ManyToManyField(ImmersionUser, verbose_name=_("Speakers"), related_name='courses', blank=True)
    url = models.URLField(_("Website address"), max_length=1024, blank=True, null=True)

    def __str__(self):
        return self.label

    def get_structures_queryset(self):
        return self.training.structures.all()

    def free_seats(self, speakers=None):
        """
        :speakers: optional : only consider slots attached to 'speakers'
        :return: number of seats as the sum of seats of all slots under this course
        """
        filters = {'published': True}

        if speakers:
            if not isinstance(speakers, list):
                speakers = [speakers]

            filters['speakers__in'] = speakers

        d = self.slots.filter(**filters).aggregate(total_seats=Coalesce(Sum('n_places'), 0))

        return d['total_seats']

    def published_slots_count(self, speakers=None):
        """
        :speakers: optional : only consider slots attached to 'speakers'
        Return number of published slots under this course
        """
        filters = {'published': True}

        if speakers:
            if not isinstance(speakers, list):
                speakers = [speakers]

            filters['speakers__in'] = speakers

        return self.slots.filter(**filters).count()

    def is_deletable(self):
        """
        Return True if the course can be deleted
        """
        return not self.slots.exists()

    def managed_by(self):
        if self.structure:
            return f"{self.structure.establishment.code} - {self.structure.code}"
        elif self.highschool:
            return f"{self.highschool.city} - {self.highschool.label}"

    def slots_count(self, speakers=None):
        """
        :speakers: optional : only consider slots attached to 'speakers'
        Return number of slots under this course, published or not
        """
        if speakers:
            if not isinstance(speakers, list):
                speakers = [speakers]

            return self.slots.filter(speakers__in=speakers).count()
        else:
            return self.slots.all().count()

    def registrations_count(self, speakers=None):
        """
        :speakers: optional : only consider slots attached to 'speakers'
        :return: the number of non-cancelled registered students on all the slots
        under this course (past and future)
        """
        filters = {'slot__course': self, 'cancellation_type__isnull': True}

        if speakers:
            if not isinstance(speakers, list):
                speakers = [speakers]

            filters['slot__speakers__in'] = speakers

        return Immersion.objects.prefetch_related('slot').filter(**filters).count()

    def get_alerts_count(self):
        return UserCourseAlert.objects.filter(course=self, email_sent=False).count()


    def get_etab_or_high_school(self):
        if not self.highschool:
            return self.structure.establishment.label
        else:
            return f'{self.highschool.label} - {self.highschool.city}'


    def validate_unique(self, exclude=None):
        """Validate unique"""
        try:
            super().validate_unique()

            # Advanced test
            if settings.POSTGRESQL_HAS_UNACCENT_EXTENSION:
                excludes = {}

                if self.pk:
                    excludes = {'id': self.pk}

                qs = Course.objects.filter(
                    Q(training__id=self.training_id,
                      structure__id=self.structure_id,
                      highschool__isnull=True,
                      label__unaccent__iexact=self.label)
                    |Q(training__id=self.training_id,
                       structure__isnull=True,
                       highschool__id=self.highschool_id,
                       label__unaccent__iexact=self.label)
                ).exclude(**excludes)

                if qs.exists():
                    raise ValidationError(
                        _("A Course object with the same structure/high school, training and label already exists")
                    )
        except ValidationError as e:
            raise

    class Meta:
        verbose_name = _('Course')
        verbose_name_plural = _('Courses')
        constraints = [
            models.UniqueConstraint(
                fields=['highschool', 'training', 'label'],
                deferrable=models.Deferrable.IMMEDIATE,
                name='unique_highschool_course'
            ),
            models.UniqueConstraint(
                fields=['structure', 'training', 'label'],
                deferrable=models.Deferrable.IMMEDIATE,
                name='unique_structure_course'
            )
        ]
        ordering = ['label', ]


class Visit(models.Model):
    """
    Visit class
    """

    purpose = models.CharField(_("Purpose"), max_length=256)
    published = models.BooleanField(_("Published"), default=True)

    establishment = models.ForeignKey(Establishment, verbose_name=_("Establishment"), on_delete=models.CASCADE,
        blank=False, null=False, related_name='visits')

    structure = models.ForeignKey(Structure, verbose_name=_("Structure"), null=True, blank=True,
        on_delete=models.SET_NULL, related_name="visits",
    )

    highschool = models.ForeignKey(HighSchool, verbose_name=_('High school'), null=False, blank=False,
        on_delete=models.CASCADE, related_name="visits",
    )

    speakers = models.ManyToManyField(ImmersionUser, verbose_name=_("Speakers"), related_name='visits')

    def __str__(self):
        if not self.establishment_id:
            return super().__str__()

        if not self.structure:
            return f"{self.establishment.code} - {self.highschool} : {self.purpose}"
        else:
            return f"{self.establishment.code} ({self.structure.code}) - {self.highschool} : {self.purpose}"


    def can_delete(self):
        today = timezone.now().date()
        try:
            current_year = UniversityYear.objects.get(active=True)
        except UniversityYear.DoesNotExist:
            return True

        return current_year.date_is_between(today) and not self.slots.all().exists()


    def free_seats(self, speakers=None):
        """
        :speakers: optional : only consider slots attached to 'speakers'
        :return: number of seats as the sum of seats of all slots under this visit
        """
        filters = {'published': True}

        if speakers:
            if not isinstance(speakers, list):
                speakers = [speakers]

            filters['speakers__in'] = speakers

        d = self.slots.filter(**filters).aggregate(total_seats=Coalesce(Sum('n_places'), 0))

        return d['total_seats']


    def published_slots_count(self, speakers=None):
        """
        :speakers: optional : only consider slots attached to 'speakers'
        Return number of published slots under this visit
        """
        filters = {'published': True}

        if speakers:
            if not isinstance(speakers, list):
                speakers = [speakers]

            filters['speakers__in'] = speakers

        return self.slots.filter(**filters).count()


    def slots_count(self, speakers=None):
        """
        :speakers: optional : only consider slots attached to 'speakers'
        Return number of slots under this visit, published or not
        """
        if speakers:
            if not isinstance(speakers, list):
                speakers = [speakers]

            return self.slots.filter(speakers__in=speakers).count()
        else:
            return self.slots.all().count()


    def registrations_count(self, speakers=None):
        """
        :speakers: optional : only consider slots attached to 'speakers'
        :return: the number of non-cancelled registered students on all the slots
        under this visit (past and future)
        """
        filters = {'slot__visit': self, 'cancellation_type__isnull': True}

        if speakers:
            if not isinstance(speakers, list):
                speakers = [speakers]

            filters['slot__speakers__in'] = speakers

        return Immersion.objects.prefetch_related('slot').filter(**filters).count()


    def validate_unique(self, exclude=None):
        """Validate unique"""
        try:
            super().validate_unique()

            # Advanced test
            if settings.POSTGRESQL_HAS_UNACCENT_EXTENSION:
                excludes = {}
                if self.pk:
                    excludes = {'id': self.pk}

                qs = Visit.objects.filter(
                    establishment__id=self.establishment_id,
                    structure__id=self.structure_id,
                    highschool__id=self.highschool_id,
                    purpose__unaccent__iexact=self.purpose
                ).exclude(**excludes)

                if qs.exists():
                    raise ValidationError(
                        _("A Visit object with the same establishment, structure, high school and purpose already exists")
                    )
        except ValidationError as e:
            raise


    class Meta:
        constraints = [
            models.UniqueConstraint(
                fields=['establishment', 'structure', 'highschool', 'purpose'],
                deferrable=models.Deferrable.IMMEDIATE,
                name='unique_visit'
            ),
        ]
        verbose_name = _('Visit')
        verbose_name_plural = _('Visits')


class OffOfferEventType(models.Model):
    """Off offer event type"""

    label = models.CharField(_("Label"), max_length=256, unique=True)
    active = models.BooleanField(_("Active"), default=True)

    objects = models.Manager()
    activated = ActiveManager()

    def __str__(self) -> str:
        return f"{self.label}"

    def validate_unique(self, exclude=None):
        """Validate unique"""
        try:
            super().validate_unique()
        except ValidationError as exc:
            raise ValidationError(_('An off offer event type with this label already exists')) from exc

    def can_delete(self) -> bool:
        """Check if you can delete an off offer event type"""
        return not OffOfferEvent.objects.filter(event_type=self).exists()

    class Meta:
        verbose_name = _('Off offer event type')
        verbose_name_plural = _('Off offer event types')
        ordering = ('label',)


class OffOfferEvent(models.Model):
    """
    Off-offer event class
    """

    label = models.CharField(_("Label"), max_length=256)
    description = models.CharField(_("Description"), max_length=256)
    published = models.BooleanField(_("Published"), default=True)

    establishment = models.ForeignKey(Establishment, verbose_name=_("Establishment"), on_delete=models.CASCADE,
        blank=True, null=True, related_name='events')

    structure = models.ForeignKey(Structure, verbose_name=_("Structure"), null=True, blank=True,
        on_delete=models.SET_NULL, related_name="events",
    )

    highschool = models.ForeignKey(HighSchool, verbose_name=_('High school'), null=True, blank=True,
        on_delete=models.CASCADE, related_name="events",
    )

    event_type = models.ForeignKey(OffOfferEventType, verbose_name=_('Event type'), null=False, blank=False,
        on_delete=models.CASCADE, related_name="events",
    )

    speakers = models.ManyToManyField(ImmersionUser, verbose_name=_("Speakers"), related_name='events')

    def __str__(self):
        if self.establishment:
            event_str = self.establishment.short_label
            if self.structure:
                event_str += f" - {self.structure.code}"
        else:
            event_str = f"{self.highschool.city} - {self.highschool.label}"

        event_str += f" : {self.label}"

        return event_str


    def event_label(self):
        return f"{self.label} - {self.description}"


    def can_delete(self):
        today = timezone.now().date()
        try:
            current_year = UniversityYear.objects.get(active=True)
        except UniversityYear.DoesNotExist:
            return True

        return current_year.date_is_between(today) and not self.slots.all().exists()

    def free_seats(self, speakers=None):
        """
        :speakers: optional : only consider slots attached to 'speakers'
        :return: number of seats as the sum of seats of all slots under this event
        """
        filters = {'published': True}

        if speakers:
            if not isinstance(speakers, list):
                speakers = [speakers]

            filters['speakers__in'] = speakers

        d = self.slots.filter(**filters).aggregate(total_seats=Coalesce(Sum('n_places'), 0))

        return d['total_seats']

    def published_slots_count(self, speakers=None):
        """
        :speakers: optional : only consider slots attached to 'speakers'
        Return number of published slots under this event
        """
        filters = {'published': True}

        if speakers:
            if not isinstance(speakers, list):
                speakers = [speakers]

            filters['speakers__in'] = speakers

        return self.slots.filter(**filters).count()

    def slots_count(self, speakers=None):
        """
        :speakers: optional : only consider slots attached to 'speakers'
        Return number of slots under this event, published or not
        """
        if speakers:
            if not isinstance(speakers, list):
                speakers = [speakers]

            return self.slots.filter(speakers__in=speakers).count()
        else:
            return self.slots.all().count()

    def registrations_count(self, speakers=None):
        """
        :speakers: optional : only consider slots attached to 'speakers'
        :return: the number of non-cancelled registered students on all the slots
        under this event (past and future)
        """
        filters = {'slot__event': self, 'cancellation_type__isnull': True}

        if speakers:
            if not isinstance(speakers, list):
                speakers = [speakers]

            filters['slot__speakers__in'] = speakers

        return Immersion.objects.prefetch_related('slot').filter(**filters).count()

    def clean(self):
        if [self.establishment, self.highschool].count(None) != 1:
            raise ValidationError("You must select one of : Establishment or High school")

    def get_etab_or_high_school(self):
        if not self.highschool:
            return self.establishment
        else:
            return self.highschool

    def validate_unique(self, exclude=None):
        """Validate unique"""
        try:
            super().validate_unique()

            # Advanced test
            if settings.POSTGRESQL_HAS_UNACCENT_EXTENSION:
                excludes = {}
                if self.pk:
                    excludes = {'id': self.pk}

                qs = OffOfferEvent.objects.filter(
                    Q(establishment__id=self.establishment_id,
                      structure__id=self.structure_id,
                      highschool__isnull=True,
                      event_type__id=self.event_type_id,
                      label__unaccent__iexact=self.label)
                    |Q(establishment__isnull=True,
                       structure__isnull=True,
                       highschool__id=self.highschool_id,
                       event_type__id=self.event_type_id,
                       label__unaccent__iexact=self.label)
                ).exclude(**excludes)

                if qs.exists():
                    raise ValidationError(
                        _("An off offer event with the same attachments and label already exists")
                    )
        except ValidationError as e:
            raise

    class Meta:
        constraints = [
            models.UniqueConstraint(
                fields=['establishment', 'structure', 'label', 'event_type'],
                deferrable=models.Deferrable.IMMEDIATE,
                name='unique_establishment_event'
            ),
            models.UniqueConstraint(
                fields=['highschool', 'label', 'event_type'],
                deferrable=models.Deferrable.IMMEDIATE,
                name='unique_highschool_event'
            ),
        ]
        verbose_name = _('Off-offer event')
        verbose_name_plural = _('Off-offer events')


class MailTemplateVars(models.Model):
    code = models.CharField(_("Code"), max_length=64, blank=False, null=False, unique=True)
    description = models.CharField(_("Description"), max_length=128, blank=False, null=False, unique=True)

    def __str__(self):
        return f"{self.code} : {self.description}"

    class Meta:
        verbose_name = _('Template variable')
        verbose_name_plural = _('Template variables')
        ordering = ['code', ]


class MailTemplate(models.Model):
    """
    Mail templates with HTML content
    """

    code = models.CharField(_("Code"), max_length=128, blank=False, null=False, unique=True)
    label = models.CharField(_("Label"), max_length=128, blank=False, null=False, unique=True)
    description = models.CharField(_("Description"), max_length=512, blank=False, null=False)
    subject = models.CharField(_("Subject"), max_length=256, blank=False, null=False)
    body = models.TextField(_("Body"), blank=False, null=False)
    active = models.BooleanField(_("Active"), default=True)

    available_vars = models.ManyToManyField(
        MailTemplateVars, related_name='mail_templates', verbose_name=_("Available variables"),
    )

    def __str__(self):
        return f"{self.code} : {self.label}"


    def parse_vars(self, user, request, **kwargs):
        # Import parser here because it depends on core models
        from immersionlyceens.libs.mails.variables_parser import parser

        return parser(
            user=user,
            request=request,
            message_body=self.body,
            vars=[v for v in self.available_vars.all()], **kwargs,
        )

    def parse_vars_faker(self, user, request, **kwargs):
        from immersionlyceens.libs.mails.variables_parser import parser_faker
        return parser_faker(
            user=user,
            request=request,
            message_body=self.body,
            available_vars=[v for v in self.available_vars.all()],
            **kwargs,
        )

    def parse_var_faker_from_string(self, user, body, request, context_params, **kwargs):
        from immersionlyceens.libs.mails.variables_parser import parser_faker
        return parser_faker(
            context_params=context_params,
            user=user,
            request=request,
            message_body=body,
            available_vars=[v for v in self.available_vars.all()],
            **kwargs,
        )

    class Meta:
        verbose_name = _('Mail template')
        verbose_name_plural = _('Mail templates')
        ordering = ['label', ]


class InformationText(models.Model):
    label = models.CharField(_("Label"), max_length=255, blank=False, null=False)
    code = models.CharField(_("Code"), max_length=64, blank=False, null=False,)
    # 10K chars => MOA demand
    content = models.TextField(_('Content'), max_length=10000, blank=False, null=False)
    description = models.TextField(_('Description'), max_length=2000, blank=False, null=False, default='')
    active = models.BooleanField(_("Active"), default=True)


    def get_documents_id(self):
        find = re.compile(r'(?P<pub>\/dl\/pubdoc\/(?P<pk>\d+))')
        return list({e[1] for e in re.findall(find, self.content)})


    @classmethod
    def get_all_documents_id(cls):
        texts = InformationText.objects.all()
        l = []
        for text in texts:
            for _id in text.get_documents_id():
                l.append(int(_id))

        return list(set(l))


    @classmethod
    def update_documents_publishment(cls):
        texts_docs_id = cls.get_all_documents_id()

        PublicDocument.objects.filter(id__in=texts_docs_id).update(published=True)
        PublicDocument.objects.filter(~Q(id__in=texts_docs_id)).update(published=False)


    def save(self, force_insert=False, force_update=False, using=None, update_fields=None):
        super().save()
        self.__class__.update_documents_publishment()


    def delete(self, using=None, keep_parents=False):
        super().delete(using, keep_parents)
        self.__class__.update_documents_publishment()


    def __str__(self):
        return self.label

    class Meta:
        verbose_name = _('Information text')
        verbose_name_plural = _('Information texts')
        ordering = ['label', ]


class AccompanyingDocument(models.Model):
    """
    AccompanyingDocument class
    """

    label = models.CharField(_("Label"), max_length=255, blank=False, null=False, unique=True)
    public_type = models.ManyToManyField(
        PublicType, verbose_name=_("Public type"), blank=False, related_name="publictypes",
    )
    description = models.TextField(_("Description"), blank=True, null=True)
    active = models.BooleanField(_("Active"), default=True)
    objects = CustomDeleteManager()
    activated = ActiveManager()

    document = models.FileField(
        _("Document"),
        upload_to=get_file_path,
        blank=False,
        null=False,
        help_text=_('Only files with type (%(authorized_types)s). Max file size : %(max_size)s')
                  % {
                      'authorized_types': ', '.join(settings.CONTENT_TYPES),
                      'max_size': filesizeformat(settings.MAX_UPLOAD_SIZE)
                  },
    )


    def __str__(self):
        """str"""
        return self.label


    def validate_unique(self, exclude=None):
        """Validate unique"""
        try:
            super().validate_unique()
        except ValidationError as e:
            raise ValidationError(_('An accompanying document with this label already exists'))


    def delete(self, using=None, keep_parents=False):
        """Delete file uploaded from document Filefield"""
        self.document.storage.delete(self.document.name)
        super().delete()


    def get_types(self):
        # TODO: ???
        return ",".join([t.label for t in self.public_type.all()])

    get_types.short_description = _('Public type')

    class Meta:
        """Meta class"""
        verbose_name = _('Accompanying document')
        verbose_name_plural = _('Accompanying documents')
        ordering = ['label', ]


class PublicDocument(models.Model):
    """
    PublicDocument class
    """

    label = models.CharField(_("Label"), max_length=255, blank=False, null=False, unique=True)
    active = models.BooleanField(_("Active"), default=True)
    document = models.FileField(
        _("Document"),
        upload_to=get_file_path,
        blank=False,
        null=False,
        help_text=_('Only files with type (%(authorized_types)s). Max file size : %(max_size)s')
                   % {
                        'authorized_types': ', '.join(settings.CONTENT_TYPES),
                        'max_size': filesizeformat(settings.MAX_UPLOAD_SIZE)
                   },
    )
    published = models.BooleanField(_("Published"), default=False)

    objects = CustomDeleteManager()

    def __str__(self):
        """str"""
        return self.label

    def validate_unique(self, exclude=None):
        """Validate unique"""
        try:
            super().validate_unique()
        except ValidationError as e:
            raise ValidationError(_('A public document with this label already exists'))

    def delete(self, using=None, keep_parents=False):
        """Delete file uploaded from document Filefield"""
        self.document.storage.delete(self.document.name)
        super().delete()

    def get_all_texts_id(cls):
        texts = InformationText.objects.all()
        l = []
        for text in texts:
            for _id in text.get_documents_id():
                if int(_id) == cls.pk:
                    l.append(text.id)

        return list(set(l))

    class Meta:
        """Meta class"""
        verbose_name = _('Public document')
        verbose_name_plural = _('Public documents')
        ordering = ['label', ]


class AttestationDocument(models.Model):
    """
    AttestationDocument class
    Documents users have to provide on their records
    """
    label = models.CharField(_("Label"), max_length=255, blank=False, null=False, unique=True)
    active = models.BooleanField(_("Active"), default=True)
    order = models.PositiveSmallIntegerField(_("Display order"), blank=False, null=True, unique=True,
        default=partial(get_object_default_order, 'AttestationDocument')
    )
    for_minors = models.BooleanField(_("Attestation reserved for minors"), default=True)
    mandatory = models.BooleanField(_("Mandatory"), default=True)
    requires_validity_date = models.BooleanField(_("Requires a validity date"), default=True)
    template = models.FileField(
        _("Template"),
        upload_to=get_file_path,
        blank=True,
        null=True,
        help_text=_('Only files with type (%(authorized_types)s). Max file size : %(max_size)s')
                  % {
                      'authorized_types': ', '.join(settings.CONTENT_TYPES),
                      'max_size': filesizeformat(settings.MAX_UPLOAD_SIZE)
                  },
    )

    profiles = models.ManyToManyField(
        Profile,
        verbose_name=_("Profiles"),
        related_name='attestations',
        blank=True,
        limit_choices_to={'code__in': ["LYC_W_CONV", "LYC_WO_CONV", "VIS"]}
    )

    objects = models.Manager() # default manager
    activated = ActiveManager() # manager for active elements only

    def __str__(self):
        """str"""
        return self.label

    def validate_unique(self, exclude=None):
        """Validate unique"""
        try:
            super().validate_unique()
        except ValidationError as e:
            raise ValidationError(_('An attestation with this label already exists'))

    def delete(self, using=None, keep_parents=False):
        """
        Delete file uploaded from document Filefield if not empty
        """
        if bool(self.template):
            try:
                self.template.storage.delete(self.template.name)
            except Exception as e:
                logger.error(f"Cannot delete {self.template.name} : {e}")

        super().delete()

    class Meta:
        verbose_name = _('Attestation document')
        verbose_name_plural = _('Attestation documents')
        ordering = ['order', ]


class EvaluationType(models.Model):
    """
    Evaluation type class
    """

    code = models.CharField(_("Code"), max_length=30, unique=True)
    label = models.CharField(_("Label"), max_length=128)


    def __str__(self):
        """str"""
        return f'{self.code} : {self.label}'


    def validate_unique(self, exclude=None):
        try:
            super().validate_unique()
        except ValidationError as e:
            raise ValidationError(_('An evaluation type with this code already exists'))

    class Meta:
        """Meta class"""
        verbose_name = _('Evaluation type')
        verbose_name_plural = _('Evaluation types')
        ordering = ['label', ]


class EvaluationFormLink(models.Model):
    """
    Evaluation form links class
    """

    evaluation_type = models.OneToOneField(
        EvaluationType,
        verbose_name=_("Evaluation type"),
        null=False,
        blank=False,
        on_delete=models.CASCADE,
        related_name="evaluationtypes",
        primary_key=True,
    )

    url = models.URLField(_("Link"), max_length=256, blank=True, null=True)
    active = models.BooleanField(_("Active"), default=False)

    def __str__(self):
        """str"""
        return f'{self.evaluation_type.label} : {self.url}'

    def validate_unique(self, exclude=None):
        try:
            super().validate_unique()
        except ValidationError as e:
            raise ValidationError(_('An evaluation form link with this evaluation type already exists'))

    class Meta:
        """Meta class"""
        verbose_name = _('Evaluation form link')
        verbose_name_plural = _('Evaluation forms links')
        ordering = ['evaluation_type', ]


class Slot(models.Model):
    """
    Slot class
    """

    course = models.ForeignKey(
        Course, verbose_name=_("Course"), null=True, blank=True, on_delete=models.CASCADE, related_name="slots",
    )
    course_type = models.ForeignKey(
        CourseType,
        verbose_name=_("Course type"),
        null=True,
        blank=True,
        on_delete=models.CASCADE,
        related_name="slots",
    )

    visit = models.ForeignKey(
        Visit, verbose_name=_("Visit"), null=True, blank=True, on_delete=models.CASCADE, related_name="slots",
    )

    event = models.ForeignKey(
        OffOfferEvent, verbose_name=_("Off offer event"), null=True, blank=True, on_delete=models.CASCADE,
        related_name="slots",
    )

    campus = models.ForeignKey(
        Campus, verbose_name=_("Campus"), null=True, blank=True, on_delete=models.CASCADE, related_name="slots",
    )
    building = models.ForeignKey(
        Building, verbose_name=_("Building"), null=True, blank=True, on_delete=models.CASCADE, related_name="slots",
    )
    room = models.CharField(_("Room"), max_length=128, blank=True, null=True)

    date = models.DateField(_('Date'), blank=True, null=True, validators=[validate_slot_date])
    start_time = models.TimeField(_('Start time'), blank=True, null=True)
    end_time = models.TimeField(_('End time'), blank=True, null=True)

    speakers = models.ManyToManyField(ImmersionUser, verbose_name=_("Speakers"), related_name='slots', blank=True)

    n_places = models.PositiveIntegerField(_('Number of places'), null=True, blank=True)
    additional_information = models.TextField(_('Additional information'), null=True, blank=True)

    url = models.URLField(_("Website address"), max_length=512, blank=True, null=True)

    published = models.BooleanField(_("Published"), default=True, null=False)

    face_to_face = models.BooleanField(_("Face to face"), default=True, null=False, blank=True)

    establishments_restrictions = models.BooleanField(
        _("Use establishments restrictions"), default=False, null=False, blank=True
    )

    levels_restrictions = models.BooleanField(
        _("Use levels restrictions"), default=False, null=False, blank=True
    )

    bachelors_restrictions = models.BooleanField(
        _("Use bachelors restrictions"), default=False, null=False, blank=True
    )

    # Allowed establishments / high schools
    allowed_establishments = models.ManyToManyField(
        Establishment, verbose_name=_("Allowed establishments"), related_name='+', blank=True
    )

    allowed_highschools = models.ManyToManyField(
        HighSchool, verbose_name=_("Allowed high schools"), related_name='+', blank=True
    )

    # Allowed levels
    allowed_highschool_levels = models.ManyToManyField(
        HighSchoolLevel, verbose_name=_("Allowed high school levels"), related_name='+', blank=True
    )
    allowed_student_levels = models.ManyToManyField(
        StudentLevel, verbose_name=_("Allowed student levels"), related_name='+', blank=True
    )
    allowed_post_bachelor_levels = models.ManyToManyField(
        PostBachelorLevel, verbose_name=_("Allowed post bachelor levels"), related_name='+', blank=True
    )

    # Allowed bachelor types
    allowed_bachelor_types = models.ManyToManyField(
        BachelorType, verbose_name=_("Allowed bachelor types"), related_name='+', blank=True
    )
    allowed_bachelor_mentions = models.ManyToManyField(
        BachelorMention, verbose_name=_("Allowed bachelor mentions"), related_name='+', blank=True
    )
    allowed_bachelor_teachings = models.ManyToManyField(
        GeneralBachelorTeaching, verbose_name=_("Allowed bachelor teachings"), related_name='+', blank=True
    )

    registration_limit_delay = models.PositiveSmallIntegerField(
        _('Registration limit delay'), null=True, blank=True, default=0
    )
    cancellation_limit_delay = models.PositiveSmallIntegerField(
        _('Cancellation limit delay'), null=True, blank=True, default=0
    )

    registration_limit_date = models.DateTimeField(_('Registration limit'), blank=True, null=True)
    cancellation_limit_date = models.DateTimeField(_('Cancellation limit'), blank=True, null=True)

    def get_establishment(self):
        """
        Get the slot establishment depending on the slot type (visit, course, event)
        """
        if self.course_id and self.course.structure_id:
            return self.course.structure.establishment
        elif self.visit_id and self.visit.establishment_id:
            return self.visit.establishment
        elif self.event_id and self.event.establishment_id:
            return self.event.establishment

        return None

    def get_structure(self):
        """
        Get the slot structure depending on the slot type (visit, course, event)
        """
        if self.course_id and self.course.structure_id:
            return self.course.structure
        elif self.visit_id and self.visit.structure_id:
            return self.visit.structure
        elif self.event_id and self.event.structure_id:
            return self.event.structure

        return None

    def get_highschool(self):
        """
        Get the slot high school depending on the slot type (visit, course, event)
        """
        if self.course_id and self.course.highschool_id:
            return self.course.highschool
        elif self.visit_id and self.visit.highschool_id:
            return self.visit.highschool
        elif self.event_id and self.event.highschool_id:
            return self.event.highschool

        return None

    def available_seats(self):
        """
        :return: number of available seats for instance slot
        """
        # TODO: check if we need to filter published slots only ???
        s = self.n_places - Immersion.objects.filter(slot=self.pk, cancellation_type__isnull=True).count()
        return 0 if s < 0 else s

    def registered_students(self):
        """
        :return: number of registered students for instance slot
        """
        # TODO: check if we need to filter published slots only ???
        return Immersion.objects.filter(slot=self.pk, cancellation_type__isnull=True).count()

    def clean(self):
        if [self.course, self.visit, self.event].count(None) != 2:
            raise ValidationError("You must select one of : Course, Visit or Event")

    def __str__(self):
        date = _("date unknown")
        start_time = _("start time unknown")
        end_time = _("end time unknown")
        slot_type = _("No type yet")

        if self.date:
            date = date_format(self.date, format='l d F Y', use_l10n=True)

        if self.start_time:
            start_time = self.start_time.isoformat(timespec='minutes')

        if self.end_time:
            end_time = self.end_time.isoformat(timespec='minutes')

        if self.visit:
            slot_type = _("Visit - %s") % self.visit.highschool
        elif self.course:
            slot_type = _("Course - %s %s") % (self.course_type, self.course.label)
        elif self.event:
            slot_type = _("Event - %s") % self.event.label

        return f"{slot_type} : {date} : {start_time}-{end_time}"


    def get_allowed_highschool_levels(self):
        return [level.label for level in self.allowed_highschool_levels.all()]


    def get_allowed_students_levels(self):
        return [level.label for level in self.allowed_student_levels.all()]


    def get_allowed_post_bachelor_levels(self):
        return [level.label for level in self.allowed_post_bachelor_levels.all()]


    def get_allowed_bachelor_types(self):
        return [type.label for type in self.allowed_bachelor_types.all()]


    def get_allowed_bachelor_mentions(self):
        return [mention.label for mention in self.allowed_bachelor_mentions.all()]


    def get_allowed_bachelor_teachings(self):
        return [teach.label for teach in self.allowed_bachelor_teachings.all()]


    def get_label(self):
        """
        Returns course label, event label or visit purpose
        """
        if self.is_course():
            return self.course.label
        if self.is_visit():
            return self.visit.purpose
        if self.is_event():
            return self.event.label

        return _("Unknown")

    def is_course(self):
        """
        Returns True if slot is a course slot else False
        """
        return True if self.course else False

    def is_visit(self):
        """
        Returns True if slot is a visit slot else False
        """
        return True if self.visit else False

    def is_event(self):
        """
        Returns True if slot is an event slot else False
        """
        return True if self.event else False

    def get_type(self):
        """
        returns:
        'course' if slot is a course slot
        'visit' if slot is a visit slot
        'event' if slot is an event slot
        """
        if self.is_course():
            return 'course'
        if self.is_visit():
            return 'visit'
        if self.is_event():
            return 'event'

    def can_show_url(self):
        # Showing remote course url if today date >= NB_DAYS_SLOT_REMINDER
        today = datetime.datetime.today()
        default_value = 4

        # Default settings value
        try:
            days = settings.DEFAULT_NB_DAYS_SLOT_REMINDER
        except AttributeError:
            days = default_value

        # Configured value
        try:
            days = int(get_general_setting('NB_DAYS_SLOT_REMINDER'))
        except (ValueError, NameError):
            pass

        # If configured value is invalid
        if days <= 0:
            days = default_value

        if today.date() < self.date and self.date < (today + datetime.timedelta(days=days)).date():
            return True
        if self.date == today.date() and today.time() < self.end_time:
            return True
        else:
            return False

    def save(self, *args, **kwargs):
        """
        Parse registration and cancellation dates based on slot date and delays
        """
        if self.date and self.start_time:
            self.registration_limit_date = datetime.datetime.combine(self.date, self.start_time)
            self.cancellation_limit_date = datetime.datetime.combine(self.date, self.start_time)

            if timezone.is_naive(self.registration_limit_date):
                self.registration_limit_date = timezone.make_aware(self.registration_limit_date)

            if timezone.is_naive(self.cancellation_limit_date):
                self.cancellation_limit_date = timezone.make_aware(self.cancellation_limit_date)

            if self.registration_limit_delay > 0:
                self.registration_limit_date -= datetime.timedelta(hours=self.registration_limit_delay)

            if self.cancellation_limit_delay > 0:
                self.cancellation_limit_date -= datetime.timedelta(hours=self.cancellation_limit_delay)

        else:
            self.registration_limit_date = None
            self.cancellation_limit_date = None

        return super().save(*args, **kwargs)


    class Meta:
        verbose_name = _('Slot')
        verbose_name_plural = _('Slots')


class Immersion(models.Model):
    """
    Student registration to a slot
    """

    ATT_STATUS = [
        (0, _('Not entered')),
        (1, _('Present')),
        (2, _('Absent')),
    ]

    student = models.ForeignKey(
        ImmersionUser,
        verbose_name=_("Student"),
        null=False,
        blank=False,
        on_delete=models.CASCADE,
        related_name="immersions",
    )

    slot = models.ForeignKey(
        Slot, verbose_name=_("Slot"), null=False, blank=False, on_delete=models.CASCADE, related_name="immersions",
    )

    cancellation_type = models.ForeignKey(
        CancelType,
        verbose_name=_("Cancellation type"),
        null=True,
        blank=True,
        on_delete=models.PROTECT,
        related_name="immersions",
    )

    attendance_status = models.SmallIntegerField(_("Attendance status"), default=0, choices=ATT_STATUS)
    survey_email_sent = models.BooleanField(_("Survey notification status"), default=False)

    registration_date = models.DateTimeField(_("Registration date"), auto_now_add=True)
    cancellation_date = models.DateTimeField(_("Cancellation date"), null=True, blank=True)

    def get_attendance_status(self) -> str:
        """
        get attendance status
        :return: status
        """
        try:
            return self.ATT_STATUS[self.attendance_status][1]
        except KeyError:
            return ''

    def __str__(self):
        return f"{self.student} - {self.slot}"

    class Meta:
        verbose_name = _('Immersion')
        verbose_name_plural = _('Immersions')


class GeneralSettings(models.Model):
    setting = models.CharField(_("Setting name"), max_length=128, unique=True)
    parameters = models.JSONField(_("Setting configuration"),
        blank=False,
        default=dict,
        validators=[JsonSchemaValidator(join(dirname(__file__), 'schemas', 'general_settings.json'))]
    )

    @classmethod
    def get_setting(cls, name:str):
        try:
            return cls.objects.get(setting__iexact=name).parameters["value"]
        except (cls.DoesNotExist, KeyError) as e:
            raise Exception(
                _("General setting '%s' is missing or incorrect. Please check your settings.") % name
            ) from e

    def __str__(self) -> str:
        return str(self.setting)

    class Meta:
        verbose_name = _('General setting')
        verbose_name_plural = _('General settings')
        ordering = ['setting', ]


class UserCourseAlert(models.Model):
    """
    Store alerts on free slots added by users
    """

    email = models.EmailField(_('Recipient'), blank=False, null=False)
    email_sent = models.BooleanField(_("Alert sent status"), default=False, blank=False, null=False)
    alert_date = models.DateField(_("Date"), auto_now_add=True)
    course = models.ForeignKey(
        Course, verbose_name=_("Course"), null=False, blank=False, on_delete=models.CASCADE, related_name="alerts",
    )

    class Meta:
        unique_together = ('email', 'course')
        verbose_name = _('Course free slot alert')
        verbose_name_plural = _('Course free slot alerts')
        ordering = ['-alert_date', ]


class AnnualStatistics(models.Model):
    """
    Data kept over years
    """
    year = models.CharField(_("Year label"), primary_key=True, max_length=256, null=False)
    platform_registrations = models.SmallIntegerField(_("Platform registrations count"), default=0)
    one_immersion_registrations = models.SmallIntegerField(
        _("Students registered to at least one course immersion count"), default=0)
    multiple_immersions_registrations = models.SmallIntegerField(
        _("Students registered to more than one course immersion count"), default=0)
    no_course_immersions_registrations = models.SmallIntegerField(
        _("Students without any course immersion registration"), default=0)
    immersion_registrations = models.SmallIntegerField(_("Course immersions registrations count"), default=0)
    immersion_participations = models.SmallIntegerField(_("Course immersions participations count"), default=0)
    immersion_participation_ratio = models.FloatField(_("Course immersions participations ratio"), default=0)
    participants_one_immersion = models.SmallIntegerField(
        _("Participants in at least one immersion count"), default=0)
    participants_multiple_immersions = models.SmallIntegerField(
        _("Participants in multiple immersions count"), default=0)
    structures_count = models.SmallIntegerField(_("Participating structures count"), default=0)
    active_trainings_count = models.SmallIntegerField(_("Active trainings count"), default=0)
    trainings_one_slot_count = models.SmallIntegerField(_("Trainings offering at least one slot count"), default=0)
    active_courses_count = models.SmallIntegerField(_("Active courses count"), default=0)
    courses_one_slot_count = models.SmallIntegerField(_("Courses offering at least one slot count"), default=0)
    total_slots_count = models.SmallIntegerField(_("Total slots count"), default=0)
    seats_count = models.SmallIntegerField(_("Global seats count"), default=0)
    approved_highschools = models.SmallIntegerField(_("Approved highschools count"), default=0)
    highschools_without_students = models.SmallIntegerField(_("Highschools with no students"), default=0)

    class Meta:
        verbose_name = _('Annual statistics')
        verbose_name_plural = _('Annual statistics')
        ordering = ['-year']


class CertificateLogo(models.Model):

    """
    CertificateLogo class (singleton)
    """

    logo = models.ImageField(
        _("Logo"),
        upload_to=get_file_path,
        blank=False,
        null=False,
        help_text=_('Only files with type (%(authorized_types)s)') % {'authorized_types': 'gif, jpg, png'},
    )

    objects = CustomDeleteManager()

    @classmethod
    def object(cls):
        """get only allowed object"""
        return cls._default_manager.all().first()

    # Singleton !
    def save(self, *args, **kwargs):
        """Save a singleton"""
        """Meta class"""
        verbose_name = _('Logo for attendance certificate')
        verbose_name_plural = _('Logo for attendance certificate')


class CertificateSignature(models.Model):
    """
    CertificateSignature class (singleton)
    """

    signature = models.ImageField(
        _("Signature"),
        upload_to=get_file_path,
        blank=False,
        null=False,
        help_text=_('Only files with type (%(authorized_types)s)') % {'authorized_types': 'gif, jpg, png'},
    )

    objects = CustomDeleteManager()

    @classmethod
    def object(cls):
        """get all objects"""
        return cls._default_manager.all().first()


    # Singleton !
    def save(self, *args, **kwargs):
        self.id = 1
        return super().save(*args, **kwargs)


    def delete(self, using=None, keep_parents=False):
        """Delete file uploaded from signature Filefield"""
        self.signature.storage.delete(self.signature.name)
        super().delete()


    def __str__(self):
        """str"""
        return 'signature'

    class Meta:
        """Meta class"""
        verbose_name = _('Signature for attendance certificate')
        verbose_name_plural = _('Signature for attendance certificate')


class ImmersupFile(models.Model):
    """
    Any file used by ImmerSup (PDF, images, ...)
    """
    code = models.CharField(_("File code"), max_length=64, blank=False, null=False, primary_key=True)

    file = models.FileField(
        _("File"),
        upload_to=get_file_path,
        blank=False,
        null=False,
        help_text=_('Only files with type (%(authorized_types)s). Max file size : %(max_size)s')
                  % {
                      'authorized_types': ', '.join(settings.CONTENT_TYPES),
                      'max_size': filesizeformat(settings.MAX_UPLOAD_SIZE)
                  },
    )

    objects = CustomDeleteManager()

    @classmethod
    def object(cls):
        """get only allowed object"""
        return cls._default_manager.all().first()

    def delete(self, using=None, keep_parents=False):
        """Delete file uploaded from logo Filefield"""
        self.file.storage.delete(self.file.name)
        super().delete()


    def __str__(self):
        """str"""
        return gettext("'%s' - file : %s" % (self.code, self.file.name))

    class Meta:
        """Meta class"""
        verbose_name = _('ImmerSup file')
        verbose_name_plural = _('ImmerSup files')


class CustomThemeFile(models.Model):
    """
    Any file used to pimp immersup theme
    """

    FILE_TYPE = [
        ('JS', _('Js')),
        ('CSS', _('Css')),
        ('IMG', _('Image')),
        ('FAVICON', _('Favicon'))
    ]

    type = models.CharField(_("File type"), max_length=7, choices=FILE_TYPE, default="CSS")
    file = models.FileField(
        _("File"),
        upload_to=get_file_path,
        blank=False,
        null=False,
        help_text=_('Only files with type (%(authorized_types)s). Max file size : %(max_size)s')
                  % {
                      'authorized_types': ', '.join(['png', 'jpeg', 'jpg', 'ico', 'css', 'js']),
                      'max_size': filesizeformat(settings.MAX_UPLOAD_SIZE)
                  },
    )

    objects = CustomDeleteManager()

    @classmethod
    def object(cls):
        """get only allowed object"""
        return cls._default_manager.all().first()

    def delete(self, using=None, keep_parents=False):
        """Delete file uploaded"""
        self.file.storage.delete(self.file.name)
        super().delete()


    def __str__(self):
        """str"""
        return gettext("file : %s (%s)" % (self.file.name, self.type))

    class Meta:
        """Meta class"""
        verbose_name = _('Custom theme file')
        verbose_name_plural = _('Custom theme files')


<<<<<<< HEAD
class FaqEntry(models.Model):
    label = models.CharField(_("Label"), max_length=255, blank=False, null=False)
    order = models.PositiveSmallIntegerField(_("Display order"), blank=False, null=True,
        default=partial(get_object_default_order, 'FaqEntry')
    )
    question = models.TextField(_('Question'), max_length=2000, blank=False, null=False)
    answer = models.TextField(_('Answer'), max_length=10000, blank=False, null=False)
    active = models.BooleanField(_("Active"), default=True)
    objects = models.Manager()
    activated = ActiveManager()

    def __str__(self):
        return self.label

    class Meta:
        """Meta class"""
        verbose_name = _('Faq entry')
        verbose_name_plural = _('Faq entries')
        ordering = ['order']

=======
>>>>>>> be5e85c2
class ScheduledTask(models.Model):
    command_name = models.CharField(_("Django command name"), max_length=128, unique=True)
    description = models.CharField(_("Description"), max_length=256)
    active = models.BooleanField(_("Active"), blank=False, null=False, default=True)
    time = models.TimeField(_("Execution time"), auto_now=False, auto_now_add=False, blank=False, null=False)
    monday = models.BooleanField(_("Monday"), blank=True, null=False, default=False)
    tuesday = models.BooleanField(_("Tuesday"), blank=True, null=False, default=False)
    wednesday = models.BooleanField(_("Wednesday"), blank=True, null=False, default=False)
    thursday = models.BooleanField(_("Thursday"), blank=True, null=False, default=False)
    friday = models.BooleanField(_("Friday"), blank=True, null=False, default=False)
    saturday = models.BooleanField(_("Saturday"), blank=True, null=False, default=False)
    sunday = models.BooleanField(_("Sunday"), blank=True, null=False, default=False)

    def __str__(self) -> str:
        return str(self.command_name)

    class Meta:
        verbose_name = _('Scheduled task')
        verbose_name_plural = _('Scheduled tasks')
<<<<<<< HEAD
        ordering = ['command_name', ]
=======
        ordering = ['command_name', ]
>>>>>>> be5e85c2
<|MERGE_RESOLUTION|>--- conflicted
+++ resolved
@@ -2984,7 +2984,6 @@
         verbose_name_plural = _('Custom theme files')
 
 
-<<<<<<< HEAD
 class FaqEntry(models.Model):
     label = models.CharField(_("Label"), max_length=255, blank=False, null=False)
     order = models.PositiveSmallIntegerField(_("Display order"), blank=False, null=True,
@@ -3005,8 +3004,6 @@
         verbose_name_plural = _('Faq entries')
         ordering = ['order']
 
-=======
->>>>>>> be5e85c2
 class ScheduledTask(models.Model):
     command_name = models.CharField(_("Django command name"), max_length=128, unique=True)
     description = models.CharField(_("Description"), max_length=256)
@@ -3026,8 +3023,4 @@
     class Meta:
         verbose_name = _('Scheduled task')
         verbose_name_plural = _('Scheduled tasks')
-<<<<<<< HEAD
-        ordering = ['command_name', ]
-=======
-        ordering = ['command_name', ]
->>>>>>> be5e85c2
+        ordering = ['command_name', ]
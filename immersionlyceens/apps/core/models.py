--- conflicted
+++ resolved
@@ -707,7 +707,7 @@
         super().delete()
 
     def get_types(self):
-        # TODO: 
+        # TODO:
         return ",".join([t.label for t in self.public_type.all()])
 
     get_types.short_description = _('Public type')
@@ -806,7 +806,64 @@
 
 
 
-<<<<<<< HEAD
+
+class EvaluationType(models.Model):
+    """
+    Evaluation type class
+    """
+
+    code = models.CharField(_("Code"), max_length=30, unique=True)
+    label = models.CharField(_("Label"), max_length=128)
+
+    class Meta:
+        """Meta class"""
+
+        verbose_name = _('Evaluation type')
+        verbose_name_plural = _('Evaluation types')
+
+    def __str__(self):
+        """str"""
+        return f'{self.code} : {self.label}'
+
+    def validate_unique(self, exclude=None):
+        try:
+            super().validate_unique()
+        except ValidationError as e:
+            raise ValidationError(_('An evaluation type with this code already exists'))
+
+
+class EvaluationFormLink(models.Model):
+    """
+    Evaluation form links class
+    """
+
+    evaluation_type = models.OneToOneField(
+        EvaluationType,
+        verbose_name=_("Evaluation type"),
+        null=False,
+        blank=False,
+        on_delete=models.CASCADE,
+        related_name="evaluationtypes",
+        primary_key=True,
+    )
+
+    url = models.URLField(_("Link"), max_length=256, blank=True, null=True)
+    active = models.BooleanField(_("Active"), default=False)
+
+    class Meta:
+        """Meta class"""
+
+        verbose_name = _('Evaluation form link')
+        verbose_name_plural = _('Evaluation forms links')
+
+    def validate_unique(self, exclude=None):
+        try:
+            super().validate_unique()
+        except ValidationError as e:
+            raise ValidationError(_('An evaluation form link with this evaluation type already exists'))
+
+
+
 class Slot(models.Model):
     """
     Course class
@@ -888,61 +945,4 @@
         #     'date',
         #     'start_time',
         #     'end_time',
-        # )
-=======
-
-class EvaluationType(models.Model):
-    """
-    Evaluation type class
-    """
-
-    code = models.CharField(_("Code"), max_length=30, unique=True)
-    label = models.CharField(_("Label"), max_length=128)
-
-    class Meta:
-        """Meta class"""
-
-        verbose_name = _('Evaluation type')
-        verbose_name_plural = _('Evaluation types')
-
-    def __str__(self):
-        """str"""
-        return f'{self.code} : {self.label}'
-
-    def validate_unique(self, exclude=None):
-        try:
-            super().validate_unique()
-        except ValidationError as e:
-            raise ValidationError(_('An evaluation type with this code already exists'))
-
-
-class EvaluationFormLink(models.Model):
-    """
-    Evaluation form links class
-    """
-
-    evaluation_type = models.OneToOneField(
-        EvaluationType,
-        verbose_name=_("Evaluation type"),
-        null=False,
-        blank=False,
-        on_delete=models.CASCADE,
-        related_name="evaluationtypes",
-        primary_key=True,
-    )
-
-    url = models.URLField(_("Link"), max_length=256, blank=True, null=True)
-    active = models.BooleanField(_("Active"), default=False)
-
-    class Meta:
-        """Meta class"""
-
-        verbose_name = _('Evaluation form link')
-        verbose_name_plural = _('Evaluation forms links')
-
-    def validate_unique(self, exclude=None):
-        try:
-            super().validate_unique()
-        except ValidationError as e:
-            raise ValidationError(_('An evaluation form link with this evaluation type already exists'))
->>>>>>> 007b60c7
+        # )
--- conflicted
+++ resolved
@@ -523,38 +523,12 @@
 
 
     def can_register_slot(self, slot=None):
-<<<<<<< HEAD
-
         errors = []
-        # Returns always true if no errors are found
-        try:
-            # Restrictions checks for highschool students
-            if self.is_high_school_student():
-=======
-        errors = []
->>>>>>> bc16cab7
 
         # Returns True if no restrictions are found
         if not slot or not slot.establishments_restrictions and not slot.levels_restrictions:
             return True, errors
 
-<<<<<<< HEAD
-                if slot.levels_restrictions:
-                    if slot.allowed_student_levels.exists():
-                        errors.append(_('Student levels restrictions in effect'))
-
-                    if record.level not in slot.allowed_highschool_levels.all():
-                        errors.append(_('High school levels restrictions in effect'))
-
-                    # post_bachelor_level is not mandatory !
-                    if record.post_bachelor_level \
-                        and record.post_bachelor_level not in slot.allowed_post_bachelor_levels.all():
-                        errors.append(_('Post bachelor restrictions in effect'))
-
-                if slot.establishments_restrictions:
-                    if record.highschool not in slot.allowed_highschools.all():
-                        errors.append(_('High schools restrictions in effect'))
-=======
         if self.is_high_school_student():
             record = self.get_high_school_student_record()
 
@@ -572,7 +546,6 @@
                 slot.allowed_post_bachelor_levels.exists() and
                     record.post_bachelor_level in slot.allowed_post_bachelor_levels.all()
             ]
->>>>>>> bc16cab7
 
             if slot.establishments_restrictions and not all(high_school_conditions):
                 errors.append(_('High schools restrictions in effect'))
@@ -582,22 +555,6 @@
             if errors:
                 return False, errors
 
-<<<<<<< HEAD
-                if slot.levels_restrictions:
-                    if slot.allowed_highschool_levels.exists() \
-                        or slot.allowed_post_bachelor_levels.exists():
-                        errors.append(_('High schools levels or post bachelor restrictions in effect'))
-
-                    if record.level.pk not in slot.allowed_student_levels.all():
-                        errors.append(_('Student levels restrictions in effect'))
-
-                if slot.establishments_restrictions:
-                    if slot.allowed_highschools.exists():
-                        errors.append(_('High schools restrictions in effect'))
-
-                    if self.establishment not in slot.allowed_establishments.all():
-                        errors.append(_('Establishments restrictions in effect'))
-=======
         if self.is_student():
             record = self.get_student_record()
 
@@ -614,23 +571,10 @@
                 slot.allowed_student_levels.exists(),
                 record.level in slot.allowed_student_levels.all()
             ]
->>>>>>> bc16cab7
 
             if slot.establishments_restrictions and not all(establishment_conditions):
                 errors.append(_('Establishments restrictions in effect'))
 
-<<<<<<< HEAD
-                # For now useless to get visitor record !
-                # visitors can register to "open to all" slots
-                if slot.levels_restrictions or slot.establishments_restrictions:
-                    return errors.append(_('Access is restricted to students or high school students'))
-
-        except Exception as e:
-            pass
-
-
-        return [False, errors] if errors else [True, _('ok')]
-=======
             if slot.levels_restrictions and not all(levels_conditions):
                 errors.append(_('Student levels restrictions in effect'))
 
@@ -646,7 +590,6 @@
                 return False, errors
 
         return True, errors
->>>>>>> bc16cab7
 
     class Meta:
         verbose_name = _('User')

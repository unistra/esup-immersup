--- conflicted
+++ resolved
@@ -21,7 +21,6 @@
 logger = logging.getLogger(__name__)
 
 
-<<<<<<< HEAD
 class Establishment(models.Model):
     """
     Establishment class : highest structure level
@@ -52,10 +51,7 @@
         return "%s : %s" % (self.code, self.label)
 
 
-class Component(models.Model):
-=======
 class Structure(models.Model):
->>>>>>> bfab228a
     """
     Structure class
     """
@@ -138,15 +134,12 @@
         for code, name in self._groups.items():
             setattr(self, 'is_%s' % name, partial(self.has_groups, code, negated=False))
 
-<<<<<<< HEAD
     establishment = models.ForeignKey(Establishment, verbose_name=_("Establishment"), on_delete=models.SET_NULL,
         blank=True, null=True
     )
 
-    components = models.ManyToManyField(Component, verbose_name=_("Components"), blank=True, related_name='referents')
-=======
     structures = models.ManyToManyField(Structure, verbose_name=_("Structures"), blank=True, related_name='referents')
->>>>>>> bfab228a
+
     highschool = models.ForeignKey(
         HighSchool,
         verbose_name=_('High school'),

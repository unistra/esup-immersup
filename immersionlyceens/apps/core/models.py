import logging
from functools import partial

from django.conf import settings
from django.contrib.auth.models import AbstractUser, Group
from django.core.exceptions import ValidationError
from django.db import models
from django.utils.translation import pgettext
from django.utils.translation import ugettext_lazy as _

logger = logging.getLogger(__name__)


class ImmersionUser(AbstractUser):
    _user_filters = [
        lambda has_group, su: has_group or su,
        lambda has_group, su: has_group and not su
    ]
    _groups = {
        'SCUIO-IP': 'scuio_ip_manager',
        'REF-CMP': 'component_manager',
        'REF-LYC': 'high_school_manager',
        'ETU': 'student',
        'ENS-CH': 'teacher',
        'SRV-JUR': 'legal_department_staff',
    }

    class Meta:
        verbose_name = _('User')

    def __init__(self, *args, **kwargs):
        super().__init__(*args, **kwargs)
        for code, name in self._groups.items():
            setattr(self, 'is_%s' % name,
                    partial(self.has_groups, code, negated=False))

    def has_groups(self, *groups, negated=False):
        return self._user_filters[negated](
            self.is_superuser, self.groups.filter(name__in=groups).exists())

    def authorized_groups(self):
        user_filter = {} if self.is_superuser else {'user__id': self.pk}
        return Group.objects.filter(**user_filter)


class CourseDomain(models.Model):
    label = models.CharField(_("Label"), max_length=128, unique=True)
    active = models.BooleanField(_("Active"), default=True)

    class Meta:
        verbose_name = _('Course domain')
        verbose_name_plural = _('Course domains')

    def __str__(self):
        return self.label


class Campus(models.Model):
    label = models.CharField(_("Label"), max_length=255, unique=True)
    active = models.BooleanField(_("Active"), default=True)

    class Meta:
        verbose_name = _('Campus')
        verbose_name_plural = _('Campus')

    def __str__(self):
        return self.label

    def validate_unique(self, exclude=None):
        try:
            super(Campus, self).validate_unique()
        except ValidationError as e:
            raise ValidationError(_('A campus with this label exists'))


<<<<<<< HEAD
=======
class BachelorMention(models.Model):
    """
    bachelor degree mentions
    """

    label = models.CharField(_("Label"), max_length=128, unique=True)
    active = models.BooleanField(_("Active"), default=True)

    class Meta:
        """Meta class"""
        verbose_name = _('Bachelor mention')
        verbose_name_plural = _('Bachelor mentions')

    def __str__(self):
        """str"""
        return self.label

        
>>>>>>> 6f207ebf
class Building(models.Model):
    label = models.CharField(
        _("Label"), max_length=255, blank=False, null=False)
    campus = models.ForeignKey(
        Campus, verbose_name=("Campus"), default=None, on_delete=models.CASCADE)
    url = models.URLField(_("Url"), max_length=200, blank=True, null=True)
    active = models.BooleanField(_("Active"), default=True)

    class Meta:
        verbose_name= _('Building')
        unique_together= ('campus', 'label')

    def __str__(self):
        # TODO: Should we display campus label as well (????)
        return self.label

    def validate_unique(self, exclude=None):
        try:
            super(Building, self).validate_unique()
        except ValidationError as e:
            raise ValidationError(_('A building with this label for the same campus exists'))<|MERGE_RESOLUTION|>--- conflicted
+++ resolved
@@ -73,8 +73,6 @@
             raise ValidationError(_('A campus with this label exists'))
 
 
-<<<<<<< HEAD
-=======
 class BachelorMention(models.Model):
     """
     bachelor degree mentions
@@ -93,12 +91,11 @@
         return self.label
 
         
->>>>>>> 6f207ebf
 class Building(models.Model):
     label = models.CharField(
         _("Label"), max_length=255, blank=False, null=False)
     campus = models.ForeignKey(
-        Campus, verbose_name=("Campus"), default=None, on_delete=models.CASCADE)
+        Campus, verbose_name=("Campus"), default=None, on_delete=models.CASCADE, related_name="buildings")
     url = models.URLField(_("Url"), max_length=200, blank=True, null=True)
     active = models.BooleanField(_("Active"), default=True)
 

--- conflicted
+++ resolved
@@ -367,7 +367,6 @@
         super(UniversityYear, self).save(*args, **kwargs)
 
 
-<<<<<<< HEAD
 class Holiday(models.Model):
     """University year"""
 
@@ -459,7 +458,8 @@
                 _('A calendar with this label already exists'))
 
 
-=======
+
+
 class HighSchool(models.Model):
     """
     HighSchool class
@@ -509,5 +509,4 @@
 
     def __str__(self):
         # TODO: Should we display city as well (????)
-        return self.label
->>>>>>> 78415246
+        return self.label
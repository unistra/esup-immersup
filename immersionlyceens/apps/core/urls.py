# -*- coding: utf-8 -*-

"""
Url configuration for the core application API
"""

from django.urls import path

from . import views

urlpatterns = [
    path('components/', views.components_list, name='components_list'),
    path('course', views.course, name='course'),
    path('courses_list', views.courses_list, name='courses_list'),
    path('courses_list', views.courses_list, name='courses_list'),
    path('mycourses/', views.mycourses, name='mycourses'),
    path('myslots/', views.myslots, name='myslots'),
    path('slot/add', views.add_slot, name='add_slot'),
    path('slot/delete:<int:slot_id>', views.del_slot, name='delete_slot'),
<<<<<<< HEAD
    path('courses_list', views.courses_list, name='courses_list'),
    path('course', views.course, name='course'),
    path('course/<int:course_id>', views.course, name='course'),
=======
    path('slot/modify/<int:slot_id>', views.modify_slot, name='modify_slot'),
    path('slots/<int:component>/', views.slots_list, name='slots_list'),
>>>>>>> 299a711e
]<|MERGE_RESOLUTION|>--- conflicted
+++ resolved
@@ -17,12 +17,9 @@
     path('myslots/', views.myslots, name='myslots'),
     path('slot/add', views.add_slot, name='add_slot'),
     path('slot/delete:<int:slot_id>', views.del_slot, name='delete_slot'),
-<<<<<<< HEAD
+    path('slot/modify/<int:slot_id>', views.modify_slot, name='modify_slot'),
+    path('slots/<int:component>/', views.slots_list, name='slots_list'),
     path('courses_list', views.courses_list, name='courses_list'),
     path('course', views.course, name='course'),
-    path('course/<int:course_id>', views.course, name='course'),
-=======
-    path('slot/modify/<int:slot_id>', views.modify_slot, name='modify_slot'),
-    path('slots/<int:component>/', views.slots_list, name='slots_list'),
->>>>>>> 299a711e
+    path('course/<int:course_id>', views.course, name='modify_course'),
 ]
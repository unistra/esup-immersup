--- conflicted
+++ resolved
@@ -2,7 +2,7 @@
 from datetime import datetime, timedelta
 from typing import Any, Dict
 
-from ckeditor.widgets import CKEditorWidget
+from django_ckeditor_5.widgets import CKEditor5Widget
 from django import forms
 from django.conf import settings
 from django.contrib import messages
@@ -958,16 +958,12 @@
         super().__init__(*args, **kwargs)
 
         self.fields['subject'] = forms.CharField(label=_("Subject"), max_length=100, required=True)
-<<<<<<< HEAD
         self.fields['body'] = forms.CharField(
             widget=CKEditor5Widget(
                 attrs={"class": "django_ckeditor_5"},
                 config_name="default"
             )
         )
-=======
-        self.fields['body'] = forms.CharField(widget=CKEditorWidget())
->>>>>>> 8bc01a22
         self.fields['subject'].widget.attrs['class'] = 'form-control'
 
 

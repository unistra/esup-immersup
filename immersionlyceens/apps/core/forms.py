from datetime import datetime
from django import forms
from django.conf import settings
from django.utils.translation import ugettext_lazy as _
from django.utils.translation import ungettext
from django.forms.widgets import DateInput

<<<<<<< HEAD
from .models import (Course, Training, ImmersionUser, UniversityYear, Slot)
=======
from .models import (Course, Component, Training, ImmersionUser, UniversityYear)
>>>>>>> 3bd33520

class CourseForm(forms.ModelForm):
    def __init__(self, *args, **kwargs):
        self.request = kwargs.pop("request")
        super().__init__(*args, **kwargs)
        self.fields["training"].queryset = self.fields["training"].queryset.filter(active=True)

        if self.request:
            allowed_comps = Component.activated.user_cmps(self.request.user, 'SCUIO-IP')
            self.fields["component"].queryset = allowed_comps.order_by('code', 'label')

            if self.instance.id and not self.request.user.has_course_rights(self.instance.id):
                for field in self.fields:
                    self.fields[field].disabled = True
        else:
            self.fields["component"].queryset = self.fields["component"].queryset.order_by('code', 'label')

    def clean(self):
        cleaned_data = super().clean()

        try:
            active_year = UniversityYear.objects.get(active=True)
        except UniversityYear.MultipleObjectsReturned:
            raise forms.ValidationError(
                _("Error : multiple active university years"))
        except UniversityYear.DoesNotExist:
            raise forms.ValidationError(
                _("Error : can't find any active university year"))

        if active_year.start_date and active_year.end_date:
            if not (active_year.start_date <= datetime.today().date() <= active_year.end_date):
                raise forms.ValidationError(
                    _("Error : a course can only be created between start and end of the active university year"))
        else:
            raise forms.ValidationError(
                _("Error : dates of active university year improperly configured"))

        # Check user rights
        if self.request:
            allowed_comps = Component.activated.user_cmps(self.request.user, 'SCUIO-IP')
            training = cleaned_data['training']
            course_comps = training.components.all()

            if not (course_comps & allowed_comps).exists():
                raise forms.ValidationError(
                    _("You don't have enough privileges to update this course"))

        return cleaned_data

    class Meta:
        model = Course
<<<<<<< HEAD
        fields = ('id', 'label', 'url', 'published', 'training')


class SlotForm(forms.ModelForm):

    def __init__(self, *args, **kwargs):
        super().__init__(*args, **kwargs)
        instance = kwargs.get('instance', None)

        # self.fields["training"].queryset = self.fields["training"].queryset.filter(active=True)

        for elem in ['course', 'course_type', 'campus', 'building',
                  'room', 'date', 'start_time', 'end_time', 'n_places',
                  'additional_information', 'published',]:
            self.fields[elem].widget.attrs.update({'class': 'form-control'})

        if instance:
            self.fields['date'].value = instance.date

    class Meta:
        model = Slot
        fields = ('id', 'course', 'course_type', 'campus', 'building',
                  'room', 'date', 'start_time', 'end_time', 'n_places',
                  'additional_information', 'published',)
        widgets = {
            'additional_information': forms.Textarea(attrs={
                'placeholder': _('Input additional information'),
            }),
            'n_places': forms.NumberInput(attrs={'min': 0, 'max': 200, 'value': 0}),
            'room': forms.TextInput(attrs={'placeholder': _('Input the room name')}),
            'date': forms.DateInput(format='%m/%d/%Y', attrs={'placeholder': _('dd/mm/yyyy')}),
        }
=======
        fields = ('id', 'label', 'url', 'published', 'training', 'component')
>>>>>>> 3bd33520
<|MERGE_RESOLUTION|>--- conflicted
+++ resolved
@@ -5,11 +5,7 @@
 from django.utils.translation import ungettext
 from django.forms.widgets import DateInput
 
-<<<<<<< HEAD
-from .models import (Course, Training, ImmersionUser, UniversityYear, Slot)
-=======
-from .models import (Course, Component, Training, ImmersionUser, UniversityYear)
->>>>>>> 3bd33520
+from .models import (Course, Component, Training, ImmersionUser, UniversityYear, Slot)
 
 class CourseForm(forms.ModelForm):
     def __init__(self, *args, **kwargs):
@@ -61,7 +57,6 @@
 
     class Meta:
         model = Course
-<<<<<<< HEAD
         fields = ('id', 'label', 'url', 'published', 'training')
 
 
@@ -94,6 +89,5 @@
             'room': forms.TextInput(attrs={'placeholder': _('Input the room name')}),
             'date': forms.DateInput(format='%m/%d/%Y', attrs={'placeholder': _('dd/mm/yyyy')}),
         }
-=======
-        fields = ('id', 'label', 'url', 'published', 'training', 'component')
->>>>>>> 3bd33520
+
+        fields = ('id', 'label', 'url', 'published', 'training', 'component')
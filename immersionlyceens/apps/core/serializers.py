--- conflicted
+++ resolved
@@ -3,12 +3,7 @@
 
 from rest_framework import serializers
 
-<<<<<<< HEAD
-from .models import Campus, Establishment, Training, TrainingSubdomain, HighSchool
-
-=======
-from .models import Building, Campus, Establishment, Structure, Course
->>>>>>> 7eed8947
+from .models import Campus, Establishment, Training, TrainingSubdomain, HighSchool, Course, Structure, Building
 
 class CampusSerializer(serializers.ModelSerializer):
     class Meta:
@@ -22,7 +17,23 @@
         fields = "__all__"
 
 
-<<<<<<< HEAD
+class StructureSerializer(serializers.ModelSerializer):
+    class Meta:
+        model = Structure
+        fields = "__all__"
+
+
+class CourseSerializer(serializers.ModelSerializer):
+    class Meta:
+        model = Course
+        fields = "__all__"
+
+
+class BuildingSerializer(serializers.ModelSerializer):
+    class Meta:
+        model = Building
+        fields = "__all__"
+
 class HighSchoolViewSerializer(serializers.ModelSerializer):
     class Meta:
         model = HighSchool
@@ -49,22 +60,4 @@
 
     class Meta:
         model = Training
-        fields = ("id", "label", "training_subdomains", "highschool", "active")
-=======
-class StructureSerializer(serializers.ModelSerializer):
-    class Meta:
-        model = Structure
-        fields = "__all__"
-
-
-class CourseSerializer(serializers.ModelSerializer):
-    class Meta:
-        model = Course
-        fields = "__all__"
-
-
-class BuildingSerializer(serializers.ModelSerializer):
-    class Meta:
-        model = Building
-        fields = "__all__"
->>>>>>> 7eed8947
+        fields = ("id", "label", "training_subdomains", "highschool", "active")
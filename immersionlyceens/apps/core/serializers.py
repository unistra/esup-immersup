--- conflicted
+++ resolved
@@ -313,7 +313,7 @@
     class Meta:
         model = TrainingSubdomain
         fields = "__all__"
-<<<<<<< HEAD
+
 
 class HighSchoolSerializer(serializers.ModelSerializer):
     def validate(self, attrs):
@@ -343,9 +343,6 @@
     class Meta:
         model = HighSchool
         fields = "__all__"
-
-=======
->>>>>>> 465fca86
 
 class TrainingSerializer(serializers.ModelSerializer):
     """

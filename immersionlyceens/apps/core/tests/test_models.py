--- conflicted
+++ resolved
@@ -5,11 +5,8 @@
 from django.test import TestCase
 from django.utils.translation import ugettext_lazy as _
 
-<<<<<<< HEAD
-from ..models import BachelorMention, Building, Campus, HighSchool
-=======
-from ..models import BachelorMention, Building, Campus, CancelType, CourseType, PublicType, UniversityYear
->>>>>>> 91c71a2a
+from ..models import (BachelorMention, Building, Campus, CancelType,
+                      CourseType, PublicType, UniversityYear)
 
 
 class CampusTestCase(TestCase):
@@ -24,8 +21,7 @@
 
     def test_building_str(self):
         test_campus = Campus.objects.create(label='MyCampus')
-        test_building = Building.objects.create(
-            label='MyBuilding', campus=test_campus)
+        test_building = Building.objects.create(label='MyBuilding', campus=test_campus)
         self.assertEqual(str(test_building), 'MyBuilding')
 
 
@@ -41,32 +37,6 @@
         self.assertTrue(o.active)
 
 
-<<<<<<< HEAD
-class HighSchoolTestCase(TestCase):
-
-    def test_highschool_str(self):
-
-        data = {
-            'label': 'Degrassi Junior School',
-            'address': 'rue Joey Jeremiah',
-            'address2': '',
-            'address3': '',
-            'department': '68',
-            'city': 'MULHOUSE',
-            'zip_code': '68100',
-            'phone_number': '+3312345678',
-            'fax': '+3397654321',
-            'email': 'degrassi@degrassi.edu',
-            'head_teacher_name': 'M. Daniel Raditch',
-            'referent_name': 'Spike Nelson',
-            'referent_phone_number': '+30102030',
-            'referent_email': 'spike@caramail.com',
-            'convention_start_date': '1977-05-30'
-        }
-
-        test_highschool = HighSchool.objects.create(**data)
-        self.assertEqual(str(test_highschool), 'Degrassi Junior School')
-=======
 class CancelTypeTestCase(TestCase):
 
     def test_cancel_type_str(self):
@@ -134,5 +104,4 @@
         o1.delete()
         o2.label = 'Coucou'
         o2.save()
-        self.assertTrue(o2.active)
->>>>>>> 91c71a2a
+        self.assertTrue(o2.active)
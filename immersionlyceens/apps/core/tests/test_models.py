import datetime

from django.contrib.auth.models import Group
from django.core.exceptions import ValidationError
from django.core.files.uploadedfile import SimpleUploadedFile
from django.test import TestCase
from django.utils.translation import ugettext_lazy as _

from ..models import (
    AccompanyingDocument, BachelorMention, Building, Calendar, Campus, CancelType, CourseType,
<<<<<<< HEAD
    Holiday, PublicDocument, PublicType, UniversityYear, Vacation,
    Slot, Training, TrainingDomain, TrainingSubdomain, Component, Course)
=======
    EvaluationFormLink, EvaluationType, Holiday, PublicDocument, PublicType, UniversityYear,
    Vacation,
)
>>>>>>> 007b60c7


class CampusTestCase(TestCase):
    def test_campus_str(self):
        test_campus = Campus.objects.create(label='MyCampus')
        self.assertEqual(str(test_campus), 'MyCampus')

    def test_campus_creation_activated(self):
        test_campus = Campus.objects.create(label='MyCampus')
        self.assertEqual(test_campus.active, True)

    def test_building_str(self):
        test_campus = Campus.objects.create(label='MyCampus')
        test_building = Building.objects.create(label='MyBuilding', campus=test_campus)
        self.assertEqual(str(test_building), 'MyBuilding')


class BachelorMentionTestCase(TestCase):
    def test_bachelor_mention_str(self):
        label = "Techo parade"
        o = BachelorMention.objects.create(label=label)
        self.assertEqual(str(o), label)

    def test_bachelor_mention_activated(self):
        o = BachelorMention.objects.create(label="Techo parade")
        self.assertTrue(o.active)


class CancelTypeTestCase(TestCase):
    def test_cancel_type_str(self):
        label = "Cancel type"
        o = CancelType.objects.create(label=label)
        self.assertEqual(str(o), label)

    def test_cancel_type_activated(self):
        o = CancelType.objects.create(label="Cancel type")
        self.assertTrue(o.active)


class CourseTypeTestCase(TestCase):
    def test_course_type_str(self):
        label = "course type"
        o = CourseType.objects.create(label=label)
        self.assertEqual(str(o), label)

    def test_course_type_activated(self):
        o = CourseType.objects.create(label="course type")
        self.assertTrue(o.active)


class PublicTypeTestCase(TestCase):
    def test_public_type_str(self):
        label = "PublicType"
        o = PublicType.objects.create(label=label)
        self.assertEqual(str(o), label)

    def test_public_type_activated(self):
        o = PublicType.objects.create(label="PublicType")
        self.assertTrue(o.active)


class UniversityYearTestCase(TestCase):
    def test_public_type_str(self):
        label = "UniversityYear"
        o = UniversityYear.objects.create(
            label=label,
            start_date=datetime.datetime.today().date() + datetime.timedelta(days=2),
            end_date=datetime.datetime.today().date() + datetime.timedelta(days=4),
            registration_start_date=datetime.datetime.today().date(),
        )
        self.assertEqual(str(o), label)

    def test_public_type_activated(self):
        o1 = UniversityYear.objects.create(
            label='Hello',
            start_date=datetime.datetime.today().date() + datetime.timedelta(days=2),
            end_date=datetime.datetime.today().date() + datetime.timedelta(days=4),
            registration_start_date=datetime.datetime.today().date(),
        )

        o2 = UniversityYear.objects.create(
            label='World',
            start_date=datetime.datetime.today().date() + datetime.timedelta(days=2),
            end_date=datetime.datetime.today().date() + datetime.timedelta(days=4),
            registration_start_date=datetime.datetime.today().date(),
        )
        self.assertTrue(o1.active)
        self.assertFalse(o2.active)

        o1.delete()
        o2.label = 'Coucou'
        o2.save()
        self.assertTrue(o2.active)

    def test_university_year__date_is_between(self):
        now = datetime.datetime.today().date()
        o = UniversityYear.objects.create(
            label='UniversityYear',
            start_date=datetime.datetime.today().date() + datetime.timedelta(days=1),
            end_date=datetime.datetime.today().date() + datetime.timedelta(days=3),
            registration_start_date=datetime.datetime.today().date(),
        )

        # inside
        # start < date < end
        self.assertTrue(o.date_is_between(now + datetime.timedelta(days=2)))
        # start = date
        self.assertTrue(o.date_is_between(now + datetime.timedelta(days=1)))
        # end = date
        self.assertTrue(o.date_is_between(now + datetime.timedelta(days=3)))

        # date < start < end
        self.assertFalse(o.date_is_between(now + datetime.timedelta(days=-99)))

        # start < end < date
        self.assertFalse(o.date_is_between(now + datetime.timedelta(days=99)))


class TestHolidayCase(TestCase):
    def test_holiday_str(self):
        label = "Holiday"
        o = Holiday.objects.create(label=label, date=datetime.datetime.today().date(),)
        self.assertEqual(str(o), label)


class TestVacationCase(TestCase):
    def test_vacation_str(self):
        label = "Vacation"
        o = Vacation.objects.create(
            label=label,
            start_date=datetime.datetime.today().date(),
            end_date=datetime.datetime.today().date() + datetime.timedelta(days=1),
        )
        self.assertEqual(str(o), label)

    def test_vacation__date_is_between(self):
        now = datetime.datetime.today().date()
        o = Vacation.objects.create(
            label="Vacation",
            start_date=now + datetime.timedelta(days=1),
            end_date=now + datetime.timedelta(days=3),
        )

        # inside
        # start < date < end
        self.assertTrue(o.date_is_between(now + datetime.timedelta(days=2)))
        # start = date
        self.assertTrue(o.date_is_between(now + datetime.timedelta(days=1)))
        # end = date
        self.assertTrue(o.date_is_between(now + datetime.timedelta(days=3)))

        # date < start < end
        self.assertFalse(o.date_is_between(now + datetime.timedelta(days=-99)))

        # start < end < date
        self.assertFalse(o.date_is_between(now + datetime.timedelta(days=99)))



class TestCalendarCase(TestCase):
    def test_calendar_str(self):
        label = "Calendar"
        o = Calendar.objects.create(
            label=label,
            year_start_date=datetime.datetime.today().date(),
            year_end_date=datetime.datetime.today().date() + datetime.timedelta(days=2),
            year_registration_start_date=datetime.datetime.today().date()
            + datetime.timedelta(days=1),
            year_nb_authorized_immersion=4,
        )

        self.assertEqual(str(o), label)

    def test_calendar__date_is_between(self):
        now = datetime.datetime.today().date()
        o = Calendar.objects.create(
            label='Calendar',
            year_start_date=datetime.datetime.today().date() + datetime.timedelta(days=1),
            year_end_date=datetime.datetime.today().date() + datetime.timedelta(days=3),
            year_registration_start_date=datetime.datetime.today().date() + datetime.timedelta(
                days=1),
            year_nb_authorized_immersion=4
        )

        # inside
        # start < date < end
        self.assertTrue(o.date_is_between(now + datetime.timedelta(days=2)))
        # start = date
        self.assertTrue(o.date_is_between(now + datetime.timedelta(days=1)))
        # end = date
        self.assertTrue(o.date_is_between(now + datetime.timedelta(days=3)))

        # date < start < end
        self.assertFalse(o.date_is_between(now + datetime.timedelta(days=-99)))

        # start < end < date
        self.assertFalse(o.date_is_between(now + datetime.timedelta(days=99)))

# TODO: Fix me with manytomany public_type field
# class TestAccompanyingDocumentCase(TestCase):
#     def test_accompanying_document_str(self):
#         label = "testDocument"

#         public_type_data = {'label': 'testPublicType', 'active': True}
#         public_type_obj = PublicType.objects.create(**public_type_data)


#         data = {
#             'label': label,
#             'description': 'testDescription',
#             'active': True,
#             'public_type': ["1",],
#             'document': SimpleUploadedFile(
#                 "testpron.pdf", b"toto", content_type="application/pdf"
#             ),
#         }
#         o = AccompanyingDocument.objects.create(**data)
#         o.public_type.add(public_type_obj.pk)
#         o.save()
#         self.assertEqual(str(o), label)


class TestPublicDocumentCase(TestCase):
    def test_public_document_str(self):
        label = "testDocument"

        data = {
            'label': label,
            'active': True,
            'document': SimpleUploadedFile(
                "testpron.pdf", b"toto", content_type="application/pdf"
            ),
            'published': False,
        }
        o = PublicDocument.objects.create(**data)
        self.assertEqual(str(o), label)

<<<<<<< HEAD

class TestSlotCase(TestCase):
    def test_slot__creation(self):
        # Component
        c = Component(label='my component', code='R2D2', url='https://google.fr')
        c.save()
        # Training domain
        td = TrainingDomain(label='my_domain')
        td.save()
        # Training subdomain
        tsd = TrainingSubdomain(label='my_sub_domain', training_domain=td)
        tsd.save()
        # Training
        t = Training(label='training',) #  training_subdomains={tsd}, components=[c, ])
        t.save()
        t.training_subdomains.add(tsd)
        t.components.add(c)

        # Course type
        ct = CourseType(label='CM')
        ct.save()
        # Course
        course = Course(label='my super course', training=t)
        course.save()

        # Campus
        campus = Campus(label='Campus Esplanade')
        campus.save()
        # Building
        building = Building(label='Le portique', campus=campus)
        building.save()

        s = Slot(
            training=t,
            course=course,
            course_type=ct,
            campus=campus,
            building=building,
            room='Secret room',
            date=datetime.datetime.today(),
            start_time=datetime.datetime.now(),
            end_time=datetime.datetime.now(),
            n_places=10,
            additional_information='Additional information',
        )
        s.save()
        self.assertTrue(Slot.objects.filter(id=s.id).count() > 0)
=======
class TestEvaluationTypeCase(TestCase):
    def test_evaluation_type_str(self):
        o = EvaluationType.objects.create(code='testCode', label= 'testLabel' )
        self.assertEqual(str(o), 'testCode : testLabel')
>>>>>>> 007b60c7
<|MERGE_RESOLUTION|>--- conflicted
+++ resolved
@@ -8,14 +8,9 @@
 
 from ..models import (
     AccompanyingDocument, BachelorMention, Building, Calendar, Campus, CancelType, CourseType,
-<<<<<<< HEAD
-    Holiday, PublicDocument, PublicType, UniversityYear, Vacation,
-    Slot, Training, TrainingDomain, TrainingSubdomain, Component, Course)
-=======
     EvaluationFormLink, EvaluationType, Holiday, PublicDocument, PublicType, UniversityYear,
-    Vacation,
+    Vacation, Slot, Training, TrainingDomain, TrainingSubdomain, Component, Course
 )
->>>>>>> 007b60c7
 
 
 class CampusTestCase(TestCase):
@@ -253,7 +248,11 @@
         o = PublicDocument.objects.create(**data)
         self.assertEqual(str(o), label)
 
-<<<<<<< HEAD
+class TestEvaluationTypeCase(TestCase):
+    def test_evaluation_type_str(self):
+        o = EvaluationType.objects.create(code='testCode', label= 'testLabel' )
+        self.assertEqual(str(o), 'testCode : testLabel')
+
 
 class TestSlotCase(TestCase):
     def test_slot__creation(self):
@@ -300,10 +299,4 @@
             additional_information='Additional information',
         )
         s.save()
-        self.assertTrue(Slot.objects.filter(id=s.id).count() > 0)
-=======
-class TestEvaluationTypeCase(TestCase):
-    def test_evaluation_type_str(self):
-        o = EvaluationType.objects.create(code='testCode', label= 'testLabel' )
-        self.assertEqual(str(o), 'testCode : testLabel')
->>>>>>> 007b60c7
+        self.assertTrue(Slot.objects.filter(id=s.id).count() > 0)
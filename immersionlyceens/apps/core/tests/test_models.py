import datetime

from django.contrib.auth.models import Group
from django.core.exceptions import ValidationError
from django.core.files.uploadedfile import SimpleUploadedFile
from django.test import TestCase
from django.utils.translation import ugettext_lazy as _

from ..models import (
    AccompanyingDocument, BachelorMention, Building, Calendar, Campus, CancelType, CourseType,
    Holiday, PublicDocument, PublicType, UniversityYear, Vacation,
)


class CampusTestCase(TestCase):
    def test_campus_str(self):
        test_campus = Campus.objects.create(label='MyCampus')
        self.assertEqual(str(test_campus), 'MyCampus')

    def test_campus_creation_activated(self):
        test_campus = Campus.objects.create(label='MyCampus')
        self.assertEqual(test_campus.active, True)

    def test_building_str(self):
        test_campus = Campus.objects.create(label='MyCampus')
        test_building = Building.objects.create(label='MyBuilding', campus=test_campus)
        self.assertEqual(str(test_building), 'MyBuilding')


class BachelorMentionTestCase(TestCase):
    def test_bachelor_mention_str(self):
        label = "Techo parade"
        o = BachelorMention.objects.create(label=label)
        self.assertEqual(str(o), label)

    def test_bachelor_mention_activated(self):
        o = BachelorMention.objects.create(label="Techo parade")
        self.assertTrue(o.active)


class CancelTypeTestCase(TestCase):
    def test_cancel_type_str(self):
        label = "Cancel type"
        o = CancelType.objects.create(label=label)
        self.assertEqual(str(o), label)

    def test_cancel_type_activated(self):
        o = CancelType.objects.create(label="Cancel type")
        self.assertTrue(o.active)


class CourseTypeTestCase(TestCase):
    def test_course_type_str(self):
        label = "course type"
        o = CourseType.objects.create(label=label)
        self.assertEqual(str(o), label)

    def test_course_type_activated(self):
        o = CourseType.objects.create(label="course type")
        self.assertTrue(o.active)


class PublicTypeTestCase(TestCase):
    def test_public_type_str(self):
        label = "PublicType"
        o = PublicType.objects.create(label=label)
        self.assertEqual(str(o), label)

    def test_public_type_activated(self):
        o = PublicType.objects.create(label="PublicType")
        self.assertTrue(o.active)


class UniversityYearTestCase(TestCase):
    def test_public_type_str(self):
        label = "UniversityYear"
        o = UniversityYear.objects.create(
            label=label,
            start_date=datetime.datetime.today().date() + datetime.timedelta(days=2),
            end_date=datetime.datetime.today().date() + datetime.timedelta(days=4),
            registration_start_date=datetime.datetime.today().date(),
        )
        self.assertEqual(str(o), label)

    def test_public_type_activated(self):
        o1 = UniversityYear.objects.create(
            label='Hello',
            start_date=datetime.datetime.today().date() + datetime.timedelta(days=2),
            end_date=datetime.datetime.today().date() + datetime.timedelta(days=4),
            registration_start_date=datetime.datetime.today().date(),
        )

        o2 = UniversityYear.objects.create(
            label='World',
            start_date=datetime.datetime.today().date() + datetime.timedelta(days=2),
            end_date=datetime.datetime.today().date() + datetime.timedelta(days=4),
            registration_start_date=datetime.datetime.today().date(),
        )
        self.assertTrue(o1.active)
        self.assertFalse(o2.active)

        o1.delete()
        o2.label = 'Coucou'
        o2.save()
        self.assertTrue(o2.active)

    def test_university_year__date_is_between(self):
        now = datetime.datetime.today().date()
        o = UniversityYear.objects.create(
            label='UniversityYear',
            start_date=datetime.datetime.today().date() + datetime.timedelta(days=1),
            end_date=datetime.datetime.today().date() + datetime.timedelta(days=3),
            registration_start_date=datetime.datetime.today().date(),
        )

        # inside
        # start < date < end
        self.assertTrue(o.date_is_between(now + datetime.timedelta(days=2)))
        # start = date
        self.assertTrue(o.date_is_between(now + datetime.timedelta(days=1)))
        # end = date
        self.assertTrue(o.date_is_between(now + datetime.timedelta(days=3)))

        # date < start < end
        self.assertFalse(o.date_is_between(now + datetime.timedelta(days=-99)))

        # start < end < date
        self.assertFalse(o.date_is_between(now + datetime.timedelta(days=99)))


class TestHolidayCase(TestCase):
    def test_holiday_str(self):
        label = "Holiday"
        o = Holiday.objects.create(label=label, date=datetime.datetime.today().date(),)
        self.assertEqual(str(o), label)


class TestVacationCase(TestCase):
    def test_vacation_str(self):
        label = "Vacation"
        o = Vacation.objects.create(
            label=label,
            start_date=datetime.datetime.today().date(),
            end_date=datetime.datetime.today().date() + datetime.timedelta(days=1),
        )
        self.assertEqual(str(o), label)

    def test_vacation__date_is_between(self):
        now = datetime.datetime.today().date()
        o = Vacation.objects.create(
            label="Vacation",
            start_date=now + datetime.timedelta(days=1),
            end_date=now + datetime.timedelta(days=3),
        )

        # inside
        # start < date < end
        self.assertTrue(o.date_is_between(now + datetime.timedelta(days=2)))
        # start = date
        self.assertTrue(o.date_is_between(now + datetime.timedelta(days=1)))
        # end = date
        self.assertTrue(o.date_is_between(now + datetime.timedelta(days=3)))

        # date < start < end
        self.assertFalse(o.date_is_between(now + datetime.timedelta(days=-99)))

        # start < end < date
        self.assertFalse(o.date_is_between(now + datetime.timedelta(days=99)))



class TestCalendarCase(TestCase):
    def test_calendar_str(self):
        label = "Calendar"
        o = Calendar.objects.create(
            label=label,
            year_start_date=datetime.datetime.today().date(),
            year_end_date=datetime.datetime.today().date() + datetime.timedelta(days=2),
            year_registration_start_date=datetime.datetime.today().date()
            + datetime.timedelta(days=1),
            year_nb_authorized_immersion=4,
        )

        self.assertEqual(str(o), label)

<<<<<<< HEAD
    def test_calendar__date_is_between(self):
        now = datetime.datetime.today().date()
        o = Calendar.objects.create(
            label='Calendar',
            year_start_date=datetime.datetime.today().date() + datetime.timedelta(days=1),
            year_end_date=datetime.datetime.today().date() + datetime.timedelta(days=3),
            year_registration_start_date=datetime.datetime.today().date() + datetime.timedelta(
                days=1),
            year_nb_authorized_immersion=4
        )

        # inside
        # start < date < end
        self.assertTrue(o.date_is_between(now + datetime.timedelta(days=2)))
        # start = date
        self.assertTrue(o.date_is_between(now + datetime.timedelta(days=1)))
        # end = date
        self.assertTrue(o.date_is_between(now + datetime.timedelta(days=3)))

        # date < start < end
        self.assertFalse(o.date_is_between(now + datetime.timedelta(days=-99)))

        # start < end < date
        self.assertFalse(o.date_is_between(now + datetime.timedelta(days=99)))
=======

class TestAccompanyingDocumentCase(TestCase):
    def test_accompanying_document_str(self):
        label = "testDocument"

        public_type_data = {'label': 'testPublicType', 'active': True}
        public_type = PublicType.objects.create(**public_type_data)

        data = {
            'label': label,
            'public_type': public_type,
            'description': 'testDescription',
            'active': True,
            'document': SimpleUploadedFile(
                "testpron.pdf", b"toto", content_type="application/pdf"
            ),
        }
        o = AccompanyingDocument.objects.create(**data)
        self.assertEqual(str(o), label)


class TestPublicDocumentCase(TestCase):
    def test_public_document_str(self):
        label = "testDocument"

        data = {
            'label': label,
            'active': True,
            'document': SimpleUploadedFile(
                "testpron.pdf", b"toto", content_type="application/pdf"
            ),
            'published': False,
        }
        o = PublicDocument.objects.create(**data)
        self.assertEqual(str(o), label)
>>>>>>> 22fe3c06
<|MERGE_RESOLUTION|>--- conflicted
+++ resolved
@@ -183,7 +183,6 @@
 
         self.assertEqual(str(o), label)
 
-<<<<<<< HEAD
     def test_calendar__date_is_between(self):
         now = datetime.datetime.today().date()
         o = Calendar.objects.create(
@@ -208,7 +207,7 @@
 
         # start < end < date
         self.assertFalse(o.date_is_between(now + datetime.timedelta(days=99)))
-=======
+
 
 class TestAccompanyingDocumentCase(TestCase):
     def test_accompanying_document_str(self):
@@ -243,5 +242,4 @@
             'published': False,
         }
         o = PublicDocument.objects.create(**data)
-        self.assertEqual(str(o), label)
->>>>>>> 22fe3c06
+        self.assertEqual(str(o), label)
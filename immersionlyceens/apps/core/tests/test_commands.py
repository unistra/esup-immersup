--- conflicted
+++ resolved
@@ -14,14 +14,6 @@
 from django.utils.formats import date_format
 
 from immersionlyceens.apps.core.models import (
-<<<<<<< HEAD
-    AttestationDocument, BachelorType, Building, Campus, CancelType, Course,
-    CourseType, Establishment, EvaluationFormLink, EvaluationType,
-    GeneralSettings, HigherEducationInstitution, HighSchool, HighSchoolLevel,
-    Immersion, MailTemplate, PendingUserGroup, Period, PostBachelorLevel,
-    Profile, Slot, Structure, StudentLevel, Training, TrainingDomain,
-    TrainingSubdomain, UniversityYear, Vacation,
-=======
     AttestationDocument, BachelorType, UniversityYear, MailTemplate,
     Structure, Slot, Course, TrainingDomain, TrainingSubdomain, Campus,
     Building, CourseType, Training, Vacation, HighSchool, Immersion,
@@ -29,7 +21,6 @@
     StudentLevel, Period, PostBachelorLevel, Profile, Establishment,
     HigherEducationInstitution, PendingUserGroup, GeneralSettings,
     ScheduledTask, ScheduledTaskLog, UserCourseAlert
->>>>>>> 5eb618bd
 )
 from immersionlyceens.apps.immersion.models import (
     HighSchoolStudentRecord, HighSchoolStudentRecordDocument,
@@ -355,13 +346,6 @@
         # 2 Cancellation email sent
         self.assertEqual(len(mail.outbox), 2)
 
-<<<<<<< HEAD
-
-#    def test_speaker_slot_reminder(self):
-#
-#        management.call_command("speaker_slot_reminder", verbosity=0)
-#        self.assertEqual(len(mail.outbox), 2)
-=======
     def test_send_course_alerts(self):
         """
         Test course alerts
@@ -507,4 +491,9 @@
             ScheduledTaskLog.objects.filter(task=task, success=True, message="Cron test success").count(),
             5
         )
->>>>>>> 5eb618bd
+
+
+#    def test_speaker_slot_reminder(self):
+#
+#        management.call_command("speaker_slot_reminder", verbosity=0)
+#        self.assertEqual(len(mail.outbox), 2)
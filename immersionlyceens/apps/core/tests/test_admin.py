"""
Django Admin Forms tests suite
"""
import datetime

from django.conf import settings
from django.contrib.admin.sites import AdminSite
from django.contrib.auth import get_user_model
from django.contrib.auth.models import Group
from django.test import RequestFactory, TestCase

<<<<<<< HEAD
from ..models import (
    BachelorMention, Building, Campus, CancelType, Component,
    CourseType, GeneralBachelorTeaching, TrainingDomain,
    TrainingSubdomain,
    BachelorMention, CancelType, CourseType, PublicType, UniversityYear, Calendar, Holiday, Vacation)

from ..admin_forms import (
    BachelorMentionForm, BuildingForm, CampusForm, CancelTypeForm,
    ComponentForm, CourseTypeForm, GeneralBachelorTeachingForm,
    TrainingDomainForm, TrainingSubdomainForm, PublicTypeForm,
    UniversityYearForm, CalendarForm, HolidayForm, VacationForm)
=======
from ..admin_forms import (BachelorMentionForm, BuildingForm, CampusForm,
                           CancelTypeForm, ComponentForm, CourseTypeForm,
                           GeneralBachelorTeachingForm, HighSchoolForm,
                           PublicTypeForm, TrainingDomainForm,
                           TrainingSubdomainForm, UniversityYearForm)
from ..models import (BachelorMention, Building, Campus, CancelType, Component,
                      CourseType, GeneralBachelorTeaching, HighSchool,
                      PublicType, TrainingDomain, TrainingSubdomain,
                      UniversityYear)
>>>>>>> 78415246


class MockRequest:
    pass


# request = MockRequest()


request_factory = RequestFactory()
request = request_factory.get('/admin')


class AdminFormsTestCase(TestCase):
    """
    Main admin forms tests class
    """
    fixtures = ['group']

    def setUp(self):
        """
        SetUp for Admin Forms tests
        """
<<<<<<< HEAD

=======
>>>>>>> 78415246
        self.site = AdminSite()
        self.superuser = get_user_model().objects.create_superuser(
            username='super', password='pass', email='immersion@no-reply.com')

        self.scuio_user = get_user_model().objects.create_user(
            username='cmp', password='pass', email='immersion@no-reply.com',
            first_name='cmp', last_name='cmp')

        self.ref_cmp_user = get_user_model().objects.create_user(
            username='ref_cmp', password='pass', email='immersion@no-reply.com',
            first_name='ref_cmp', last_name='ref_cmp')

        Group.objects.get(name='SCUIO-IP').user_set.add(self.scuio_user)
        Group.objects.get(name='REF-CMP').user_set.add(self.ref_cmp_user)

    def test_training_domain_creation(self):
        """
        Test admin TrainingDomain creation with group rights
        """
        data = {'label': 'test', 'active': True}

        request.user = self.scuio_user

        form = TrainingDomainForm(data=data, request=request)
        self.assertTrue(form.is_valid())
        form.save()
        self.assertTrue(TrainingDomain.objects.filter(label='test').exists())

<<<<<<< HEAD
        # Validation fail (invalid user)        
=======
        # Validation fail (invalid user)
>>>>>>> 78415246
        data = {'label': 'test_fail', 'active': True}
        request.user = self.ref_cmp_user
        form = TrainingDomainForm(data=data, request=request)
        self.assertFalse(form.is_valid())
        self.assertFalse(TrainingDomain.objects.filter(
            label='test_fail').exists())

    def test_training_sub_domain_creation(self):
        """
        Test admin TrainingDomain creation with group rights
        """
        domain_data = {'label': 'test', 'active': True}
        td = TrainingDomain.objects.create(**domain_data)

        self.assertTrue(TrainingDomain.objects.filter(label='test').exists())

        data = {'label': 'sd test', 'training_domain': td.pk, 'active': True}

        request.user = self.scuio_user

        form = TrainingSubdomainForm(data=data, request=request)

        self.assertTrue(form.is_valid())
        form.save()
        self.assertTrue(TrainingSubdomain.objects.filter(
            label='sd test').exists())

        # Validation fail (invalid user)
        data = {'label': 'test_fail', 'training_domain': td, 'active': True}
        request.user = self.ref_cmp_user
        form = TrainingSubdomainForm(data=data, request=request)
        self.assertFalse(form.is_valid())
        self.assertFalse(TrainingSubdomain.objects.filter(
            label='test_fail').exists())

    def test_campus_creation(self):
        """
        Test admin Campus creation with group rights
        """
        data = {'label': 'testCampus', 'active': True}

        request.user = self.scuio_user

        form = CampusForm(data=data, request=request)
        self.assertTrue(form.is_valid())
        form.save()
        self.assertTrue(Campus.objects.filter(label='testCampus').exists())

        # Validation fail (invalid user)
        data = {'label': 'test_fail', 'active': True}
        request.user = self.ref_cmp_user
        form = CampusForm(data=data, request=request)
        self.assertFalse(form.is_valid())
        self.assertFalse(Campus.objects.filter(
            label='test_fail').exists())

    def test_building_creation(self):
        """
        Test admin Campus creation with group rights
        """
        testCampus = Campus.objects.create(label='testCampus', active=True)
        data = {
            'label': 'testBuilding',
            'campus': testCampus.pk,
            'url': 'https://www.building.com',
            'active': True
        }

        request.user = self.scuio_user

        form = BuildingForm(data=data, request=request)
        self.assertTrue(form.is_valid())
        form.save()
        self.assertTrue(Building.objects.filter(label='testBuilding').exists())

        # Validation fail (invalid user)
        data = {'label': 'test_fail', 'active': True}
        request.user = self.ref_cmp_user
        form = BuildingForm(data=data, request=request)
        self.assertFalse(form.is_valid())
        self.assertFalse(Building.objects.filter(
            label='test_fail').exists())

    def test_component_creation(self):
        """
        Test admin Component creation with group rights
        """
        data = {
            'code': 'AB123',
            'label': 'test',
            'url': 'http://url.fr',
            'active': True
        }

        request.user = self.scuio_user

        form = ComponentForm(data=data, request=request)
        self.assertTrue(form.is_valid())
        form.save()
        self.assertTrue(Component.objects.filter(label='test').exists())

        # Validation fail (code unicity)
        data["label"] = "test_fail"
        form = ComponentForm(data=data, request=request)
        self.assertFalse(form.is_valid())

        # Validation fail (invalid user)
        request.user = self.ref_cmp_user
        form = ComponentForm(data=data, request=request)
        self.assertFalse(form.is_valid())
        self.assertEqual(Component.objects.count(), 1)

    def test_training_creation(self):
        """
        Test admin Training creation with group rights
        """
        training_domain_data = {'label': 'domain', 'active': True}
        training_subdomain_data = {'label': 'subdomain', 'active': True}
        component_data = {
            'code': 'AB123',
            'label': 'test',
            'url': 'http://url.fr',
            'active': True
        }

        training_domain = TrainingDomain.objects.create(**training_domain_data)
        training_subdomain = TrainingSubdomain.objects.create(
            training_domain=training_domain, **training_subdomain_data)
        component = Component.objects.create(**component_data)

        self.assertTrue(TrainingDomain.objects.all().exists())
        self.assertTrue(TrainingSubdomain.objects.all().exists())
        self.assertTrue(Component.objects.all().exists())

        data = {
            'label': 'test',
            'url': 'http://url.fr',
            'components': [component.pk, ],
            'training_subdomains': [training_subdomain.pk, ],
        }

    def test_bachelor_mention_creation(self):
        """
        Test admin bachelor mention creation with group rights
        """
        data = {
            'label': 'testBachelor',
            'active': True
        }

        request.user = self.scuio_user

        form = BachelorMentionForm(data=data, request=request)
        self.assertTrue(form.is_valid())
        form.save()
        self.assertTrue(BachelorMention.objects.filter(
            label=data['label']).exists())

        # Validation fail (invalid user)
        data = {'label': 'test_failure', 'active': True}
        request.user = self.ref_cmp_user
        form = BachelorMentionForm(data=data, request=request)
        self.assertFalse(form.is_valid())
        self.assertFalse(BachelorMention.objects.filter(
            label='test_failure').exists())

    def test_cancel_type_creation(self):
        """
        Test admin bachelor mention creation with group rights
        """
        data = {
            'label': 'testBachelor',
            'active': True
        }

<<<<<<< HEAD
=======
        request.user = self.scuio_user

        form = CancelTypeForm(data=data, request=request)
        self.assertTrue(form.is_valid())
        form.save()
        self.assertTrue(CancelType.objects.filter(
            label=data['label']).exists())

        # Validation fail (invalid user)
        data = {'label': 'test_failure', 'active': True}
        request.user = self.ref_cmp_user
        form = CancelTypeForm(data=data, request=request)
        self.assertFalse(form.is_valid())
        self.assertFalse(CancelType.objects.filter(
            label='test_failure').exists())

    def test_course_type_creation(self):
        """
        Test course type creation with group rights
        """
        data = {
            'label': 'testCourse',
            'active': True
        }

        request.user = self.scuio_user

        form = CourseTypeForm(data=data, request=request)
        self.assertTrue(form.is_valid())
        form.save()
        self.assertTrue(CourseType.objects.filter(
            label=data['label']).exists())

        # Validation fail (invalid user)
        data = {'label': 'test_failure', 'active': True}
        request.user = self.ref_cmp_user
        form = CourseTypeForm(data=data, request=request)
        self.assertFalse(form.is_valid())
        self.assertFalse(CourseType.objects.filter(
            label='test_failure').exists())

    def test_general_bachelor_teaching_creation(self):
        """
        Test general bachelor specialty teaching creation with group rights
        """
        data = {
            'label': 'test',
            'active': True
        }

        request.user = self.scuio_user

        form = GeneralBachelorTeachingForm(data=data, request=request)
        self.assertTrue(form.is_valid())
        form.save()
        self.assertTrue(GeneralBachelorTeaching.objects.filter(
            label=data['label']).exists())

        # Validation fail (invalid user)
        data = {'label': 'test_failure', 'active': True}
        request.user = self.ref_cmp_user
        form = GeneralBachelorTeachingForm(data=data, request=request)
        self.assertFalse(form.is_valid())
        self.assertFalse(GeneralBachelorTeaching.objects.filter(
            label='test_failure').exists())

    def test_public_type_creation(self):
        """
        Test public type mention creation with group rights
        """
        data = {
            'label': 'testCourse',
            'active': True
        }

        request.user = self.scuio_user

        form = PublicTypeForm(data=data, request=request)
        self.assertTrue(form.is_valid())
        form.save()
        self.assertTrue(PublicType.objects.filter(
            label=data['label']).exists())

        # Validation fail (invalid user)
        data = {'label': 'test_failure', 'active': True}
        request.user = self.ref_cmp_user
        form = PublicTypeForm(data=data, request=request)
        self.assertFalse(form.is_valid())
        self.assertFalse(PublicType.objects.filter(
            label='test_fail').exists())

    def test_university_year_creation(self):
        """
        Test public type mention creation with group rights
        """
        data = {
            'label': 'university_year',
            'active': True,
            'start_date': datetime.datetime.today().date() + datetime.timedelta(days=2),
            'end_date': datetime.datetime.today().date() + datetime.timedelta(days=4),
            'registration_start_date': datetime.datetime.today().date(),
            'purge_date': datetime.datetime.today().date() + datetime.timedelta(days=5),
        }

        request.user = self.scuio_user

        form = UniversityYearForm(data=data, request=request)
        self.assertTrue(form.is_valid())
        form.save()
        self.assertTrue(UniversityYear.objects.filter(
            label=data['label']).exists())

        # Validation fail (invalid user)
        data = {
            'label': 'test_failure',
            'active': True,
            'start_date': datetime.datetime.today().date() + datetime.timedelta(days=2),
            'end_date': datetime.datetime.today().date() + datetime.timedelta(days=4),
            'registration_start_date': datetime.datetime.today().date(),
        }
        request.user = self.ref_cmp_user
        form = UniversityYearForm(data=data, request=request)
        self.assertFalse(form.is_valid())
        self.assertFalse(UniversityYear.objects.filter(
            label='test_fail').exists())


"""
Django Admin Forms tests suite
"""


class MockRequest:
    pass

# request = MockRequest()


request_factory = RequestFactory()
request = request_factory.get('/admin')


class AdminFormsTestCase(TestCase):
    """
    Main admin forms tests class
    """
    fixtures = ['group']

    def setUp(self):
        """
        SetUp for Admin Forms tests
        """

        self.site = AdminSite()
        self.superuser = get_user_model().objects.create_superuser(
            username='super', password='pass', email='immersion@no-reply.com')

        self.scuio_user = get_user_model().objects.create_user(
            username='cmp', password='pass', email='immersion@no-reply.com',
            first_name='cmp', last_name='cmp')

        self.ref_cmp_user = get_user_model().objects.create_user(
            username='ref_cmp', password='pass', email='immersion@no-reply.com',
            first_name='ref_cmp', last_name='ref_cmp')

        Group.objects.get(name='SCUIO-IP').user_set.add(self.scuio_user)
        Group.objects.get(name='REF-CMP').user_set.add(self.ref_cmp_user)

    def test_training_domain_creation(self):
        """
        Test admin TrainingDomain creation with group rights
        """
        data = {'label': 'test', 'active': True}

        request.user = self.scuio_user

        form = TrainingDomainForm(data=data, request=request)
        self.assertTrue(form.is_valid())
        form.save()
        self.assertTrue(TrainingDomain.objects.filter(label='test').exists())

        # Validation fail (invalid user)
        data = {'label': 'test_fail', 'active': True}
        request.user = self.ref_cmp_user
        form = TrainingDomainForm(data=data, request=request)
        self.assertFalse(form.is_valid())
        self.assertFalse(TrainingDomain.objects.filter(
            label='test_fail').exists())

>>>>>>> 78415246
    def test_training_sub_domain_creation(self):
        """
        Test admin TrainingDomain creation with group rights
        """
        domain_data = {'label': 'test', 'active': True}
        td = TrainingDomain.objects.create(**domain_data)

        self.assertTrue(TrainingDomain.objects.filter(label='test').exists())

        data = {'label': 'sd test', 'training_domain': td.pk, 'active': True}

        request.user = self.scuio_user

        form = TrainingSubdomainForm(data=data, request=request)

        self.assertTrue(form.is_valid())
        form.save()
        self.assertTrue(TrainingSubdomain.objects.filter(
            label='sd test').exists())

        # Validation fail (invalid user)
        data = {'label': 'test_fail', 'training_domain': td, 'active': True}
        request.user = self.ref_cmp_user
        form = TrainingSubdomainForm(data=data, request=request)
        self.assertFalse(form.is_valid())
        self.assertFalse(TrainingSubdomain.objects.filter(
            label='test_fail').exists())

    def test_campus_creation(self):
        """
        Test admin Campus creation with group rights
        """

        data = {'label': 'testCampus', 'active': True}

        request.user = self.scuio_user

        form = CampusForm(data=data, request=request)
        self.assertTrue(form.is_valid())
        form.save()
        self.assertTrue(Campus.objects.filter(label='testCampus').exists())

        # Validation fail (invalid user)
        data = {'label': 'test_fail', 'active': True}
        request.user = self.ref_cmp_user
        form = CampusForm(data=data, request=request)
        self.assertFalse(form.is_valid())
        self.assertFalse(Campus.objects.filter(
            label='test_fail').exists())

    def test_building_creation(self):
        """
        Test admin Campus creation with group rights
        """

        testCampus = Campus.objects.create(label='testCampus', active=True)
        data = {
            'label': 'testBuilding',
            'campus': testCampus.pk,
            'url': 'https://www.building.com',
            'active': True
        }

        request.user = self.scuio_user

        form = BuildingForm(data=data, request=request)
        self.assertTrue(form.is_valid())
        form.save()
        self.assertTrue(Building.objects.filter(label='testBuilding').exists())

        # Validation fail (invalid user)
        data = {'label': 'test_fail', 'active': True}
        request.user = self.ref_cmp_user
        form = BuildingForm(data=data, request=request)
        self.assertFalse(form.is_valid())
        self.assertFalse(Building.objects.filter(
            label='test_fail').exists())

    def test_component_creation(self):
        """
        Test admin Component creation with group rights
        """
        data = {
            'code': 'AB123',
            'label': 'test',
            'url': 'http://url.fr',
            'active': True
        }

        request.user = self.scuio_user

        form = ComponentForm(data=data, request=request)
        self.assertTrue(form.is_valid())
        form.save()
        self.assertTrue(Component.objects.filter(label='test').exists())

        # Validation fail (code unicity)
        data["label"] = "test_fail"
        form = ComponentForm(data=data, request=request)
        self.assertFalse(form.is_valid())

        # Validation fail (invalid user)
        request.user = self.ref_cmp_user
        form = ComponentForm(data=data, request=request)
        self.assertFalse(form.is_valid())
        self.assertEqual(Component.objects.count(), 1)

    def test_training_creation(self):
        """
        Test admin Training creation with group rights
        """
        training_domain_data = {'label': 'domain', 'active': True}
        training_subdomain_data = {'label': 'subdomain', 'active': True}
        component_data = {
            'code': 'AB123',
            'label': 'test',
            'url': 'http://url.fr',
            'active': True
        }

        training_domain = TrainingDomain.objects.create(**training_domain_data)
        training_subdomain = TrainingSubdomain.objects.create(
            training_domain=training_domain, **training_subdomain_data)
        component = Component.objects.create(**component_data)

        self.assertTrue(TrainingDomain.objects.all().exists())
        self.assertTrue(TrainingSubdomain.objects.all().exists())
        self.assertTrue(Component.objects.all().exists())

        data = {
            'label': 'test',
            'url': 'http://url.fr',
            'components': [component.pk, ],
            'training_subdomains': [training_subdomain.pk, ],
        }

    def test_bachelor_mention_creation(self):
        """
        Test admin bachelor mention creation with group rights
        """

        data = {
            'label': 'testBachelor',
            'active': True
        }

        request.user = self.scuio_user

        form = BachelorMentionForm(data=data, request=request)
        self.assertTrue(form.is_valid())
        form.save()
        self.assertTrue(BachelorMention.objects.filter(
            label=data['label']).exists())

        # Validation fail (invalid user)
        data = {'label': 'test_failure', 'active': True}
        request.user = self.ref_cmp_user
        form = BachelorMentionForm(data=data, request=request)
        self.assertFalse(form.is_valid())
        self.assertFalse(BachelorMention.objects.filter(
            label='test_failure').exists())

    def test_cancel_type_creation(self):
        """
        Test admin bachelor mention creation with group rights
        """

        data = {
            'label': 'testBachelor',
            'active': True
        }

        request.user = self.scuio_user

        form = CancelTypeForm(data=data, request=request)
        self.assertTrue(form.is_valid())
        form.save()
        self.assertTrue(CancelType.objects.filter(
            label=data['label']).exists())

        # Validation fail (invalid user)
        data = {'label': 'test_failure', 'active': True}
        request.user = self.ref_cmp_user
        form = CancelTypeForm(data=data, request=request)
        self.assertFalse(form.is_valid())
        self.assertFalse(CancelType.objects.filter(
            label='test_failure').exists())

    def test_course_type_creation(self):
        """
        Test course type creation with group rights
        """
        data = {
            'label': 'testCourse',
            'active': True
        }

        request.user = self.scuio_user

        form = CourseTypeForm(data=data, request=request)
        self.assertTrue(form.is_valid())
        form.save()
        self.assertTrue(CourseType.objects.filter(
            label=data['label']).exists())

        # Validation fail (invalid user)
        data = {'label': 'test_failure', 'active': True}
        request.user = self.ref_cmp_user
        form = CourseTypeForm(data=data, request=request)
        self.assertFalse(form.is_valid())
        self.assertFalse(CourseType.objects.filter(
            label='test_failure').exists())

    def test_general_bachelor_teaching_creation(self):
        """
        Test general bachelor specialty teaching creation with group rights
        """
        data = {
            'label': 'test',
            'active': True
        }

        request.user = self.scuio_user

        form = GeneralBachelorTeachingForm(data=data, request=request)
        self.assertTrue(form.is_valid())
        form.save()
        self.assertTrue(GeneralBachelorTeaching.objects.filter(
            label=data['label']).exists())

        # Validation fail (invalid user)
        data = {'label': 'test_failure', 'active': True}
        request.user = self.ref_cmp_user
        form = GeneralBachelorTeachingForm(data=data, request=request)
        self.assertFalse(form.is_valid())
        self.assertFalse(GeneralBachelorTeaching.objects.filter(
            label='test_failure').exists())

    def test_public_type_creation(self):
        """
        Test public type mention creation with group rights
        """
        data = {
            'label': 'testCourse',
            'active': True
        }

        request.user = self.scuio_user

        form = PublicTypeForm(data=data, request=request)
        self.assertTrue(form.is_valid())
        form.save()
        self.assertTrue(PublicType.objects.filter(
            label=data['label']).exists())

        # Validation fail (invalid user)
        data = {'label': 'test_failure', 'active': True}
        request.user = self.ref_cmp_user
        form = PublicTypeForm(data=data, request=request)
        self.assertFalse(form.is_valid())
        self.assertFalse(PublicType.objects.filter(
            label='test_fail').exists())

    def test_university_year_creation(self):
        """
        Test public type mention creation with group rights
        """
        data = {
            'label': 'university_year',
            'active': True,
            'start_date': datetime.datetime.today().date() + datetime.timedelta(days=2),
            'end_date': datetime.datetime.today().date() + datetime.timedelta(days=4),
            'registration_start_date': datetime.datetime.today().date(),
            'purge_date': datetime.datetime.today().date() + datetime.timedelta(days=5),
        }

        request.user = self.scuio_user

        form = UniversityYearForm(data=data, request=request)
        self.assertTrue(form.is_valid())
        form.save()
        self.assertTrue(UniversityYear.objects.filter(
            label=data['label']).exists())

        # Validation fail (invalid user)
        data = {
            'label': 'test_failure',
            'active': True,
            'start_date': datetime.datetime.today().date() + datetime.timedelta(days=2),
            'end_date': datetime.datetime.today().date() + datetime.timedelta(days=4),
            'registration_start_date': datetime.datetime.today().date(),
        }
        request.user = self.ref_cmp_user
        form = UniversityYearForm(data=data, request=request)
        self.assertFalse(form.is_valid())
        self.assertFalse(UniversityYear.objects.filter(
            label='test_fail').exists())

<<<<<<< HEAD
    def test_holiday_creation(self):
        """
        Test public type mention creation with group rights
        """
        data = {
            'label': 'Holiday',
            'date': datetime.datetime.today().date() + datetime.timedelta(days=2),
        }

        request.user = self.scuio_user

        form = HolidayForm(data=data, request=request)
        self.assertTrue(form.is_valid())
        form.save()
        self.assertTrue(Holiday.objects.filter(label=data['label']).exists())

        # Validation fail (invalid user)
        data['label'] = 'test failure'

        request.user = self.ref_cmp_user
        form = HolidayForm(data=data, request=request)
        self.assertFalse(form.is_valid())
        self.assertFalse(Holiday.objects.filter(
            label='test_fail').exists())

    def test_vacation_creation(self):
        data = {
            'label': 'Vacation',
            'start_date': datetime.datetime.today().date() + datetime.timedelta(days=2),
            'end_date': datetime.datetime.today().date() + datetime.timedelta(days=4),
        }

        request.user = self.scuio_user

        form = VacationForm(data=data, request=request)
        self.assertTrue(form.is_valid())
        form.save()
        self.assertTrue(Vacation.objects.filter(label=data['label']).exists())

        # Validation fail (invalid user)
        data['label'] = 'test failure'

        request.user = self.ref_cmp_user
        form = HolidayForm(data=data, request=request)
        self.assertFalse(form.is_valid())
        self.assertFalse(Vacation.objects.filter(
            label='test failure').exists())

        # wrong dates
        data['label'] = 'test failure 2'
        data['end_date'] = datetime.datetime.today().date() + datetime.timedelta(days=1)

        request.user = self.ref_cmp_user
        form = HolidayForm(data=data, request=request)
        self.assertFalse(form.is_valid())
        self.assertFalse(Vacation.objects.filter(
            label='test failure 2').exists())
=======
    def test_highschool_creation(self):
      """
      Test admin HighSchool creation with group rights
      """
      data = {
          'label': ' Santo Domingo',
          'address': 'rue larry Kubiac',
          'address2': '',
          'address3': '',
          'department': '68',
          'city': 'mulhouse',
          'zip_code': '68100',
          'phone_number': '+3312345678',
          'fax': '+3397654321',
          'email': 'santodomingo@santodomingo.edu',
          'head_teacher_name': 'Madame Musso Grace',
          'referent_name': 'Franck Lemmer',
          'referent_phone_number': '+30102030',
          'referent_email': 'franck.lemmer@caramail.com',
          'convention_start_date': datetime.datetime.today().date(),
          'convention_end_date': ''
      }

      request.user = self.scuio_user

      form = HighSchoolForm(data=data, request=request)
      # Need to populate choices fields (ajax populated IRL)
      form.fields['city'].choices = [('mulhouse', 'mulhouse')]
      form.fields['zip_code'].choices = [('68100', '68100')]
      self.assertTrue(form.is_valid())
      form.save()
      self.assertTrue(HighSchool.objects.filter(
          label='Santo Domingo').exists())

      # Check upperfield
      h = HighSchool.objects.filter(label='Santo Domingo').first()
      self.assertTrue(h.city == data['city'].upper())

      # Validation fail (invalid user)
      data = {
          'label': 'Degrassi Junior School',
          'address': 'rue Joey Jeremiah',
          'address2': '',
          'address3': '',
          'department': '68',
          'city': 'MULHOUSE',
          'zip_code': '68100',
          'phone_number': '+3312345678',
          'fax': '+3397654321',
          'email': 'degrassi@degrassi.edu',
          'head_teacher_name': 'M. Daniel Raditch',
          'referent_name': 'Spike Nelson',
          'referent_phone_number': '+30102030',
          'referent_email': 'spike@caramail.com',
          'convention_start_date': datetime.datetime.today().date(),
          'convention_end_date': ''
      }
      request.user = self.ref_cmp_user
      form = HighSchoolForm(data=data, request=request)
      self.assertFalse(form.is_valid())
      self.assertFalse(HighSchool.objects.filter(
          label='Degrassi Junior School').exists())
>>>>>>> 78415246
<|MERGE_RESOLUTION|>--- conflicted
+++ resolved
@@ -9,29 +9,17 @@
 from django.contrib.auth.models import Group
 from django.test import RequestFactory, TestCase
 
-<<<<<<< HEAD
-from ..models import (
-    BachelorMention, Building, Campus, CancelType, Component,
-    CourseType, GeneralBachelorTeaching, TrainingDomain,
-    TrainingSubdomain,
-    BachelorMention, CancelType, CourseType, PublicType, UniversityYear, Calendar, Holiday, Vacation)
-
-from ..admin_forms import (
-    BachelorMentionForm, BuildingForm, CampusForm, CancelTypeForm,
-    ComponentForm, CourseTypeForm, GeneralBachelorTeachingForm,
-    TrainingDomainForm, TrainingSubdomainForm, PublicTypeForm,
-    UniversityYearForm, CalendarForm, HolidayForm, VacationForm)
-=======
 from ..admin_forms import (BachelorMentionForm, BuildingForm, CampusForm,
                            CancelTypeForm, ComponentForm, CourseTypeForm,
                            GeneralBachelorTeachingForm, HighSchoolForm,
                            PublicTypeForm, TrainingDomainForm,
-                           TrainingSubdomainForm, UniversityYearForm)
+                           TrainingSubdomainForm, UniversityYearForm,
+                           CalendarForm, HolidayForm, VacationForm)
 from ..models import (BachelorMention, Building, Campus, CancelType, Component,
                       CourseType, GeneralBachelorTeaching, HighSchool,
                       PublicType, TrainingDomain, TrainingSubdomain,
-                      UniversityYear)
->>>>>>> 78415246
+                      UniversityYear,
+                      Calendar, Holiday, Vacation)
 
 
 class MockRequest:
@@ -55,10 +43,7 @@
         """
         SetUp for Admin Forms tests
         """
-<<<<<<< HEAD
-
-=======
->>>>>>> 78415246
+
         self.site = AdminSite()
         self.superuser = get_user_model().objects.create_superuser(
             username='super', password='pass', email='immersion@no-reply.com')
@@ -87,11 +72,7 @@
         form.save()
         self.assertTrue(TrainingDomain.objects.filter(label='test').exists())
 
-<<<<<<< HEAD
-        # Validation fail (invalid user)        
-=======
-        # Validation fail (invalid user)
->>>>>>> 78415246
+        # Validation fail (invalid user)
         data = {'label': 'test_fail', 'active': True}
         request.user = self.ref_cmp_user
         form = TrainingDomainForm(data=data, request=request)
@@ -267,8 +248,6 @@
             'active': True
         }
 
-<<<<<<< HEAD
-=======
         request.user = self.scuio_user
 
         form = CancelTypeForm(data=data, request=request)
@@ -458,7 +437,6 @@
         self.assertFalse(TrainingDomain.objects.filter(
             label='test_fail').exists())
 
->>>>>>> 78415246
     def test_training_sub_domain_creation(self):
         """
         Test admin TrainingDomain creation with group rights
@@ -757,65 +735,6 @@
         self.assertFalse(UniversityYear.objects.filter(
             label='test_fail').exists())
 
-<<<<<<< HEAD
-    def test_holiday_creation(self):
-        """
-        Test public type mention creation with group rights
-        """
-        data = {
-            'label': 'Holiday',
-            'date': datetime.datetime.today().date() + datetime.timedelta(days=2),
-        }
-
-        request.user = self.scuio_user
-
-        form = HolidayForm(data=data, request=request)
-        self.assertTrue(form.is_valid())
-        form.save()
-        self.assertTrue(Holiday.objects.filter(label=data['label']).exists())
-
-        # Validation fail (invalid user)
-        data['label'] = 'test failure'
-
-        request.user = self.ref_cmp_user
-        form = HolidayForm(data=data, request=request)
-        self.assertFalse(form.is_valid())
-        self.assertFalse(Holiday.objects.filter(
-            label='test_fail').exists())
-
-    def test_vacation_creation(self):
-        data = {
-            'label': 'Vacation',
-            'start_date': datetime.datetime.today().date() + datetime.timedelta(days=2),
-            'end_date': datetime.datetime.today().date() + datetime.timedelta(days=4),
-        }
-
-        request.user = self.scuio_user
-
-        form = VacationForm(data=data, request=request)
-        self.assertTrue(form.is_valid())
-        form.save()
-        self.assertTrue(Vacation.objects.filter(label=data['label']).exists())
-
-        # Validation fail (invalid user)
-        data['label'] = 'test failure'
-
-        request.user = self.ref_cmp_user
-        form = HolidayForm(data=data, request=request)
-        self.assertFalse(form.is_valid())
-        self.assertFalse(Vacation.objects.filter(
-            label='test failure').exists())
-
-        # wrong dates
-        data['label'] = 'test failure 2'
-        data['end_date'] = datetime.datetime.today().date() + datetime.timedelta(days=1)
-
-        request.user = self.ref_cmp_user
-        form = HolidayForm(data=data, request=request)
-        self.assertFalse(form.is_valid())
-        self.assertFalse(Vacation.objects.filter(
-            label='test failure 2').exists())
-=======
     def test_highschool_creation(self):
       """
       Test admin HighSchool creation with group rights
@@ -878,4 +797,61 @@
       self.assertFalse(form.is_valid())
       self.assertFalse(HighSchool.objects.filter(
           label='Degrassi Junior School').exists())
->>>>>>> 78415246
+
+    def test_holiday_creation(self):
+        """
+        Test public type mention creation with group rights
+        """
+        data = {
+            'label': 'Holiday',
+            'date': datetime.datetime.today().date() + datetime.timedelta(days=2),
+        }
+
+        request.user = self.scuio_user
+
+        form = HolidayForm(data=data, request=request)
+        self.assertTrue(form.is_valid())
+        form.save()
+        self.assertTrue(Holiday.objects.filter(label=data['label']).exists())
+
+        # Validation fail (invalid user)
+        data['label'] = 'test failure'
+
+        request.user = self.ref_cmp_user
+        form = HolidayForm(data=data, request=request)
+        self.assertFalse(form.is_valid())
+        self.assertFalse(Holiday.objects.filter(
+            label='test_fail').exists())
+
+    def test_vacation_creation(self):
+        data = {
+            'label': 'Vacation',
+            'start_date': datetime.datetime.today().date() + datetime.timedelta(days=2),
+            'end_date': datetime.datetime.today().date() + datetime.timedelta(days=4),
+        }
+
+        request.user = self.scuio_user
+
+        form = VacationForm(data=data, request=request)
+        self.assertTrue(form.is_valid())
+        form.save()
+        self.assertTrue(Vacation.objects.filter(label=data['label']).exists())
+
+        # Validation fail (invalid user)
+        data['label'] = 'test failure'
+
+        request.user = self.ref_cmp_user
+        form = HolidayForm(data=data, request=request)
+        self.assertFalse(form.is_valid())
+        self.assertFalse(Vacation.objects.filter(
+            label='test failure').exists())
+
+        # wrong dates
+        data['label'] = 'test failure 2'
+        data['end_date'] = datetime.datetime.today().date() + datetime.timedelta(days=1)
+
+        request.user = self.ref_cmp_user
+        form = HolidayForm(data=data, request=request)
+        self.assertFalse(form.is_valid())
+        self.assertFalse(Vacation.objects.filter(
+            label='test failure 2').exists())
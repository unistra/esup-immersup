"""
Django Admin Forms tests suite
"""
import datetime

from django.conf import settings
from django.contrib.admin.sites import AdminSite
from django.contrib.auth import get_user_model
from django.contrib.auth.models import Group
from django.contrib.messages import get_messages
from django.contrib.messages.storage.fallback import FallbackStorage
from django.core.exceptions import ValidationError
from django.core.files.uploadedfile import SimpleUploadedFile
from django.test import RequestFactory, TestCase
from django.utils import timezone

from ..admin import (
<<<<<<< HEAD
    CampusAdmin, CustomAdminSite, CustomUserAdmin, EstablishmentAdmin,
    PeriodAdmin, StructureAdmin, TrainingAdmin,
=======
    AttestationDocumentAdmin, CampusAdmin, CustomAdminSite, CustomUserAdmin,
    EstablishmentAdmin, StructureAdmin, TrainingAdmin, PeriodAdmin
>>>>>>> d8448148
)
from ..admin_forms import (
    AccompanyingDocumentForm, BachelorMentionForm, BuildingForm, CampusForm,
    CancelTypeForm, CourseTypeForm, CustomThemeFileForm, EstablishmentForm,
    EvaluationFormLinkForm, EvaluationTypeForm, GeneralBachelorTeachingForm,
    GeneralSettingsForm, HighSchoolForm, HolidayForm, ImmersionUserChangeForm,
    ImmersionUserCreationForm, ImmersupFileForm, InformationTextForm,
    MailTemplateForm, PeriodForm, PublicDocumentForm, PublicTypeForm,
    StructureForm, TrainingDomainForm, TrainingForm, TrainingSubdomainForm,
    UniversityYearForm, VacationForm,
)
from ..models import (
<<<<<<< HEAD
    AccompanyingDocument, BachelorMention, Building, Campus, CancelType,
    CourseType, CustomThemeFile, Establishment, EvaluationFormLink,
    EvaluationType, GeneralBachelorTeaching, GeneralSettings,
=======
    AccompanyingDocument, AttestationDocument, BachelorMention, Building,
    Campus, CancelType, CourseType, CustomThemeFile, Establishment,
    EvaluationFormLink, EvaluationType, GeneralBachelorTeaching, GeneralSettings,
>>>>>>> d8448148
    HigherEducationInstitution, HighSchool, Holiday, ImmersionUser,
    ImmersupFile, InformationText, MailTemplate, MailTemplateVars, Period,
    PublicDocument, PublicType, Structure, Training, TrainingDomain,
    TrainingSubdomain, UniversityYear, Vacation,
)


class MockRequest:
    pass


# request = MockRequest()

request_factory = RequestFactory()
request = request_factory.get('/admin')
setattr(request, 'session', 'session')
messages = FallbackStorage(request)
setattr(request, '_messages', messages)

class AdminFormsTestCase(TestCase):
    """
    Main admin forms tests class
    """

    fixtures = ['group', 'group_permissions', 'high_school_levels', 'post_bachelor_levels', 'student_levels', 'higher',
                'mailtemplatevars', 'mailtemplate']

    @classmethod
    def setUpTestData(cls):
        """
        Data that do not change in tests below
        They are only set once
        """
        cls.site = AdminSite()
        cls.today = timezone.localdate()

        cls.superuser = get_user_model().objects.create_superuser(
            username='super', password='pass', email='immersion1@no-reply.com'
        )
        cls.master_establishment = Establishment.objects.create(
            code='ETA1',
            label='Etablissement 1',
            short_label='Eta 1',
            active=True,
            master=True,
            email='test1@test.com',
            signed_charter=True,
            uai_reference=HigherEducationInstitution.objects.first()
        )

        cls.establishment = Establishment.objects.create(
            code='ETA2',
            label='Etablissement 2',
            short_label='Eta 2',
            active=True,
            master=False,
            email='test2@test.com',
            signed_charter=True,
            uai_reference=HigherEducationInstitution.objects.last()
        )

        cls.high_school = HighSchool.objects.create(
            active=True,
            label='HS1',
            address='here',
            country='FR',
            department=67,
            city='STRASBOURG',
            zip_code=67000,
            phone_number='0123456789',
            email='a@b.c',
            head_teacher_name='M. A B',
            postbac_immersion=True,
            signed_charter=True,
            with_convention=True,
            convention_start_date=cls.today - datetime.timedelta(days=50),
            convention_end_date=cls.today + datetime.timedelta(days=100)
        )

        cls.high_school_2 = HighSchool.objects.create(
            active=True,
            label='HS2',
            address='here',
            country='FR',
            department=67,
            city='STRASBOURG',
            zip_code=67000,
            phone_number='0123456789',
            email='d@e.f',
            head_teacher_name='M. C D',
            postbac_immersion=False,
            signed_charter=True,
            with_convention=True,
            convention_start_date=cls.today - datetime.timedelta(days=50),
            convention_end_date=cls.today + datetime.timedelta(days=100)
        )

        cls.ref_master_etab_user = get_user_model().objects.create_user(
            username='ref_master_etab',
            password='pass',
            email='immersion2@no-reply.com',
            first_name='ref_master_etab',
            last_name='ref_master_etab',
            establishment=cls.master_establishment,
            is_staff=True,
            date_joined=timezone.now()
        )

        cls.operator_user = get_user_model().objects.create_user(
            username='operator',
            password='pass',
            email='operator@no-reply.com',
            first_name='operator',
            last_name='operator'
        )

        cls.ref_etab_user = get_user_model().objects.create_user(
            username='ref_etab',
            password='pass',
            email='immersion3@no-reply.com',
            first_name='ref_etab',
            last_name='ref_etab',
            establishment=cls.establishment,
            is_staff=True,
            date_joined=timezone.now()
        )

        cls.ref_str_user = get_user_model().objects.create_user(
            username='ref_str',
            password='pass',
            email='immersion4@no-reply.com',
            first_name='ref_str',
            last_name='ref_str',
            date_joined=timezone.now(),
            establishment=cls.master_establishment,
        )

        cls.ref_str_user_2 = get_user_model().objects.create_user(
            username='ref_str_2',
            password='pass',
            email='immersion5@no-reply.com',
            first_name='ref_str_2',
            last_name='ref_str_2',
            date_joined=timezone.now(),
            establishment=cls.establishment,
        )

        cls.ref_lyc_user = get_user_model().objects.create_user(
            username='ref_lyc',
            password='pass',
            email='ref-lyc@no-reply.com',
            first_name='ref_lyc',
            last_name='ref_lyc',
            is_staff=True,
            highschool=cls.high_school,
            date_joined=timezone.now(),
        )

        cls.ref_lyc_user_2 = get_user_model().objects.create_user(
            username='ref_lyc2',
            password='pass',
            email='ref-lyc2@no-reply.com',
            first_name='ref_lyc2',
            last_name='ref_lyc2',
            highschool=cls.high_school_2,
            date_joined=timezone.now(),
        )

        cls.speaker_user = get_user_model().objects.create_user(
            username='speaker1',
            password='pass',
            email='speaker1@no-reply.com',
            first_name='speaker1',
            last_name='speaker1',
            highschool=cls.high_school,
            date_joined=timezone.now(),
        )

        cls.speaker_user_2 = get_user_model().objects.create_user(
            username='speaker2',
            password='pass',
            email='speaker2@no-reply.com',
            first_name='speaker2',
            last_name='speaker2',
            highschool=cls.high_school_2,
            date_joined=timezone.now()
        )

        cls.student = get_user_model().objects.create_user(
            username='student',
            password='pass',
            email='student@no-reply.com',
            first_name='student',
            last_name='STUDENT',
        )

        cls.visitor = get_user_model().objects.create_user(
            username='visitor',
            password='pass',
            email='visitor@no-reply.com',
            first_name='visitor',
            last_name='VISITOR',
        )

        Group.objects.get(name='REF-ETAB').user_set.add(cls.ref_etab_user)
        Group.objects.get(name='REF-ETAB-MAITRE').user_set.add(cls.ref_master_etab_user)
        Group.objects.get(name='REF-STR').user_set.add(cls.ref_str_user)
        Group.objects.get(name='REF-STR').user_set.add(cls.ref_str_user_2)
        Group.objects.get(name='REF-TEC').user_set.add(cls.operator_user)
        Group.objects.get(name='REF-LYC').user_set.add(cls.ref_lyc_user)
        Group.objects.get(name='REF-LYC').user_set.add(cls.ref_lyc_user_2)
        Group.objects.get(name='INTER').user_set.add(cls.speaker_user)
        Group.objects.get(name='INTER').user_set.add(cls.speaker_user_2)
        Group.objects.get(name='ETU').user_set.add(cls.student)
        Group.objects.get(name='VIS').user_set.add(cls.visitor)

    def setUp(self):
        """
        Setup to run before each test
        """
        # Clean messages in queue
        list(get_messages(request))

    def test_training_domain_creation(self):
        """
        Test admin TrainingDomain creation with group rights
        """
        # Failures (invalid users)
        data = {'label': 'test_fail', 'active': True}
        request.user = self.ref_str_user
        form = TrainingDomainForm(data=data, request=request)
        self.assertFalse(form.is_valid())

        self.assertIn("You don't have the required privileges", form.errors["__all__"])
        self.assertFalse(TrainingDomain.objects.filter(label='test_fail').exists())

        request.user = self.ref_etab_user
        form = TrainingDomainForm(data=data, request=request)
        self.assertFalse(form.is_valid())
        self.assertIn("You don't have the required privileges", form.errors["__all__"])
        self.assertFalse(TrainingDomain.objects.filter(label='test_fail').exists())

        # Success
        data = {'label': 'test', 'active': True}
        request.user = self.ref_master_etab_user

        form = TrainingDomainForm(data=data, request=request)
        self.assertTrue(form.is_valid())
        form.save()
        self.assertTrue(TrainingDomain.objects.filter(label='test').exists())

        # As an operator
        data = {'label': 'test2', 'active': True}
        request.user = self.operator_user

        form = TrainingDomainForm(data=data, request=request)
        self.assertTrue(form.is_valid())
        form.save()
        self.assertTrue(TrainingDomain.objects.filter(label='test2').exists())


    def test_training_sub_domain_creation(self):
        """
        Test admin TrainingDomain creation with group rights
        """
        domain_data = {'label': 'test', 'active': True}
        td = TrainingDomain.objects.create(**domain_data)

        self.assertTrue(TrainingDomain.objects.filter(label='test').exists())

        # Validation fail (invalid users)
        data = {'label': 'test_fail', 'training_domain': td, 'active': True}
        request.user = self.ref_str_user
        form = TrainingSubdomainForm(data=data, request=request)
        self.assertFalse(form.is_valid())
        self.assertIn("You don't have the required privileges", form.errors["__all__"])
        self.assertFalse(TrainingSubdomain.objects.filter(label='test_fail').exists())

        request.user = self.ref_etab_user
        form = TrainingSubdomainForm(data=data, request=request)
        self.assertFalse(form.is_valid())
        self.assertIn("You don't have the required privileges", form.errors["__all__"])
        self.assertFalse(TrainingSubdomain.objects.filter(label='test_fail').exists())

        # Success
        data = {'label': 'sd test', 'training_domain': td.pk, 'active': True}

        request.user = self.ref_master_etab_user
        form = TrainingSubdomainForm(data=data, request=request)
        self.assertTrue(form.is_valid())
        form.save()
        self.assertTrue(TrainingSubdomain.objects.filter(label='sd test').exists())

        # As an operator
        data = {'label': 'sd test 2', 'training_domain': td.pk, 'active': True}

        request.user = self.operator_user
        form = TrainingSubdomainForm(data=data, request=request)
        self.assertTrue(form.is_valid())
        form.save()
        self.assertTrue(TrainingSubdomain.objects.filter(label='sd test 2').exists())


    def test_campus_creation(self):
        """
        Test admin Campus creation with group rights
        """
        data_campus_1 = {
            'label': 'Test Campus',
            'active': True,
            'establishment': self.master_establishment
        }

        data_campus_2 = {
            'label': 'Test Campus',
            'active': True,
            'establishment': self.establishment
        }

        # Failures (invalid user)
        request.user = self.ref_str_user
        form = CampusForm(data=data_campus_2, request=request)
        self.assertFalse(form.is_valid())
        self.assertIn("You don't have the required privileges", form.errors["__all__"])
        self.assertFalse(Campus.objects.filter(label=data_campus_2['label']).exists())

        # Success
        request.user = self.ref_etab_user
        form = CampusForm(data=data_campus_2, request=request)
        self.assertTrue(form.is_valid())
        form.save()
        self.assertTrue(Campus.objects.filter(label=data_campus_2['label']).exists())
        self.assertEqual(Campus.objects.filter(label=data_campus_2['label']).count(), 1)

        # Second campus (same label) in another establishment : success
        request.user = self.ref_master_etab_user
        form = CampusForm(data=data_campus_1, request=request)
        self.assertTrue(form.is_valid())
        form.save()
        self.assertTrue(Campus.objects.filter(label=data_campus_1['label']).exists())
        self.assertEqual(Campus.objects.filter(label=data_campus_1['label']).count(), 2)

        # Second campus within the same establishment : fail
        form = CampusForm(data=data_campus_1, request=request)
        self.assertFalse(form.is_valid())
        self.assertIn(["A campus with this label already exists within the same establishment"], form.errors["label"])
        self.assertEqual(Campus.objects.filter(label=data_campus_1['label']).count(), 2)

        # As an operator:
        data_campus_3 = {
            'label': 'Test Campus operator',
            'active': True,
            'establishment': self.master_establishment
        }
        request.user = self.operator_user
        form = CampusForm(data=data_campus_3, request=request)
        self.assertTrue(form.is_valid())
        form.save()
        self.assertTrue(Campus.objects.filter(label=data_campus_3['label']).exists())
        self.assertEqual(Campus.objects.filter(label=data_campus_3['label']).count(), 1)

        # Test campus admin queryset
        adminsite = CustomAdminSite(name='Repositories')
        campus_admin = CampusAdmin(admin_site=adminsite, model=Campus)

        request.user = self.ref_etab_user
        queryset = campus_admin.get_queryset(request=request)
        self.assertEqual(queryset.count(), 1)

        request.user = self.ref_master_etab_user
        queryset = campus_admin.get_queryset(request=request)
        self.assertEqual(queryset.count(), 3)

        request.user = self.operator_user
        queryset = campus_admin.get_queryset(request=request)
        self.assertEqual(queryset.count(), 3)

    def test_campus_admin(self):
        """
        Test campus admin authorizations
        """
        adminsite = CustomAdminSite(name='Repositories')
        campus_admin = CampusAdmin(admin_site=adminsite, model=Campus)

        testCampus = Campus.objects.create(label='testCampus', active=True, establishment=self.master_establishment)

        success_user_list = [self.operator_user, self.ref_master_etab_user, self.superuser]
        fail_user_list = [self.ref_etab_user, self.ref_str_user, self.ref_lyc_user]

        # No building attached to the campus : success
        for user in success_user_list:
            request.user = user
            self.assertTrue(campus_admin.has_delete_permission(request=request, obj=testCampus))

        # Bad user : fail
        for user in fail_user_list:
            request.user = user
            self.assertFalse(campus_admin.has_delete_permission(request=request, obj=testCampus))

        # Building attached to the campus : fail
        Building.objects.create(label='test building', campus=testCampus)
        for user in success_user_list + fail_user_list:
            request.user = user
            self.assertFalse(campus_admin.has_delete_permission(request=request, obj=testCampus))


    def test_building_creation(self):
        """
        Test admin Campus creation with group rights
        """

        testCampus = Campus.objects.create(label='testCampus', active=True, establishment=self.establishment)
        data = {
            'label': 'testBuilding',
            'campus': testCampus.pk,
            'establishment': self.establishment,
            'url': 'https://www.building.com',
            'active': True,
        }

        # Validation fail (invalid user)
        request.user = self.ref_str_user
        form = BuildingForm(data=data, request=request)
        self.assertFalse(form.is_valid())
        self.assertFalse(Building.objects.filter(label=data['label']).exists())

        # Success
        request.user = self.ref_etab_user
        form = BuildingForm(data=data, request=request)
        self.assertTrue(form.is_valid())
        form.save()
        self.assertTrue(Building.objects.filter(label=data['label']).exists())

        # Another success with a master establishment manager
        data['label'] = "Another test"
        request.user = self.ref_master_etab_user
        form = BuildingForm(data=data, request=request)
        self.assertTrue(form.is_valid())
        form.save()
        self.assertTrue(Building.objects.filter(label=data['label']).exists())

        # Another success with an operator
        data['label'] = "A last test"
        request.user = self.operator_user
        form = BuildingForm(data=data, request=request)
        self.assertTrue(form.is_valid())
        form.save()
        self.assertTrue(Building.objects.filter(label=data['label']).exists())

        self.assertEqual(Building.objects.count(), 3)


    def test_structure_list(self):
        adminsite = CustomAdminSite(name='Repositories')
        structure_admin = StructureAdmin(admin_site=adminsite, model=Structure)

        structure_1_data = {'code': 'A', 'label': 'test 1', 'active': True, 'establishment': self.master_establishment}
        structure_2_data = {'code': 'B', 'label': 'test 2', 'active': True, 'establishment': self.establishment}
        structure_1 = Structure.objects.create(**structure_1_data)
        structure_2 = Structure.objects.create(**structure_2_data)

        request.user = self.ref_etab_user
        queryset = structure_admin.get_queryset(request=request)
        self.assertEqual(queryset.count(), 1)

        request.user = self.ref_master_etab_user
        queryset = structure_admin.get_queryset(request=request)
        self.assertEqual(queryset.count(), 2)

        request.user = self.operator_user
        queryset = structure_admin.get_queryset(request=request)
        self.assertEqual(queryset.count(), 2)


    def test_structure_creation(self):
        """
        Test admin structure creation with group rights
        """
        self.ref_etab_user.establishment = self.establishment
        self.ref_etab_user.save()

        data = {
            'code': 'AB123',
            'label': 'test',
            'active': True
        }

        request.user = self.ref_etab_user

        # Fail : missing field
        form = StructureForm(data=data, request=request)
        self.assertFalse(form.is_valid())
        self.assertIn('This field is required.', form.errors['establishment'])
        self.assertFalse(Structure.objects.filter(label='test').exists())

        # Fail : bad establishment for this user
        data['establishment'] = self.master_establishment
        form = StructureForm(data=data, request=request)
        self.assertFalse(form.is_valid())
        self.assertIn(
            'Select a valid choice. That choice is not one of the available choices.',
            form.errors['establishment']
        )
        self.assertFalse(Structure.objects.filter(label='test').exists())

        # Success
        data['establishment'] = self.establishment
        form = StructureForm(data=data, request=request)
        self.assertTrue(form.is_valid())
        form.save()
        self.assertTrue(Structure.objects.filter(label='test').exists())

        # Validation fail (code unicity)
        data["label"] = "test_fail"
        form = StructureForm(data=data, request=request)
        self.assertFalse(form.is_valid())
        self.assertIn('A structure with this code already exists', form.errors["__all__"])

        # Validation fail (invalid user)
        request.user = self.ref_str_user
        data["label"] = "Another test"
        data["code"] = "CD345"
        form = StructureForm(data=data, request=request)
        self.assertFalse(form.is_valid())
        self.assertIn("You don't have the required privileges", form.errors["__all__"])
        self.assertEqual(Structure.objects.count(), 1)

        # Success as an operator
        request.user = self.operator_user
        form = StructureForm(data=data, request=request)
        self.assertTrue(form.is_valid())
        form.save()

        self.assertEqual(Structure.objects.count(), 2)


    def test_training_creation(self):
        """
        Test admin Training creation with group rights
        """
        training_domain_data = {'label': 'domain', 'active': True}
        training_subdomain_data = {'label': 'subdomain', 'active': True}
        structure_1_data = {'code': 'A', 'label': 'test 1', 'active': True, 'establishment': self.master_establishment}
        structure_2_data = {'code': 'B', 'label': 'test 2', 'active': True, 'establishment': self.establishment}

        training_domain = TrainingDomain.objects.create(**training_domain_data)
        training_subdomain = TrainingSubdomain.objects.create(
            training_domain=training_domain, **training_subdomain_data
        )
        structure_1 = Structure.objects.create(**structure_1_data)
        structure_2 = Structure.objects.create(**structure_2_data)

        self.assertTrue(TrainingDomain.objects.all().exists())
        self.assertTrue(TrainingSubdomain.objects.all().exists())
        self.assertTrue(Structure.objects.filter(code='A').exists())
        self.assertTrue(Structure.objects.filter(code='B').exists())

        data_training_1 = {
            'label': 'test',
            'structures': [structure_1,],
            'training_subdomains': [training_subdomain.pk,],
        }

        data_training_2 = {
            'label': 'test',
            'structures': [structure_2, ],
            'training_subdomains': [training_subdomain.pk, ],
        }

        # Failures (invalid user)
        request.user = self.ref_str_user
        form = TrainingForm(data=data_training_2, request=request)
        self.assertFalse(form.is_valid())
        self.assertIn("You don't have the required privileges", form.errors["__all__"])
        self.assertFalse(Training.objects.filter(label=data_training_2['label']).exists())

        # Success
        request.user = self.ref_etab_user
        form = TrainingForm(data=data_training_2, request=request)
        self.assertTrue(form.is_valid())
        form.save()
        self.assertTrue(Training.objects.filter(label=data_training_2['label']).exists())
        self.assertEqual(Training.objects.filter(label=data_training_1['label']).count(), 1)

        # Second training in another establishment : success
        request.user = self.ref_master_etab_user
        form = TrainingForm(data=data_training_1, request=request)
        self.assertTrue(form.is_valid())
        form.save()
        self.assertTrue(Training.objects.filter(label=data_training_1['label']).exists())
        self.assertEqual(Training.objects.filter(label=data_training_1['label']).count(), 2)

        # Second training within the same establishment : fail
        form = TrainingForm(data=data_training_1, request=request)
        self.assertFalse(form.is_valid())
        self.assertIn(["A training with this label already exists within the same establishment"], form.errors["label"])
        self.assertEqual(Training.objects.filter(label=data_training_1['label']).count(), 2)

        # Another training as an operator : success
        data_training_3 = {
            'label': 'test operator',
            'structures': [structure_2, ],
            'training_subdomains': [training_subdomain.pk, ],
        }

        request.user = self.operator_user
        form = TrainingForm(data=data_training_3, request=request)
        self.assertTrue(form.is_valid())
        form.save()
        self.assertTrue(Training.objects.filter(label=data_training_3['label']).exists())
        self.assertEqual(Training.objects.filter(label=data_training_3['label']).count(), 1)

        # Test training admin queryset
        adminsite = CustomAdminSite(name='Repositories')
        training_admin = TrainingAdmin(admin_site=adminsite, model=Training)

        request.user = self.ref_etab_user
        queryset = training_admin.get_queryset(request=request)
        self.assertEqual(queryset.count(), 2)

        request.user = self.ref_master_etab_user
        queryset = training_admin.get_queryset(request=request)
        self.assertEqual(queryset.count(), 3)

        request.user = self.operator_user
        queryset = training_admin.get_queryset(request=request)
        self.assertEqual(queryset.count(), 3)


    def test_bachelor_mention_creation(self):
        """
        Test admin bachelor mention creation with group rights
        """

        data = {'label': 'test_failure', 'active': True}

        # Failures (invalid users)
        request.user = self.ref_etab_user
        form = BachelorMentionForm(data=data, request=request)
        self.assertFalse(form.is_valid())
        self.assertIn("You don't have the required privileges", form.errors["__all__"])
        self.assertFalse(BachelorMention.objects.filter(label='test_failure').exists())

        request.user = self.ref_str_user
        form = BachelorMentionForm(data=data, request=request)
        self.assertFalse(form.is_valid())
        self.assertIn("You don't have the required privileges", form.errors["__all__"])
        self.assertFalse(BachelorMention.objects.filter(label='test_failure').exists())

        # Success
        data = {'label': 'testBachelor', 'active': True}
        request.user = self.ref_master_etab_user
        form = BachelorMentionForm(data=data, request=request)
        self.assertTrue(form.is_valid())
        form.save()
        self.assertTrue(BachelorMention.objects.filter(label=data['label']).exists())

        data = {'label': 'testBachelor 2', 'active': True}
        request.user = self.operator_user
        form = BachelorMentionForm(data=data, request=request)
        self.assertTrue(form.is_valid())
        form.save()
        self.assertTrue(BachelorMention.objects.filter(label=data['label']).exists())


    def test_cancel_type_creation(self):
        """
        Test admin cancellation type creation with group rights
        """
        # Failures (invalid users)
        data = {'label': 'my_cancel_type', 'active': True}
        request.user = self.ref_str_user
        form = CancelTypeForm(data=data, request=request)
        self.assertFalse(form.is_valid())

        self.assertIn("You don't have the required privileges", form.errors["__all__"])
        self.assertFalse(CancelType.objects.filter(label=data['label']).exists())

        request.user = self.ref_etab_user
        form = CancelTypeForm(data=data, request=request)
        self.assertFalse(form.is_valid())
        self.assertIn("You don't have the required privileges", form.errors["__all__"])
        self.assertFalse(CancelType.objects.filter(label=data['label']).exists())

        # Success
        request.user = self.ref_master_etab_user

        form = CancelTypeForm(data=data, request=request)
        self.assertTrue(form.is_valid())
        form.save()
        self.assertTrue(CancelType.objects.filter(label=data['label']).exists())

        request.user = self.operator_user
        data = {'label': 'another_cancel_type', 'active': True}
        form = CancelTypeForm(data=data, request=request)
        self.assertTrue(form.is_valid())
        form.save()
        self.assertTrue(CancelType.objects.filter(label=data['label']).exists())


    def test_course_type_creation(self):
        """
        Test course type creation with group rights
        """
        # Failures (invalid users)
        data = {'label': 'testCourse', 'full_label': 'testFullCourse', 'active': True}
        request.user = self.ref_str_user
        form = CourseTypeForm(data=data, request=request)
        self.assertFalse(form.is_valid())

        self.assertIn("You don't have the required privileges", form.errors["__all__"])
        self.assertFalse(CourseType.objects.filter(label=data['label']).exists())

        request.user = self.ref_etab_user
        form = CourseTypeForm(data=data, request=request)
        self.assertFalse(form.is_valid())
        self.assertIn("You don't have the required privileges", form.errors["__all__"])
        self.assertFalse(CourseType.objects.filter(label=data['label']).exists())

        # Success
        request.user = self.ref_master_etab_user

        form = CourseTypeForm(data=data, request=request)
        self.assertTrue(form.is_valid())
        form.save()
        self.assertTrue(CourseType.objects.filter(label=data['label']).exists())

        request.user = self.operator_user
        data = {'label': 'another_testCourse', 'full_label': 'another test course', 'active': True}
        form = CourseTypeForm(data=data, request=request)
        self.assertTrue(form.is_valid())
        form.save()
        self.assertTrue(CourseType.objects.filter(label=data['label']).exists())


    def test_general_bachelor_teaching_creation(self):
        """
        Test general bachelor specialty teaching creation with group rights
        """
        # Failures (invalid users)
        data = {'label': 'test', 'active': True}
        request.user = self.ref_str_user
        form = GeneralBachelorTeachingForm(data=data, request=request)
        self.assertFalse(form.is_valid())

        self.assertIn("You don't have the required privileges", form.errors["__all__"])
        self.assertFalse(GeneralBachelorTeaching.objects.filter(label=data['label']).exists())

        request.user = self.ref_etab_user
        form = GeneralBachelorTeachingForm(data=data, request=request)
        self.assertFalse(form.is_valid())
        self.assertIn("You don't have the required privileges", form.errors["__all__"])
        self.assertFalse(GeneralBachelorTeaching.objects.filter(label=data['label']).exists())

        # Success
        request.user = self.ref_master_etab_user

        form = GeneralBachelorTeachingForm(data=data, request=request)
        self.assertTrue(form.is_valid())
        form.save()
        self.assertTrue(GeneralBachelorTeaching.objects.filter(label=data['label']).exists())

        data = {'label': 'another test', 'active': True}
        request.user = self.operator_user
        form = GeneralBachelorTeachingForm(data=data, request=request)
        self.assertTrue(form.is_valid())
        form.save()
        self.assertTrue(GeneralBachelorTeaching.objects.filter(label=data['label']).exists())


    def test_public_type_creation(self):
        """
        Test public type creation with group rights
        """
        # Failures (invalid users)
        data = {'label': 'test_fail', 'active': True}
        request.user = self.ref_str_user
        form = PublicTypeForm(data=data, request=request)
        self.assertFalse(form.is_valid())

        self.assertIn("You don't have the required privileges", form.errors["__all__"])
        self.assertFalse(PublicType.objects.filter(label=data['label']).exists())

        request.user = self.ref_etab_user
        form = PublicTypeForm(data=data, request=request)
        self.assertFalse(form.is_valid())
        self.assertIn("You don't have the required privileges", form.errors["__all__"])
        self.assertFalse(PublicType.objects.filter(label=data['label']).exists())

        # Success
        data = {'label': 'testPublicType', 'active': True}
        request.user = self.ref_master_etab_user

        form = PublicTypeForm(data=data, request=request)
        self.assertTrue(form.is_valid())
        form.save()
        self.assertTrue(PublicType.objects.filter(label=data['label']).exists())

        data = {'label': 'Another public type', 'active': True}
        request.user = self.operator_user
        form = PublicTypeForm(data=data, request=request)
        self.assertTrue(form.is_valid())
        form.save()
        self.assertTrue(PublicType.objects.filter(label=data['label']).exists())


    def test_university_year(self):
        """
        University year tests
        """

        ############
        # CREATION #
        ############

        data = {
            'label': 'university_year',
            'active': True,
            'start_date': self.today + datetime.timedelta(days=2),
            'end_date': self.today + datetime.timedelta(days=4),
            'registration_start_date': self.today + datetime.timedelta(days=3),
            'purge_date': self.today + datetime.timedelta(days=5),
        }

        # Failures (invalid users)
        request.user = self.ref_str_user
        form = UniversityYearForm(data=data, request=request)
        self.assertFalse(form.is_valid())

        self.assertIn("You don't have the required privileges", form.errors["__all__"])
        self.assertFalse(UniversityYear.objects.filter(label=data['label']).exists())

        request.user = self.ref_etab_user
        form = UniversityYearForm(data=data, request=request)
        self.assertFalse(form.is_valid())
        self.assertIn("You don't have the required privileges", form.errors["__all__"])
        self.assertFalse(UniversityYear.objects.filter(label=data['label']).exists())

        # Fail : constraint : before now
        request.user = self.ref_master_etab_user

        data = {
            'label': 'test_ok',
            'active': True,
            'start_date': self.today + datetime.timedelta(days=-99),
            'end_date': self.today + datetime.timedelta(days=3),
            'registration_start_date': self.today + datetime.timedelta(days=1),
            'purge_date': self.today + datetime.timedelta(days=5),
        }

        form = UniversityYearForm(data=data, request=request)
        self.assertFalse(form.is_valid())
        self.assertIn("Start date can't be today or earlier", form.errors["__all__"])

        # Fail : start > end
        data = {
            'label': 'test_ok',
            'active': True,
            'start_date': self.today + datetime.timedelta(days=99),
            'end_date': self.today + datetime.timedelta(days=9),
            'registration_start_date': self.today + datetime.timedelta(days=1),
            'purge_date': self.today + datetime.timedelta(days=5),
        }
        form = UniversityYearForm(data=data, request=request)
        self.assertFalse(form.is_valid())
        self.assertIn("Start date greater than end date", form.errors["__all__"])

        # Fail : registration before start date
        data = {
            'label': 'test_ok',
            'active': True,
            'start_date': self.today + datetime.timedelta(days=5),
            'end_date': self.today + datetime.timedelta(days=10),
            'registration_start_date': self.today + datetime.timedelta(days=1),
            'purge_date': self.today + datetime.timedelta(days=5),
        }
        form = UniversityYearForm(data=data, request=request)
        self.assertFalse(form.is_valid())
        self.assertIn("Start of registration date must be set between start and end date", form.errors["__all__"])

        # Fail : registration date after end date
        data = {
            'label': 'test_ok',
            'active': True,
            'start_date': self.today + datetime.timedelta(days=5),
            'end_date': self.today + datetime.timedelta(days=10),
            'registration_start_date': self.today + datetime.timedelta(days=20),
            'purge_date': self.today + datetime.timedelta(days=5),
        }
        form = UniversityYearForm(data=data, request=request)
        self.assertFalse(form.is_valid())
        self.assertIn("Start of registration date must be set between start and end date", form.errors["__all__"])


        ###########
        # Success #
        ###########
        data = {
            'label': 'university_year',
            'active': True,
            'start_date': self.today + datetime.timedelta(days=2),
            'end_date': self.today + datetime.timedelta(days=4),
            'registration_start_date': self.today + datetime.timedelta(days=3),
            'purge_date': self.today + datetime.timedelta(days=5),
        }

        request.user = self.ref_master_etab_user

        form = UniversityYearForm(data=data, request=request)
        self.assertTrue(form.is_valid())
        form.save()
        self.assertTrue(UniversityYear.objects.filter(label=data['label']).exists())

        # As an operator
        # Fail : already active
        request.user = self.operator_user
        form = UniversityYearForm(data=data, request=request)
        self.assertFalse(form.is_valid())

        UniversityYear.objects.all().delete()

        # Success
        form = UniversityYearForm(data=data, request=request)
        self.assertTrue(form.is_valid())
        form.save()
        self.assertTrue(UniversityYear.objects.filter(label=data['label']).exists())


    def test_highschool_creation(self):
        """
        Test admin HighSchool creation with group rights
        """

        data = {
            'active': True,
            'label': 'Santo Domingo',
            'country': 'FR',
            'address': 'rue Larry Kubiac',
            'address2': '',
            'address3': '',
            'department': '68',
            'city': 'MULHOUSE',
            'zip_code': '68100',
            'phone_number': '+3312345678',
            'fax': '+3397654321',
            'email': 'santodomingo@santodomingo.edu',
            'head_teacher_name': 'Madame Musso Grace',
            'with_convention': True,
            'convention_start_date': self.today,
            'convention_end_date': '',
            'postbac_immersion': True,
            'mailing_list': 'test@mailing-list.fr',
            'badge_html_color': '#112233'
        }

        form = HighSchoolForm(data=data, request=request)
        # Need to populate choices fields (ajax populated IRL)
        form.fields['city'].choices = [('MULHOUSE', 'MULHOUSE')]
        form.fields['zip_code'].choices = [('68100', '68100')]

        # Failures (invalid users)
        request.user = self.ref_str_user
        form = HighSchoolForm(data=data, request=request)
        form.fields['city'].choices = [('MULHOUSE', 'MULHOUSE')]
        form.fields['zip_code'].choices = [('68100', '68100')]
        self.assertFalse(form.is_valid())

        self.assertIn("You don't have the required privileges", form.errors["__all__"])
        self.assertFalse(HighSchool.objects.filter(label=data['label']).exists())

        request.user = self.ref_etab_user
        form = HighSchoolForm(data=data, request=request)
        form.fields['city'].choices = [('MULHOUSE', 'MULHOUSE')]
        form.fields['zip_code'].choices = [('68100', '68100')]
        self.assertFalse(form.is_valid())
        self.assertIn("You don't have the required privileges", form.errors["__all__"])
        self.assertFalse(HighSchool.objects.filter(label=data['label']).exists())

        # Missing convention end date
        request.user = self.ref_master_etab_user
        form = HighSchoolForm(data=data, request=request)
        form.fields['city'].choices = [('MULHOUSE', 'MULHOUSE')]
        form.fields['zip_code'].choices = [('68100', '68100')]
        self.assertFalse(form.is_valid())
        self.assertIn(
            "Both convention dates are required if 'convention' is checked",
            form.errors["convention_start_date"]
        )
        self.assertIn(
            "Both convention dates are required if 'convention' is checked",
            form.errors["convention_end_date"]
        )

        # Success
        data.update({
            'convention_end_date':self.today + datetime.timedelta(days=200)
        })

        form = HighSchoolForm(data=data, request=request)
        form.fields['city'].choices = [('MULHOUSE', 'MULHOUSE')]
        form.fields['zip_code'].choices = [('68100', '68100')]
        self.assertTrue(form.is_valid())
        form.save()
        self.assertTrue(HighSchool.objects.filter(label=data['label']).exists())

        # Check a few fields
        highschool = HighSchool.objects.get(label=data['label'])
        self.assertTrue(highschool.with_convention)
        self.assertTrue(highschool.active)

        # As an operator
        request.user = self.operator_user

        data['label'] = 'Another high school'
        form = HighSchoolForm(data=data, request=request)
        form.fields['city'].choices = [('MULHOUSE', 'MULHOUSE')]
        form.fields['zip_code'].choices = [('68100', '68100')]
        self.assertTrue(form.is_valid())
        form.save()
        self.assertTrue(HighSchool.objects.filter(label=data['label']).exists())


    def test_holiday_creation(self):
        """
        Test public type mention creation with group rights
        """
        university_year = UniversityYear.objects.create(
            label='Hello',
            start_date=self.today + datetime.timedelta(days=1),
            end_date=self.today + datetime.timedelta(days=10),
            registration_start_date=self.today + datetime.timedelta(days=1),
        )

        # Failures (invalid users)
        data = {
            'label': 'Holiday',
            'date': self.today + datetime.timedelta(days=2),
        }
        request.user = self.ref_str_user
        form = HolidayForm(data=data, request=request)
        self.assertFalse(form.is_valid())

        self.assertIn("You don't have the required privileges", form.errors["__all__"])
        self.assertFalse(Holiday.objects.filter(label=data['label']).exists())

        request.user = self.ref_etab_user
        form = HolidayForm(data=data, request=request)
        self.assertFalse(form.is_valid())
        self.assertIn("You don't have the required privileges", form.errors["__all__"])
        self.assertFalse(Holiday.objects.filter(label=data['label']).exists())

        # Success
        request.user = self.ref_master_etab_user

        form = HolidayForm(data=data, request=request)
        self.assertTrue(form.is_valid())
        form.save()
        self.assertTrue(Holiday.objects.filter(label=data['label']).exists())

        # As an operator user
        request.user = self.operator_user
        data = {
            'label': 'Holiday 2',
            'date': self.today + datetime.timedelta(days=4),
        }
        form = HolidayForm(data=data, request=request)
        self.assertTrue(form.is_valid())
        form.save()
        self.assertTrue(Holiday.objects.filter(label=data['label']).exists())

        # Fail : University year has already begun
        university_year.start_date = self.today - datetime.timedelta(days=1)
        university_year.save()
        data = {
            'label': 'Holiday 3',
            'date': self.today + datetime.timedelta(days=5),
        }
        form = HolidayForm(data=data, request=request)
        self.assertFalse(form.is_valid())
        self.assertIn("Error : the university year has already begun", form.errors['__all__'])


    def test_vacation_creation(self):
        university_year = UniversityYear.objects.create(
            label='Hello',
            start_date=self.today + datetime.timedelta(days=1),
            end_date=self.today + datetime.timedelta(days=10),
            registration_start_date=self.today + datetime.timedelta(days=1),
        )

        # Failures (invalid users)
        data = {
            'label': 'Vacation',
            'start_date': self.today + datetime.timedelta(days=2),
            'end_date': self.today + datetime.timedelta(days=4),
        }
        request.user = self.ref_str_user
        form = VacationForm(data=data, request=request)
        self.assertFalse(form.is_valid())

        self.assertIn("You don't have the required privileges", form.errors["__all__"])
        self.assertFalse(Vacation.objects.filter(label=data['label']).exists())

        request.user = self.ref_etab_user
        form = VacationForm(data=data, request=request)
        self.assertFalse(form.is_valid())
        self.assertIn("You don't have the required privileges", form.errors["__all__"])
        self.assertFalse(Vacation.objects.filter(label=data['label']).exists())

        # Failure : invalid dates
        request.user = self.ref_master_etab_user
        data = {
            'label': 'Vacation',
            'start_date': self.today + datetime.timedelta(days=2),
            'end_date': self.today + datetime.timedelta(days=1)
        }
        form = VacationForm(data=data, request=request)
        self.assertFalse(form.is_valid())
        self.assertIn("Start date must be set before end date", form.errors["__all__"])
        self.assertFalse(Vacation.objects.filter(label=data['label']).exists())

        # Fail : vacation before university year
        data = {
            'label': 'Vacation',
            'start_date': self.today + datetime.timedelta(days=-10),
            'end_date': self.today + datetime.timedelta(days=4),
        }
        form = VacationForm(data=data, request=request)
        self.assertFalse(form.is_valid())
        self.assertIn("Vacation start date must be set between university year dates", form.errors["__all__"])

        # Fail : vacation after university year
        data = {
            'label': 'Vacation',
            'start_date': self.today + datetime.timedelta(days=4),
            'end_date': self.today + datetime.timedelta(days=40),
        }
        form = VacationForm(data=data, request=request)
        self.assertFalse(form.is_valid())
        self.assertIn("Vacation end date must be set between university year dates", form.errors["__all__"])

        # Fails : overlapping vacation dates
        university_year.end_date += datetime.timedelta(days=100)
        university_year.save()
        vacation = Vacation.objects.create(
            label='Vac 1',
            start_date=self.today + datetime.timedelta(days=40),
            end_date=self.today + datetime.timedelta(days=60),
        )

        # - invalid start date
        data = {
            'label': 'Vacation',
            'start_date': self.today + datetime.timedelta(days=50),
            'end_date': self.today + datetime.timedelta(days=70),
        }
        form = VacationForm(data=data, request=request)
        self.assertFalse(form.is_valid())
        self.assertIn("Vacation start inside another vacation", form.errors["__all__"])

        # - invalid end date
        data = {
            'label': 'Vacation',
            'start_date': self.today + datetime.timedelta(days=30),
            'end_date': self.today + datetime.timedelta(days=50),
        }
        form = VacationForm(data=data, request=request)
        self.assertFalse(form.is_valid())
        self.assertIn("Vacation end inside another vacation", form.errors["__all__"])

        # - vacation period inside the new one
        data = {
            'label': 'Vacation',
            'start_date': self.today + datetime.timedelta(days=10),
            'end_date': self.today + datetime.timedelta(days=70),
        }
        form = VacationForm(data=data, request=request)
        self.assertFalse(form.is_valid())
        self.assertIn("A vacation exists inside this vacation", form.errors["__all__"])

        ###########
        # Success #
        ###########
        vacation.delete() # cleanup

        data = {
            'label': 'Vacation',
            'start_date': self.today + datetime.timedelta(days=2),
            'end_date': self.today + datetime.timedelta(days=4),
        }

        form = VacationForm(data=data, request=request)
        self.assertTrue(form.is_valid())
        form.save()
        self.assertTrue(Vacation.objects.filter(label=data['label']).exists())

        # As an operator user
        request.user = self.operator_user
        data = {
            'label': 'Vacation 2',
            'start_date': self.today + datetime.timedelta(days=5),
            'end_date': self.today + datetime.timedelta(days=7),
        }
        form = VacationForm(data=data, request=request)
        self.assertTrue(form.is_valid())
        form.save()
        self.assertTrue(Vacation.objects.filter(label=data['label']).exists())

        # Fail : University year has already begun
        university_year.start_date = self.today - datetime.timedelta(days=1)
        university_year.save()
        data = {
            'label': 'Vacation 3',
            'start_date': self.today + datetime.timedelta(days=8),
            'end_date': self.today + datetime.timedelta(days=10),
        }
        form = VacationForm(data=data, request=request)
        self.assertFalse(form.is_valid())
        self.assertIn("Error : the university year has already begun", form.errors['__all__'])


    def test_accompanying_document_creation(self):
        """
        Test accompanying document creation with group rights
        """

        public_type_data = {'label': 'testPublicType', 'active': True}
        public_type = PublicType.objects.create(**public_type_data)

        file = {'document': SimpleUploadedFile("doc_test.pdf", b"toto", content_type="application/pdf")}
        data = {
            'label': 'testDocument',
            'description': 'testDescription',
            'active': True,
            'public_type': [f"{public_type.id}",]
        }

        # Failures (invalid users)
        request.user = self.ref_str_user
        form = AccompanyingDocumentForm(data=data, files=file, request=request)
        self.assertFalse(form.is_valid())

        self.assertIn("You don't have the required privileges", form.errors["__all__"])
        self.assertFalse(AccompanyingDocument.objects.filter(label=data['label']).exists())

        request.user = self.ref_etab_user
        form = AccompanyingDocumentForm(data=data, files=file, request=request)
        self.assertFalse(form.is_valid())
        self.assertIn("You don't have the required privileges", form.errors["__all__"])
        self.assertFalse(AccompanyingDocument.objects.filter(label=data['label']).exists())

        # Success
        request.user = self.ref_master_etab_user

        form = AccompanyingDocumentForm(data=data, files=file, request=request)
        self.assertTrue(form.is_valid())
        form.save()
        self.assertTrue(AccompanyingDocument.objects.filter(label=data['label']).exists())

        # As an operator
        request.user = self.operator_user
        data['label'] = "Test document #2"
        form = AccompanyingDocumentForm(data=data, files=file, request=request)
        self.assertTrue(form.is_valid())
        form.save()
        self.assertTrue(AccompanyingDocument.objects.filter(label=data['label']).exists())


    def test_period_admin(self):
        """
        Test period admin rights
        """
        adminsite = CustomAdminSite(name='Repositories')
        period_admin = PeriodAdmin(admin_site=adminsite, model=Period)

        success_user_list = [self.ref_master_etab_user, self.superuser, self.operator_user]
        fail_user_list = [self.ref_etab_user, self.ref_str_user, self.ref_lyc_user]

        # Fail : no active year
        for user in success_user_list:
            request.user = user
            self.assertFalse(period_admin.has_add_permission(request=request))
            self.assertEqual(
                request._messages._queued_messages[0].message,
                "Active year not found. Please check your university years settings."
            )
            # Clear messages each time
            list(get_messages(request))

        # With an active University year
        university_year = UniversityYear.objects.create(
            label='Active year',
            start_date=self.today - datetime.timedelta(days=10),
            end_date=self.today + datetime.timedelta(days=300),
            registration_start_date=self.today,
            active=True
        )

        period = Period.objects.create(
            label = 'Period 1',
            registration_start_date = self.today + datetime.timedelta(days=10),
            immersion_start_date = self.today + datetime.timedelta(days=20),
            immersion_end_date = self.today + datetime.timedelta(days=40),
            allowed_immersions=4
        )

        # Creation & deletion rights : ok for these users
        for user in success_user_list:
            request.user = user
            self.assertTrue(period_admin.has_add_permission(request=request))
            self.assertTrue(period_admin.has_delete_permission(request=request, obj=period))

        # Bad user : fail
        for user in fail_user_list:
            request.user = user
            self.assertFalse(period_admin.has_add_permission(request=request))
            self.assertFalse(period_admin.has_delete_permission(request=request, obj=period))
            self.assertEqual(
                request._messages._queued_messages[0].message,
                "You are not allowed to delete periods"
            )
            # Clear messages each time
            list(get_messages(request))

        # Readonly fields
        # superuser : None
        request.user = self.superuser
        self.assertEqual(period_admin.get_readonly_fields(request=request, obj=period), [])

        # master establishment manager
        # future period : None
        request.user = self.ref_master_etab_user
        self.assertEqual(
            period_admin.get_readonly_fields(request=request, obj=period),
            []
        )

        # current period:
        period2 = Period.objects.create(
            label='Period 0',
            registration_start_date=self.today - datetime.timedelta(days=3),
            immersion_start_date=self.today - datetime.timedelta(days=2),
            immersion_end_date=self.today + datetime.timedelta(days=2),
            allowed_immersions=4
        )
        self.assertEqual(
            sorted(period_admin.get_readonly_fields(request=request, obj=period2)),
            ['immersion_start_date', 'label', 'registration_start_date',]
        )

        # passed period:
        period2 = Period.objects.create(
            label='Period -1',
            registration_start_date=self.today - datetime.timedelta(days=9),
            immersion_start_date=self.today - datetime.timedelta(days=8),
            immersion_end_date=self.today - datetime.timedelta(days=7),
            allowed_immersions=4
        )
        self.assertEqual(
            sorted(period_admin.get_readonly_fields(request=request, obj=period2)),
            ['allowed_immersions', 'immersion_end_date', 'immersion_start_date', 'label', 'registration_start_date']
        )

    def test_public_document_creation(self):
        """
        Test public document creation with group rights
        """
        file = {'document': SimpleUploadedFile("testpron.pdf", b"toto", content_type="application/pdf")}

        # Failures (invalid users)
        data = {
            'label': 'test_fail',
            'active': True,
            'published': False
        }

        request.user = self.ref_str_user
        form = PublicDocumentForm(data=data, files=file, request=request)
        self.assertFalse(form.is_valid())

        self.assertIn("You don't have the required privileges", form.errors["__all__"])
        self.assertFalse(PublicDocument.objects.filter(label='test_fail').exists())

        request.user = self.ref_etab_user
        form = PublicDocumentForm(data=data, files=file, request=request)
        self.assertFalse(form.is_valid())
        self.assertIn("You don't have the required privileges", form.errors["__all__"])
        self.assertFalse(PublicDocument.objects.filter(label='test_fail').exists())

        # Failure #2 : invalid file format
        file = {'document': SimpleUploadedFile("testpron.pdf", b"toto", content_type="application/fail")}
        request.user = self.ref_master_etab_user

        file['content_type'] = "application/fail"
        form = PublicDocumentForm(data=data, files=file, request=request)
        self.assertFalse(form.is_valid())
        self.assertFalse(PublicDocument.objects.filter(label='test_fail').exists())

        # Success
        file = {'document': SimpleUploadedFile("testpron.pdf", b"toto", content_type="application/pdf")}
        data = {'label': 'testPublicDocument', 'active': True, 'published': False}
        form = PublicDocumentForm(data=data, files=file, request=request)
        self.assertTrue(form.is_valid())
        form.save()
        self.assertTrue(PublicDocument.objects.filter(label='testPublicDocument').exists())

        # As an operator
        data['label'] = "Another document"
        form = PublicDocumentForm(data=data, files=file, request=request)
        self.assertTrue(form.is_valid())
        form.save()
        self.assertTrue(PublicDocument.objects.filter(label='Another document').exists())


    def test_immersupfile_creation(self):
        """
        Test ImmersupFile creation with group rights
        """
        file = {'file': SimpleUploadedFile("testpron.pdf", b"toto", content_type="application/pdf")}

        # Failures (invalid users)
        data = {
            'code': 'TEST_FAIL',
        }

        for user in [self.ref_str_user, self.ref_etab_user]:
            request.user = user
            form = ImmersupFileForm(data=data, files=file, request=request)
            self.assertFalse(form.is_valid())
            self.assertIn("You don't have the required privileges", form.errors["__all__"])
            self.assertFalse(ImmersupFile.objects.filter(code='TEST_FAIL').exists())

        # Failure #2 : invalid file format (and valid user)
        file = {'file': SimpleUploadedFile("testpron.pdf", b"toto", content_type="application/fail")}
        request.user = self.ref_master_etab_user

        file['content_type'] = "application/fail"
        form = ImmersupFileForm(data=data, files=file, request=request)
        self.assertFalse(form.is_valid())
        self.assertFalse(ImmersupFile.objects.filter(code='TEST_FAIL').exists())

        # Success
        file = {'file': SimpleUploadedFile("testpron.pdf", b"toto", content_type="application/pdf")}
        data = {
            'code': 'SUCCESS',
        }
        form = ImmersupFileForm(data=data, files=file, request=request)
        self.assertTrue(form.is_valid())
        form.save()
        self.assertTrue(ImmersupFile.objects.filter(code='SUCCESS').exists())

        # As an operator
        data['code'] = "SUCCESS2"
        form = ImmersupFileForm(data=data, files=file, request=request)
        self.assertTrue(form.is_valid())
        form.save()
        self.assertTrue(ImmersupFile.objects.filter(code='SUCCESS2').exists())


    def test_evaluation_type_creation(self):
        """
        Test evaluation type creation
        """

        # Only superuser can create evaluation type
        data = {'code': 'testCode', 'label': 'testLabel'}

        request.user = self.superuser

        form = EvaluationTypeForm(data=data, request=request)
        self.assertTrue(form.is_valid())
        form.save()
        self.assertTrue(EvaluationType.objects.filter(label=data['label']).exists())

        # Unique code !
        data = {'code': 'testCode', 'label': 'testLabel'}
        form = EvaluationTypeForm(data=data, request=request)
        self.assertFalse(form.is_valid())

        # Validation fail (invalid user)
        data = {'code': 'testCode 2', 'label': 'test_failure'}

        for user in [self.ref_etab_user, self.operator_user, self.ref_str_user, self.ref_master_etab_user]:
            request.user = user
            form = EvaluationTypeForm(data=data, request=request)
            self.assertFalse(form.is_valid())
            self.assertIn("You don't have the required privileges", form.errors["__all__"])
            self.assertFalse(EvaluationType.objects.filter(label='test_fail').exists())


    def test_evaluation_form_link_creation(self):
        """
        Test Evaluation form link creation
        """
        type = EvaluationType.objects.create(code='testCode', label='testLabel')

        # Failures (invalid users)
        data = {'evaluation_type': type.pk, 'url': 'http://googlefail.fr'}

        request.user = self.ref_str_user
        form = EvaluationFormLinkForm(data=data, request=request)
        self.assertFalse(form.is_valid())

        self.assertIn("You don't have the required privileges", form.errors["__all__"])
        self.assertFalse(EvaluationFormLink.objects.filter(url=data['url']).exists())

        request.user = self.ref_etab_user
        form = EvaluationFormLinkForm(data=data, request=request)
        self.assertFalse(form.is_valid())
        self.assertIn("You don't have the required privileges", form.errors["__all__"])
        self.assertFalse(EvaluationFormLink.objects.filter(url=data['url']).exists())

        request.user = self.operator_user
        form = EvaluationFormLinkForm(data=data, request=request)
        self.assertFalse(form.is_valid())
        self.assertIn("You are not allowed to create a new Evaluation Form Link", form.errors["__all__"])
        self.assertFalse(EvaluationFormLink.objects.filter(url=data['url']).exists())

        request.user = self.ref_master_etab_user
        form = EvaluationFormLinkForm(data=data, request=request)
        self.assertFalse(form.is_valid())
        self.assertIn("You are not allowed to create a new Evaluation Form Link", form.errors["__all__"])
        self.assertFalse(EvaluationFormLink.objects.filter(url=data['url']).exists())

        # Success
        request.user = self.superuser
        data = {'evaluation_type': type.pk, 'url': 'http://google.fr'}
        form = EvaluationFormLinkForm(data=data, request=request)
        self.assertTrue(form.is_valid())
        form.save()
        self.assertTrue(EvaluationFormLink.objects.filter(url=data['url']).exists())


    def test_establishment_form(self):
        """
        Test establishment form rules
        """
        self.establishment.delete()
        self.master_establishment.delete()


        self.assertFalse(Establishment.objects.filter(code='ETA1').exists())

        data = {
            'code': 'ETA1',
            'label': 'Etablissement 1',
            'short_label': 'Eta 1',
            'badge_html_color': '#112233',
            'email': 'test@test.com',
            'active': True,
            'address': 'address',
            'department': 'departmeent',
            'city': 'city',
            'zip_code': 'zip_code',
            'phone_number': '+33666',
            'uai_reference': HigherEducationInstitution.objects.first()
        }

        request.user = self.ref_etab_user
        form = EstablishmentForm(data=data, request=request)

        # Will fail (invalid user)
        self.assertFalse(form.is_valid())
        self.assertIn("You don't have the required privileges", form.errors['__all__'])

        # Should succeed
        request.user = self.superuser
        form = EstablishmentForm(data=data, request=request)
        self.assertTrue(form.is_valid())
        form.save()

        eta = Establishment.objects.get(code='ETA1')
        self.assertTrue(eta.active) # default
        self.assertTrue(eta.master) # first establishment creation : master = True
        self.assertIsNone(eta.data_source_plugin) # No plugin
        self.assertIsNone(eta.data_source_settings) # No plugin settings

        # Delete, recreate as an operator
        eta.delete()
        request.user = self.operator_user
        form = EstablishmentForm(data=data, request=request)
        self.assertTrue(form.is_valid())
        form.save()
        eta = Establishment.objects.get(code='ETA1')
        self.assertTrue(eta.active)  # default
        self.assertTrue(eta.master)  # first establishment creation : master = True

        # Delete, recreate with account plugin, and check again
        eta.delete()
        request.user = self.superuser

        # see settings.AVAILABLE_ACCOUNTS_PLUGINS
        data["data_source_plugin"] = "LDAP"
        form = EstablishmentForm(data=data, request=request)
        self.assertTrue(form.is_valid())
        form.save()

        eta = Establishment.objects.get(code='ETA1')
        self.assertTrue(eta.active)  # default
        self.assertTrue(eta.master)  # first establishment creation : master = True
        self.assertEqual(eta.data_source_plugin, 'LDAP')  # LDAP plugin
        self.assertIsNotNone(eta.data_source_settings)  # LDAP plugin settings


        # Create a second establishment and check the 'unique' rules
        # unique code
        data['uai_reference'] = HigherEducationInstitution.objects.last()
        data['master'] = True
        form = EstablishmentForm(data=data, request=request)
        self.assertFalse(form.is_valid())
        self.assertIn("This code already exists", form.errors['__all__'])

        data['code'] = "ETA2"

        # Label
        form = EstablishmentForm(data=data, request=request)
        self.assertFalse(form.is_valid())
        self.assertIn("This label already exists", form.errors['__all__'])

        data['label'] = "Etablissement 2"

        # Short label
        form = EstablishmentForm(data=data, request=request)
        self.assertFalse(form.is_valid())
        self.assertIn("This short label already exists", form.errors['__all__'])
        data['short_label'] = "Eta 2"

        form = EstablishmentForm(data=data, request=request)
        self.assertTrue(form.is_valid())
        form.save()

        eta2 = Establishment.objects.get(code='ETA2')
        self.assertTrue(eta2.active)  # default
        self.assertFalse(eta2.master)  # first establishment creation : master = True

        # Deletion
        structure = Structure.objects.create(code="CODE", label="LABEL", active=True, establishment=eta2)
        request.user = self.ref_master_etab_user

        adminsite = CustomAdminSite(name='Repositories')
        est_admin = EstablishmentAdmin(admin_site=adminsite, model=Establishment)

        # Bad user + structure attached to establishment:
        self.assertFalse(est_admin.has_delete_permission(request=request, obj=eta2))

        # Super admin but structure still attached to establishment:
        request.user = self.superuser
        self.assertFalse(est_admin.has_delete_permission(request=request, obj=eta2))

        # No more structure : success
        structure.establishment = None
        structure.save()
        self.assertTrue(est_admin.has_delete_permission(request=request, obj=eta2))

        # Test again with bad user:
        request.user = self.ref_master_etab_user
        self.assertFalse(est_admin.has_delete_permission(request=request, obj=eta2))

        # As an operator: should succeed
        request.user = self.operator_user
        self.assertTrue(est_admin.has_delete_permission(request=request, obj=eta2))

        # TODO : create an establishment and try to delete the related HigherEducationInstitution object


    def test_information_text_creation(self):
        """
        Test admin information text creation with group rights
        """
        # Failures (invalid users)
        data = {
            'label': 'my text',
            'code': 'my code',
            'content':'test content',
            'description': 'test desc',
            'active': True
        }

        for user in [self.ref_str_user, self.ref_etab_user, self.ref_master_etab_user, self.operator_user]:
            request.user = user
            form = InformationTextForm(data=data, request=request)
            self.assertFalse(form.is_valid())
            self.assertIn("You don't have the required privileges", form.errors["__all__"])
            self.assertFalse(MailTemplate.objects.filter(label=data['label']).exists())

        # Success
        request.user = self.superuser

        form = InformationTextForm(data=data, request=request)
        self.assertTrue(form.is_valid())
        information_text = form.save()
        self.assertTrue(InformationText.objects.filter(label=data['label']).exists())
        self.assertEqual(information_text.label, 'my text')

        # Update allowed
        request.user = self.ref_master_etab_user
        data['label'] = 'another text'
        form = InformationTextForm(instance=information_text, data=data, request=request)
        self.assertTrue(form.is_valid())
        information_text = form.save()
        self.assertEqual(InformationText.objects.filter(code=data['code']).count(), 1)
        self.assertEqual(information_text.label, 'another text')


    def test_mail_template_creation(self):
        # Test admin mail template creation with group rights
        # Failures (invalid users)
        data = {
            'label': 'my text',
            'code': 'my code',
            'subject': 'the mail subject',
            'body':'test content',
            'description': 'test desc',
            'active': True,
            'available_vars': [MailTemplateVars.objects.first()]
        }

        for user in [self.ref_str_user, self.ref_etab_user, self.ref_master_etab_user, self.operator_user]:
            request.user = user
            form = MailTemplateForm(data=data, request=request)
            self.assertFalse(form.is_valid())
            self.assertIn("You don't have the required privileges", form.errors["__all__"])
            self.assertFalse(MailTemplate.objects.filter(label=data['label']).exists())

        # Success
        request.user = self.superuser
        form = MailTemplateForm(data=data, request=request)
        self.assertTrue(form.is_valid())
        mail_template = form.save()
        self.assertTrue(MailTemplate.objects.filter(label=data['label']).exists())
        self.assertEqual(mail_template.body, 'test content')

        # Update is allowed
        request.user = self.ref_master_etab_user

        data["body"] = "New mail body"
        form = MailTemplateForm(instance=mail_template, data=data, request=request)
        self.assertTrue(form.is_valid())
        mail_template = form.save()
        self.assertEqual(mail_template.body, "New mail body")

        # Bad template syntax error
        data["body"] = "Bad syntax in body {% elif %}"
        form = MailTemplateForm(instance=mail_template, data=data, request=request)
        self.assertFalse(form.is_valid())
        self.assertIn("The message body contains syntax error(s) : Invalid block tag on line 1: 'elif'. Did you forget to register or load this tag?", form.errors["__all__"])


    def test_admin_immersionuser(self):
        """
        Test various cases in immersion user admin form updates
        """
        adminsite = CustomAdminSite(name='Repositories')
        est_admin = CustomUserAdmin(admin_site=adminsite, model=ImmersionUser)

        structure_1_data = {'code': 'A', 'label': 'test 1', 'active': True, 'establishment': self.master_establishment}
        structure_2_data = {'code': 'B', 'label': 'test 2', 'active': True, 'establishment': self.establishment}
        structure_1 = Structure.objects.create(**structure_1_data)
        structure_2 = Structure.objects.create(**structure_2_data)

        self.ref_str_user.establishment = self.establishment
        self.ref_str_user.structure = structure_2
        self.ref_str_user.save()

        self.ref_str_user_2.establishment = self.master_establishment
        self.ref_str_user_2.structure = structure_1
        self.ref_str_user_2.save()

        # --------------------------------------
        # As superuser
        # --------------------------------------
        request.user = self.superuser
        # Should be True
        self.assertTrue(est_admin.has_add_permission(request=request))
        self.assertTrue(est_admin.has_delete_permission(request=request, obj=self.ref_etab_user))
        self.assertTrue(est_admin.has_delete_permission(request=request, obj=self.ref_str_user))
        self.assertTrue(est_admin.has_delete_permission(request=request, obj=self.ref_str_user_2))

        # --------------------------------------
        # As a master establishment manager
        # --------------------------------------
        request.user = self.ref_master_etab_user
        # Should be True
        self.assertTrue(est_admin.has_add_permission(request=request))
        self.assertTrue(est_admin.has_delete_permission(request=request, obj=self.ref_etab_user))
        self.assertTrue(est_admin.has_delete_permission(request=request, obj=self.ref_str_user))
        self.assertTrue(est_admin.has_delete_permission(request=request, obj=self.ref_str_user_2))

        # --------------------------------------
        # As an operator
        # --------------------------------------
        request.user = self.operator_user
        # Should be True
        self.assertTrue(est_admin.has_add_permission(request=request))
        self.assertTrue(est_admin.has_delete_permission(request=request, obj=self.ref_master_etab_user))
        self.assertTrue(est_admin.has_delete_permission(request=request, obj=self.ref_etab_user))
        self.assertTrue(est_admin.has_delete_permission(request=request, obj=self.ref_str_user))
        self.assertTrue(est_admin.has_delete_permission(request=request, obj=self.ref_str_user_2))

        # --------------------------------------
        # As a regular establishment manager
        # --------------------------------------
        request.user = self.ref_etab_user
        # Should be True
        self.assertTrue(est_admin.has_add_permission(request=request))
        self.assertTrue(est_admin.has_delete_permission(request=request, obj=self.ref_str_user))

        # Should NOT be True
        self.assertFalse(est_admin.has_delete_permission(request=request, obj=self.ref_master_etab_user))
        self.assertFalse(est_admin.has_delete_permission(request=request, obj=self.ref_str_user_2))

        # --------------------------------------
        # As a high school referent
        # --------------------------------------
        request.user = self.ref_lyc_user
        # Should be True
        self.assertTrue(est_admin.has_add_permission(request=request))
        self.assertTrue(est_admin.has_delete_permission(request=request, obj=self.speaker_user))

        # Should NOT be True
        self.assertFalse(est_admin.has_delete_permission(request=request, obj=self.ref_master_etab_user))
        self.assertFalse(est_admin.has_delete_permission(request=request, obj=self.ref_str_user_2))
        self.assertFalse(est_admin.has_delete_permission(request=request, obj=self.speaker_user_2))

        # User creation
        # Check the overriden fields
        data = {
            'username' : 'speaker3',
            'email' : 'speaker3@no-reply.com',
            'first_name' : 'speaker3',
            'last_name' : 'speaker3'
        }

        form = ImmersionUserCreationForm(data=data, request=request)
        self.assertTrue(form.is_valid())
        new_speaker = form.save()

        self.assertEqual(new_speaker.username, data['email'])
        self.assertEqual(new_speaker.email, data['email'])
        self.assertEqual(new_speaker.highschool, self.ref_lyc_user.highschool)
        self.assertTrue(new_speaker.has_groups('INTER'))


    def test_admin_immersionuser_change_form(self):
        structure_1_data = {'code': 'A', 'label': 'test 1', 'active': True, 'establishment': self.master_establishment}
        structure_2_data = {'code': 'B', 'label': 'test 2', 'active': True, 'establishment': self.establishment}
        structure_1 = Structure.objects.create(**structure_1_data)
        structure_2 = Structure.objects.create(**structure_2_data)

        self.ref_str_user.establishment = self.establishment
        self.ref_str_user.structures.add(structure_2)
        self.ref_str_user.save()

        self.assertFalse(self.ref_str_user.creation_email_sent)

        self.ref_str_user_2.establishment = self.master_establishment
        self.ref_str_user_2.structures.add(structure_1)
        self.ref_str_user_2.save()

        for user in [self.ref_master_etab_user, self.operator_user]:
            request.user = user

            # Try an establishment update : forbidden
            self.assertEqual(self.ref_etab_user.establishment, self.establishment)

            # Initial data + update
            data = ImmersionUserChangeForm(instance=self.ref_etab_user, request=request).initial
            data['establishment'] = self.master_establishment

            form = ImmersionUserChangeForm(data, instance=self.ref_etab_user, request=request)
            self.assertFalse(form.is_valid())
            self.assertIn(
                "Select a valid choice. That choice is not one of the available choices.",
                form.errors["establishment"]
            )

        # Bad structure choice
        request.user = self.ref_etab_user

        data = {
            'structures': [structure_1],
        }

        form = ImmersionUserChangeForm(data, instance=self.ref_str_user, request=request)
        self.assertFalse(form.is_valid())
        self.assertIn(
            f"Select a valid choice. {structure_1.id} is not one of the available choices.",
            form.errors["structures"]
        )

        # Bad group choice
        self.ref_str_user.refresh_from_db()

        etu_group = Group.objects.get(name="ETU")
        data["structures"] = [structure_2]
        data["groups"] = [etu_group]

        form = ImmersionUserChangeForm(data, instance=self.ref_str_user, request=request)
        self.assertFalse(form.is_valid())

        self.assertIn(
            f"Select a valid choice. {etu_group.id} is not one of the available choices.",
            form.errors["groups"]
        )

        # Success
        self.ref_str_user.refresh_from_db()
        data = {
            "establishment": self.ref_str_user.establishment,
            "username": self.ref_str_user.username,
            "is_staff": True,
            "is_active": True,
            "first_name": "first",
            "last_name": "last",
            "email": "new_email@test.com",
            "groups": [Group.objects.get(name='REF-STR')],
            "structures": [structure_2]
        }
        form = ImmersionUserChangeForm(data, instance=self.ref_str_user, request=request)
        self.assertTrue(form.is_valid())
        form.save()
        self.ref_str_user.refresh_from_db()
        self.assertEqual(self.ref_str_user.first_name, "first")
        self.assertEqual(self.ref_str_user.last_name, "last")
        self.assertEqual(self.ref_str_user.email, "new_email@test.com")
        self.assertTrue(self.ref_str_user.is_active)
        self.assertFalse(self.ref_str_user.is_staff) # No change
        self.assertTrue(self.ref_str_user.creation_email_sent)


        # As High school manager
        request.user = self.ref_lyc_user
        new_user = ImmersionUser.objects.create(
            username='inter@test.com',
            last_name='new',
            first_name='new',
            email='inter@test.com',
            highschool=self.ref_lyc_user.highschool
        )

        # Success : bad group and structure ignored
        ref_lyc_group = Group.objects.get(name='REF-LYC')
        inter_group = Group.objects.get(name='INTER')
        data = {
            "username": new_user.username,
            "is_staff": True,
            "is_active": True,
            "first_name": "new",
            "last_name": "new",
            "email": "new_inter@test.com",
            "groups": [ref_lyc_group],
            "structures": [structure_2],
            "highschool": self.ref_lyc_user.highschool
        }
        form = ImmersionUserChangeForm(data, instance=new_user, request=request)
        self.assertTrue(form.is_valid())
        new_user = form.save()
        self.assertTrue(new_user.is_active)
        self.assertTrue(new_user.groups.filter(name='INTER').exists())
        self.assertFalse(new_user.structures.exists())
        self.assertEqual(new_user.username, new_user.email)
        self.assertFalse(new_user.is_staff)


    def test_admin_training(self):
        training_domain_data = {'label': 'domain', 'active': True}
        training_subdomain_data = {'label': 'subdomain', 'active': True}
        training_domain = TrainingDomain.objects.create(**training_domain_data)
        training_subdomain = TrainingSubdomain.objects.create(
            training_domain=training_domain, **training_subdomain_data)

        establishment3 = Establishment.objects.create(
            code='ETA1337',
            label='Etablissement 1337',
            short_label='Eta 1337',
            active=True,
            master=False,
            email='test1@test.com',
            uai_reference=HigherEducationInstitution.objects.all()[1]
        )

        structure = Structure.objects.create(label="structure1", establishment=establishment3)

        # no structure and no highschool
        data = {"label": "hello", "training_subdomains": [training_subdomain]}
        request.user = self.ref_lyc_user
        form = TrainingForm(data=data, request=request)
        self.assertFalse(form.is_valid())
        self.assertIn("Neither high school nor structure is set. Please choose one.", form.errors["__all__"])


        # High school
        data = {
            "label": "hello",
            "training_subdomains": [training_subdomain.id],
            "highschool": self.high_school.id,
        }
        form = TrainingForm(data=data, request=request)
        self.assertTrue(form.is_valid())
        self.assertEqual(len(str(form.errors)), 0)

        # only structure
        data = {
            "label": "hello",
            "training_subdomains": [training_subdomain.id],
            "structures": [structure.id],
            # "highschool": self.high_school.id,
        }
        form = TrainingForm(data=data, request=request)
        self.assertTrue(form.is_valid())
        self.assertEqual(len(str(form.errors)), 0)

        # both
        data = {
            "label": "hello",
            "training_subdomains": [training_subdomain.id],
            "structures": [structure.id],
            "highschool": self.high_school.id,
        }
        form = TrainingForm(data=data, request=request)
        self.assertFalse(form.is_valid())
        self.assertIn(
            "High school and structure can't be set together. Please choose one.",
            form.errors["__all__"]
        )


    def test_general_settings(self):
        # User =! admin nor operator
        data = {"setting": "MY_SETTING", "parameters": \
            {"type": "text", "value": "value", "description": "my super setting"}}
        request.user = self.ref_str_user
        form = GeneralSettingsForm(data=data, request=request)
        self.assertFalse(form.is_valid())
        self.assertIn("You don't have the required privileges", form.errors["__all__"])
        self.assertFalse(GeneralSettings.objects.filter(setting='MY_SETTING').exists())

        # Operator user
        request.user = self.operator_user
        form = GeneralSettingsForm(data=data, request=request)
        self.assertTrue(form.is_valid())
        self.assertEqual(len(str(form.errors)), 0)
        form.save()
        self.assertTrue(GeneralSettings.objects.filter(setting='MY_SETTING').exists())

        # Add ACTIVATE_STUDENTS setting
        data = {"setting": "ACTIVATE_STUDENTS", "parameters": \
            {"type": "boolean", "value": True, "description": "activate students"}}

        form = GeneralSettingsForm(data=data, request=request)
        self.assertTrue(form.is_valid())
        self.assertEqual(len(str(form.errors)), 0)
        form.save()

        # ACTIVATE_STUDENTS exists
        form = GeneralSettingsForm(data=data, request=request)
        self.assertFalse(form.is_valid())
        self.assertIn("General setting with this Setting name already exists.", form.errors['setting'])

        # ACTIVATE_STUDENTS try to deactivate with students in database
        g = GeneralSettings.objects.get(setting='ACTIVATE_STUDENTS')

        data = {"setting": "ACTIVATE_STUDENTS", "parameters": \
            {"type": "boolean", "value": False, "description": "activate students"}}

        form = GeneralSettingsForm(data=data, instance=g, request=request)
        self.assertFalse(form.is_valid())
        self.assertIn("Students users exist you can't deactivate students", form.errors["__all__"])

        # ACTIVATE_STUDENTS working when no students in database
        self.student.delete()
        form = GeneralSettingsForm(data=data, instance=g, request=request)
        self.assertTrue(form.is_valid())

        # ACTIVATE_VISITORS try to deactivate with visitors in database

        data = {"setting": "ACTIVATE_VISITORS", "parameters": \
            {"type": "boolean", "value": False, "description": "activate visitors"}}

        form = GeneralSettingsForm(data=data, request=request)
        self.assertFalse(form.is_valid())
        self.assertIn("Visitors users exist you can't deactivate visitors", form.errors["__all__"])

        # ACTIVATE_VISITORS working when no visitors in database
        self.visitor.delete()
        form = GeneralSettingsForm(data=data, request=request)
        self.assertTrue(form.is_valid())

        # Wrong format for setting parameters
        data = {
            "setting": "DUMMY_PARAMETER",
            "parameters": {
                "type": "wrong type",
                "missing_value": "value",
                "description": "dummy wrong format setting"
            }
        }

        form = GeneralSettingsForm(data=data, request=request)
        self.assertFalse(form.is_valid())
        error = "Error : 'value' is a required property\n\nFailed validating 'required' in schema:\n    {'properties': {'description': {'minLength': 1, 'type': 'string'},\n                    'type': {'minLength': 1, 'type': 'string'},\n                    'value': {'minLength': 1,\n                              'type': ['boolean', 'string', 'integer']}},\n     'required': ['description', 'type', 'value'],\n     'type': 'object'}\n\nOn instance:\n    {'description': 'dummy wrong format setting',\n     'missing_value': 'value',\n     'type': 'wrong type'}"

        self.assertIn(error, form.errors['parameters'][0])

        # High school agreement / without agreement : cannot be both set to False
        # True by default
        w_agreement = GeneralSettings.objects.get(setting='ACTIVATE_HIGH_SCHOOL_WITH_AGREEMENT')
        self.assertTrue(w_agreement.parameters["value"])
        # False by default
        wo_agreement = GeneralSettings.objects.get(setting='ACTIVATE_HIGH_SCHOOL_WITHOUT_AGREEMENT')
        self.assertFalse(wo_agreement.parameters["value"])

        # Try to save with both settings set to False:
        err_message = """ACTIVATE_HIGH_SCHOOL_WITH_AGREEMENT and ACTIVATE_HIGH_SCHOOL_WITHOUT_AGREEMENT """\
                      """cannot be both set to False """
        data = {
            "id": w_agreement.id,
            "setting": "ACTIVATE_HIGH_SCHOOL_WITH_AGREEMENT",
            "parameters": {
                "type": "boolean",
                "value": False,
                "description": "Whatever"
            }
        }

        form = GeneralSettingsForm(data=data, instance=w_agreement, request=request)
        self.assertFalse(form.is_valid())
        self.assertIn(err_message, form.errors['__all__'])

        # Reverse values, then test again
        wo_agreement.parameters["value"] = True
        wo_agreement.save()
        w_agreement.parameters["value"] = False
        w_agreement.save()

        data.update({
            "id": wo_agreement.id,
            "setting": "ACTIVATE_HIGH_SCHOOL_WITHOUT_AGREEMENT",
        })
        form = GeneralSettingsForm(data=data, instance=wo_agreement, request=request)
        self.assertFalse(form.is_valid())
        self.assertIn(err_message, form.errors['__all__'])


    def test_custom_theme_file_creation(self):
        """
        Test custom theme file creation with group rights
        """

        file = {'file': SimpleUploadedFile("shiny_css.css", b"toto", content_type="text/css")}
        data = {
            'type': 'CSS',
        }

        # Failures (invalid users)
        request.user = self.ref_str_user
        form = CustomThemeFileForm(data=data, files=file, request=request)
        self.assertFalse(form.is_valid())

        self.assertIn("You don't have the required privileges", form.errors["__all__"])

        request.user = self.ref_etab_user
        form = CustomThemeFileForm(data=data, files=file, request=request)
        self.assertFalse(form.is_valid())
        self.assertIn("You don't have the required privileges", form.errors["__all__"])

        # Success
        request.user = self.operator_user

        form = CustomThemeFileForm(data=data, files=file, request=request)
        self.assertTrue(form.is_valid())

        # Favicon
        file2 = {'file': SimpleUploadedFile("favicon.png", b"toto", content_type="image/png")}
        data2 = {
            'type': 'FAVICON',
        }

        form = CustomThemeFileForm(data=data2, files=file2, request=request)
        self.assertTrue(form.is_valid())
        form.save()

        # Try to upload an other favicon file is not possible
        file3 = {'file': SimpleUploadedFile("favicon2.png", b"toto", content_type="image/png")}
        form = CustomThemeFileForm(data=data2, files=file3, request=request)
        self.assertFalse(form.is_valid())
        self.assertIn("A favicon already exists", form.errors["__all__"])


    def test_attestation_document_admin(self):
        adminsite = CustomAdminSite(name='Repositories')
        attestation_admin = AttestationDocumentAdmin(admin_site=adminsite, model=AttestationDocument)

        document = AttestationDocument.objects.create(label="Test", active=True)

        # --------------------------------------
        # As superuser, master establishment manager or operator
        # --------------------------------------
        for user in [self.superuser, self.ref_master_etab_user, self.operator_user]:
            request.user = user
            # All should be True
            self.assertTrue(attestation_admin.has_add_permission(request=request))
            self.assertTrue(attestation_admin.has_delete_permission(request=request, obj=document))
            self.assertTrue(attestation_admin.has_change_permission(request=request, obj=document))

        # Other users:
        for user in [self.ref_etab_user, self.ref_lyc_user, self.ref_str_user]:
            request.user = user
            # All should be False
            self.assertFalse(attestation_admin.has_add_permission(request=request))
            self.assertFalse(attestation_admin.has_delete_permission(request=request, obj=document))
            self.assertFalse(attestation_admin.has_change_permission(request=request, obj=document))<|MERGE_RESOLUTION|>--- conflicted
+++ resolved
@@ -15,13 +15,8 @@
 from django.utils import timezone
 
 from ..admin import (
-<<<<<<< HEAD
-    CampusAdmin, CustomAdminSite, CustomUserAdmin, EstablishmentAdmin,
-    PeriodAdmin, StructureAdmin, TrainingAdmin,
-=======
     AttestationDocumentAdmin, CampusAdmin, CustomAdminSite, CustomUserAdmin,
-    EstablishmentAdmin, StructureAdmin, TrainingAdmin, PeriodAdmin
->>>>>>> d8448148
+    EstablishmentAdmin, PeriodAdmin, StructureAdmin, TrainingAdmin,
 )
 from ..admin_forms import (
     AccompanyingDocumentForm, BachelorMentionForm, BuildingForm, CampusForm,
@@ -34,15 +29,9 @@
     UniversityYearForm, VacationForm,
 )
 from ..models import (
-<<<<<<< HEAD
-    AccompanyingDocument, BachelorMention, Building, Campus, CancelType,
-    CourseType, CustomThemeFile, Establishment, EvaluationFormLink,
-    EvaluationType, GeneralBachelorTeaching, GeneralSettings,
-=======
     AccompanyingDocument, AttestationDocument, BachelorMention, Building,
     Campus, CancelType, CourseType, CustomThemeFile, Establishment,
     EvaluationFormLink, EvaluationType, GeneralBachelorTeaching, GeneralSettings,
->>>>>>> d8448148
     HigherEducationInstitution, HighSchool, Holiday, ImmersionUser,
     ImmersupFile, InformationText, MailTemplate, MailTemplateVars, Period,
     PublicDocument, PublicType, Structure, Training, TrainingDomain,

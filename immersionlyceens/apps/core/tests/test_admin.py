--- conflicted
+++ resolved
@@ -665,7 +665,6 @@
         self.assertFalse(form.is_valid())
         self.assertFalse(AccompanyingDocument.objects.filter(label='test_fail').exists())
 
-<<<<<<< HEAD
     def test_calendar_creation__year_mode(self):
         """
         Test public type mention creation with group rights
@@ -962,7 +961,7 @@
         }
         form = CalendarForm(data=data, request=request)
         self.assertFalse(form.is_valid())
-=======
+
 
     def test_public_document_creation(self):
         """
@@ -994,5 +993,4 @@
         request.user = self.ref_cmp_user
         form = PublicDocumentForm(data=data, request=request)
         self.assertFalse(form.is_valid())
-        self.assertFalse(PublicDocument.objects.filter(label='test_fail').exists())
->>>>>>> 22fe3c06
+        self.assertFalse(PublicDocument.objects.filter(label='test_fail').exists())
--- conflicted
+++ resolved
@@ -9,25 +9,15 @@
 from django.contrib.auth.models import Group
 from django.test import RequestFactory, TestCase
 
-<<<<<<< HEAD
-from ..admin import (BuildingAdmin, CampusAdmin, CourseDomainAdmin,
-                     HighSchoolAdmin)
-from ..admin_forms import (BuildingForm, CampusForm, CourseDomainForm,
-                           HighSchoolForm)
-from ..models import Building, Campus, CourseDomain, HighSchool
-=======
-from ..models import (
-    BachelorMention, Building, Campus, CancelType, Component,
-    CourseType, GeneralBachelorTeaching, TrainingDomain,
-    TrainingSubdomain,
-    BachelorMention, CancelType, CourseType, PublicType, UniversityYear)
-
-from ..admin_forms import (
-    BachelorMentionForm, BuildingForm, CampusForm, CancelTypeForm,
-    ComponentForm, CourseTypeForm, GeneralBachelorTeachingForm,
-    TrainingDomainForm, TrainingSubdomainForm, PublicTypeForm,
-    UniversityYearForm)
->>>>>>> 91c71a2a
+from ..admin_forms import (BachelorMentionForm, BuildingForm, CampusForm,
+                           CancelTypeForm, ComponentForm, CourseTypeForm,
+                           GeneralBachelorTeachingForm, HighSchoolForm,
+                           PublicTypeForm, TrainingDomainForm,
+                           TrainingSubdomainForm, UniversityYearForm)
+from ..models import (BachelorMention, Building, Campus, CancelType, Component,
+                      CourseType, GeneralBachelorTeaching, HighSchool,
+                      PublicType, TrainingDomain, TrainingSubdomain,
+                      UniversityYear)
 
 
 class MockRequest:
@@ -50,7 +40,6 @@
         """
         SetUp for Admin Forms tests
         """
-
         self.site = AdminSite()
         self.superuser = get_user_model().objects.create_superuser(
             username='super', password='pass', email='immersion@no-reply.com')
@@ -66,12 +55,7 @@
         Group.objects.get(name='SCUIO-IP').user_set.add(self.scuio_user)
         Group.objects.get(name='REF-CMP').user_set.add(self.ref_cmp_user)
 
-<<<<<<< HEAD
-    def test_course_domain_creation(self):
-=======
-
     def test_training_domain_creation(self):
->>>>>>> 91c71a2a
         """
         Test admin TrainingDomain creation with group rights
         """
@@ -89,19 +73,19 @@
         request.user = self.ref_cmp_user
         form = TrainingDomainForm(data=data, request=request)
         self.assertFalse(form.is_valid())
-        self.assertFalse(TrainingDomain.objects.filter(label='test_fail').exists())
-
+        self.assertFalse(TrainingDomain.objects.filter(
+            label='test_fail').exists())
 
     def test_training_sub_domain_creation(self):
         """
         Test admin TrainingDomain creation with group rights
         """
-        domain_data = { 'label': 'test', 'active': True }
+        domain_data = {'label': 'test', 'active': True}
         td = TrainingDomain.objects.create(**domain_data)
 
         self.assertTrue(TrainingDomain.objects.filter(label='test').exists())
 
-        data = { 'label': 'sd test', 'training_domain':td.pk, 'active': True }
+        data = {'label': 'sd test', 'training_domain': td.pk, 'active': True}
 
         request.user = self.scuio_user
 
@@ -109,25 +93,21 @@
 
         self.assertTrue(form.is_valid())
         form.save()
-        self.assertTrue(TrainingSubdomain.objects.filter(label='sd test').exists())
-
-        # Validation fail (invalid user)
-        data = { 'label': 'test_fail', 'training_domain':td, 'active': True }
+        self.assertTrue(TrainingSubdomain.objects.filter(
+            label='sd test').exists())
+
+        # Validation fail (invalid user)
+        data = {'label': 'test_fail', 'training_domain': td, 'active': True}
         request.user = self.ref_cmp_user
         form = TrainingSubdomainForm(data=data, request=request)
         self.assertFalse(form.is_valid())
-<<<<<<< HEAD
-        self.assertFalse(CourseDomain.objects.filter(
-            label='test_fail').exists())
-=======
-        self.assertFalse(TrainingSubdomain.objects.filter(label='test_fail').exists())
->>>>>>> 91c71a2a
+        self.assertFalse(TrainingSubdomain.objects.filter(
+            label='test_fail').exists())
 
     def test_campus_creation(self):
         """
         Test admin Campus creation with group rights
         """
-
         data = {'label': 'testCampus', 'active': True}
 
         request.user = self.scuio_user
@@ -145,24 +125,17 @@
         self.assertFalse(Campus.objects.filter(
             label='test_fail').exists())
 
-
     def test_building_creation(self):
         """
         Test admin Campus creation with group rights
         """
-
         testCampus = Campus.objects.create(label='testCampus', active=True)
-<<<<<<< HEAD
-        data = {'label': 'testBuilding', 'campus': testCampus.pk,
-                'url': 'https://www.building.com', 'active': True}
-=======
         data = {
             'label': 'testBuilding',
             'campus': testCampus.pk,
             'url': 'https://www.building.com',
             'active': True
         }
->>>>>>> 91c71a2a
 
         request.user = self.scuio_user
 
@@ -179,39 +152,14 @@
         self.assertFalse(Building.objects.filter(
             label='test_fail').exists())
 
-<<<<<<< HEAD
-    def test_highschool_creation(self):
-        """
-        Test admin HighSchool creation with group rights
-        """
-
-        data = {
-            'label': ' Santo Domingo',
-            'address': 'rue larry Kubiac',
-            'address2': '',
-            'address3': '',
-            'department': '68',
-            'city': 'mulhouse',
-            'zip_code': '68100',
-            'phone_number': '+3312345678',
-            'fax': '+3397654321',
-            'email': 'santodomingo@santodomingo.edu',
-            'head_teacher_name': 'Madame Musso Grace',
-            'referent_name': 'Franck Lemmer',
-            'referent_phone_number': '+30102030',
-            'referent_email': 'franck.lemmer@caramail.com',
-            'convention_start_date': datetime.datetime.today().date(),
-            'convention_end_date': ''
-=======
-
     def test_component_creation(self):
         """
         Test admin Component creation with group rights
         """
         data = {
-            'code':'AB123',
+            'code': 'AB123',
             'label': 'test',
-            'url':'http://url.fr',
+            'url': 'http://url.fr',
             'active': True
         }
 
@@ -232,7 +180,6 @@
         form = ComponentForm(data=data, request=request)
         self.assertFalse(form.is_valid())
         self.assertEqual(Component.objects.count(), 1)
-
 
     def test_training_creation(self):
         """
@@ -258,7 +205,7 @@
 
         data = {
             'label': 'test',
-            'url':'http://url.fr',
+            'url': 'http://url.fr',
             'components': [component.pk, ],
             'training_subdomains': [training_subdomain.pk, ],
         }
@@ -267,7 +214,6 @@
         """
         Test admin bachelor mention creation with group rights
         """
-
         data = {
             'label': 'testBachelor',
             'active': True
@@ -278,7 +224,8 @@
         form = BachelorMentionForm(data=data, request=request)
         self.assertTrue(form.is_valid())
         form.save()
-        self.assertTrue(BachelorMention.objects.filter(label=data['label']).exists())
+        self.assertTrue(BachelorMention.objects.filter(
+            label=data['label']).exists())
 
         # Validation fail (invalid user)
         data = {'label': 'test_failure', 'active': True}
@@ -292,7 +239,6 @@
         """
         Test admin bachelor mention creation with group rights
         """
-
         data = {
             'label': 'testBachelor',
             'active': True
@@ -303,7 +249,8 @@
         form = CancelTypeForm(data=data, request=request)
         self.assertTrue(form.is_valid())
         form.save()
-        self.assertTrue(CancelType.objects.filter(label=data['label']).exists())
+        self.assertTrue(CancelType.objects.filter(
+            label=data['label']).exists())
 
         # Validation fail (invalid user)
         data = {'label': 'test_failure', 'active': True}
@@ -313,7 +260,6 @@
         self.assertFalse(CancelType.objects.filter(
             label='test_failure').exists())
 
-
     def test_course_type_creation(self):
         """
         Test course type creation with group rights
@@ -328,7 +274,8 @@
         form = CourseTypeForm(data=data, request=request)
         self.assertTrue(form.is_valid())
         form.save()
-        self.assertTrue(CourseType.objects.filter(label=data['label']).exists())
+        self.assertTrue(CourseType.objects.filter(
+            label=data['label']).exists())
 
         # Validation fail (invalid user)
         data = {'label': 'test_failure', 'active': True}
@@ -338,7 +285,6 @@
         self.assertFalse(CourseType.objects.filter(
             label='test_failure').exists())
 
-
     def test_general_bachelor_teaching_creation(self):
         """
         Test general bachelor specialty teaching creation with group rights
@@ -346,50 +292,10 @@
         data = {
             'label': 'test',
             'active': True
->>>>>>> 91c71a2a
-        }
-
-        request.user = self.scuio_user
-
-<<<<<<< HEAD
-        form = HighSchoolForm(data=data, request=request)
-        # Need to populate choices fields (ajax populated IRL)
-        form.fields['city'].choices = [('mulhouse', 'mulhouse')]
-        form.fields['zip_code'].choices = [('68100', '68100')]
-        self.assertTrue(form.is_valid())
-        form.save()
-        self.assertTrue(HighSchool.objects.filter(
-            label='Santo Domingo').exists())
-
-        # Check upperfield
-        h = HighSchool.objects.filter(label='Santo Domingo').first()
-        self.assertTrue(h.city == data['city'].upper())
-
-        # Validation fail (invalid user)
-        data = {
-            'label': 'Degrassi Junior School',
-            'address': 'rue Joey Jeremiah',
-            'address2': '',
-            'address3': '',
-            'department': '68',
-            'city': 'MULHOUSE',
-            'zip_code': '68100',
-            'phone_number': '+3312345678',
-            'fax': '+3397654321',
-            'email': 'degrassi@degrassi.edu',
-            'head_teacher_name': 'M. Daniel Raditch',
-            'referent_name': 'Spike Nelson',
-            'referent_phone_number': '+30102030',
-            'referent_email': 'spike@caramail.com',
-            'convention_start_date': datetime.datetime.today().date(),
-            'convention_end_date': ''
-        }
-        request.user = self.ref_cmp_user
-        form = HighSchoolForm(data=data, request=request)
-        self.assertFalse(form.is_valid())
-        self.assertFalse(HighSchool.objects.filter(
-            label='Degrassi Junior School').exists())
-=======
+        }
+
+        request.user = self.scuio_user
+
         form = GeneralBachelorTeachingForm(data=data, request=request)
         self.assertTrue(form.is_valid())
         form.save()
@@ -404,7 +310,6 @@
         self.assertFalse(GeneralBachelorTeaching.objects.filter(
             label='test_failure').exists())
 
-
     def test_public_type_creation(self):
         """
         Test public type mention creation with group rights
@@ -419,7 +324,8 @@
         form = PublicTypeForm(data=data, request=request)
         self.assertTrue(form.is_valid())
         form.save()
-        self.assertTrue(PublicType.objects.filter(label=data['label']).exists())
+        self.assertTrue(PublicType.objects.filter(
+            label=data['label']).exists())
 
         # Validation fail (invalid user)
         data = {'label': 'test_failure', 'active': True}
@@ -428,7 +334,6 @@
         self.assertFalse(form.is_valid())
         self.assertFalse(PublicType.objects.filter(
             label='test_fail').exists())
-
 
     def test_university_year_creation(self):
         """
@@ -448,7 +353,8 @@
         form = UniversityYearForm(data=data, request=request)
         self.assertTrue(form.is_valid())
         form.save()
-        self.assertTrue(UniversityYear.objects.filter(label=data['label']).exists())
+        self.assertTrue(UniversityYear.objects.filter(
+            label=data['label']).exists())
 
         # Validation fail (invalid user)
         data = {
@@ -463,4 +369,427 @@
         self.assertFalse(form.is_valid())
         self.assertFalse(UniversityYear.objects.filter(
             label='test_fail').exists())
->>>>>>> 91c71a2a
+
+
+"""
+Django Admin Forms tests suite
+"""
+
+
+class MockRequest:
+    pass
+
+# request = MockRequest()
+
+
+request_factory = RequestFactory()
+request = request_factory.get('/admin')
+
+
+class AdminFormsTestCase(TestCase):
+    """
+    Main admin forms tests class
+    """
+    fixtures = ['group']
+
+    def setUp(self):
+        """
+        SetUp for Admin Forms tests
+        """
+
+        self.site = AdminSite()
+        self.superuser = get_user_model().objects.create_superuser(
+            username='super', password='pass', email='immersion@no-reply.com')
+
+        self.scuio_user = get_user_model().objects.create_user(
+            username='cmp', password='pass', email='immersion@no-reply.com',
+            first_name='cmp', last_name='cmp')
+
+        self.ref_cmp_user = get_user_model().objects.create_user(
+            username='ref_cmp', password='pass', email='immersion@no-reply.com',
+            first_name='ref_cmp', last_name='ref_cmp')
+
+        Group.objects.get(name='SCUIO-IP').user_set.add(self.scuio_user)
+        Group.objects.get(name='REF-CMP').user_set.add(self.ref_cmp_user)
+
+    def test_training_domain_creation(self):
+        """
+        Test admin TrainingDomain creation with group rights
+        """
+        data = {'label': 'test', 'active': True}
+
+        request.user = self.scuio_user
+
+        form = TrainingDomainForm(data=data, request=request)
+        self.assertTrue(form.is_valid())
+        form.save()
+        self.assertTrue(TrainingDomain.objects.filter(label='test').exists())
+
+        # Validation fail (invalid user)
+        data = {'label': 'test_fail', 'active': True}
+        request.user = self.ref_cmp_user
+        form = TrainingDomainForm(data=data, request=request)
+        self.assertFalse(form.is_valid())
+        self.assertFalse(TrainingDomain.objects.filter(
+            label='test_fail').exists())
+
+    def test_training_sub_domain_creation(self):
+        """
+        Test admin TrainingDomain creation with group rights
+        """
+        domain_data = {'label': 'test', 'active': True}
+        td = TrainingDomain.objects.create(**domain_data)
+
+        self.assertTrue(TrainingDomain.objects.filter(label='test').exists())
+
+        data = {'label': 'sd test', 'training_domain': td.pk, 'active': True}
+
+        request.user = self.scuio_user
+
+        form = TrainingSubdomainForm(data=data, request=request)
+
+        self.assertTrue(form.is_valid())
+        form.save()
+        self.assertTrue(TrainingSubdomain.objects.filter(
+            label='sd test').exists())
+
+        # Validation fail (invalid user)
+        data = {'label': 'test_fail', 'training_domain': td, 'active': True}
+        request.user = self.ref_cmp_user
+        form = TrainingSubdomainForm(data=data, request=request)
+        self.assertFalse(form.is_valid())
+        self.assertFalse(TrainingSubdomain.objects.filter(
+            label='test_fail').exists())
+
+    def test_campus_creation(self):
+        """
+        Test admin Campus creation with group rights
+        """
+
+        data = {'label': 'testCampus', 'active': True}
+
+        request.user = self.scuio_user
+
+        form = CampusForm(data=data, request=request)
+        self.assertTrue(form.is_valid())
+        form.save()
+        self.assertTrue(Campus.objects.filter(label='testCampus').exists())
+
+        # Validation fail (invalid user)
+        data = {'label': 'test_fail', 'active': True}
+        request.user = self.ref_cmp_user
+        form = CampusForm(data=data, request=request)
+        self.assertFalse(form.is_valid())
+        self.assertFalse(Campus.objects.filter(
+            label='test_fail').exists())
+
+    def test_building_creation(self):
+        """
+        Test admin Campus creation with group rights
+        """
+
+        testCampus = Campus.objects.create(label='testCampus', active=True)
+        data = {
+            'label': 'testBuilding',
+            'campus': testCampus.pk,
+            'url': 'https://www.building.com',
+            'active': True
+        }
+
+        request.user = self.scuio_user
+
+        form = BuildingForm(data=data, request=request)
+        self.assertTrue(form.is_valid())
+        form.save()
+        self.assertTrue(Building.objects.filter(label='testBuilding').exists())
+
+        # Validation fail (invalid user)
+        data = {'label': 'test_fail', 'active': True}
+        request.user = self.ref_cmp_user
+        form = BuildingForm(data=data, request=request)
+        self.assertFalse(form.is_valid())
+        self.assertFalse(Building.objects.filter(
+            label='test_fail').exists())
+
+    def test_component_creation(self):
+        """
+        Test admin Component creation with group rights
+        """
+        data = {
+            'code': 'AB123',
+            'label': 'test',
+            'url': 'http://url.fr',
+            'active': True
+        }
+
+        request.user = self.scuio_user
+
+        form = ComponentForm(data=data, request=request)
+        self.assertTrue(form.is_valid())
+        form.save()
+        self.assertTrue(Component.objects.filter(label='test').exists())
+
+        # Validation fail (code unicity)
+        data["label"] = "test_fail"
+        form = ComponentForm(data=data, request=request)
+        self.assertFalse(form.is_valid())
+
+        # Validation fail (invalid user)
+        request.user = self.ref_cmp_user
+        form = ComponentForm(data=data, request=request)
+        self.assertFalse(form.is_valid())
+        self.assertEqual(Component.objects.count(), 1)
+
+    def test_training_creation(self):
+        """
+        Test admin Training creation with group rights
+        """
+        training_domain_data = {'label': 'domain', 'active': True}
+        training_subdomain_data = {'label': 'subdomain', 'active': True}
+        component_data = {
+            'code': 'AB123',
+            'label': 'test',
+            'url': 'http://url.fr',
+            'active': True
+        }
+
+        training_domain = TrainingDomain.objects.create(**training_domain_data)
+        training_subdomain = TrainingSubdomain.objects.create(
+            training_domain=training_domain, **training_subdomain_data)
+        component = Component.objects.create(**component_data)
+
+        self.assertTrue(TrainingDomain.objects.all().exists())
+        self.assertTrue(TrainingSubdomain.objects.all().exists())
+        self.assertTrue(Component.objects.all().exists())
+
+        data = {
+            'label': 'test',
+            'url': 'http://url.fr',
+            'components': [component.pk, ],
+            'training_subdomains': [training_subdomain.pk, ],
+        }
+
+    def test_bachelor_mention_creation(self):
+        """
+        Test admin bachelor mention creation with group rights
+        """
+
+        data = {
+            'label': 'testBachelor',
+            'active': True
+        }
+
+        request.user = self.scuio_user
+
+        form = BachelorMentionForm(data=data, request=request)
+        self.assertTrue(form.is_valid())
+        form.save()
+        self.assertTrue(BachelorMention.objects.filter(
+            label=data['label']).exists())
+
+        # Validation fail (invalid user)
+        data = {'label': 'test_failure', 'active': True}
+        request.user = self.ref_cmp_user
+        form = BachelorMentionForm(data=data, request=request)
+        self.assertFalse(form.is_valid())
+        self.assertFalse(BachelorMention.objects.filter(
+            label='test_failure').exists())
+
+    def test_cancel_type_creation(self):
+        """
+        Test admin bachelor mention creation with group rights
+        """
+
+        data = {
+            'label': 'testBachelor',
+            'active': True
+        }
+
+        request.user = self.scuio_user
+
+        form = CancelTypeForm(data=data, request=request)
+        self.assertTrue(form.is_valid())
+        form.save()
+        self.assertTrue(CancelType.objects.filter(
+            label=data['label']).exists())
+
+        # Validation fail (invalid user)
+        data = {'label': 'test_failure', 'active': True}
+        request.user = self.ref_cmp_user
+        form = CancelTypeForm(data=data, request=request)
+        self.assertFalse(form.is_valid())
+        self.assertFalse(CancelType.objects.filter(
+            label='test_failure').exists())
+
+    def test_course_type_creation(self):
+        """
+        Test course type creation with group rights
+        """
+        data = {
+            'label': 'testCourse',
+            'active': True
+        }
+
+        request.user = self.scuio_user
+
+        form = CourseTypeForm(data=data, request=request)
+        self.assertTrue(form.is_valid())
+        form.save()
+        self.assertTrue(CourseType.objects.filter(
+            label=data['label']).exists())
+
+        # Validation fail (invalid user)
+        data = {'label': 'test_failure', 'active': True}
+        request.user = self.ref_cmp_user
+        form = CourseTypeForm(data=data, request=request)
+        self.assertFalse(form.is_valid())
+        self.assertFalse(CourseType.objects.filter(
+            label='test_failure').exists())
+
+    def test_general_bachelor_teaching_creation(self):
+        """
+        Test general bachelor specialty teaching creation with group rights
+        """
+        data = {
+            'label': 'test',
+            'active': True
+        }
+
+        request.user = self.scuio_user
+
+        form = GeneralBachelorTeachingForm(data=data, request=request)
+        self.assertTrue(form.is_valid())
+        form.save()
+        self.assertTrue(GeneralBachelorTeaching.objects.filter(
+            label=data['label']).exists())
+
+        # Validation fail (invalid user)
+        data = {'label': 'test_failure', 'active': True}
+        request.user = self.ref_cmp_user
+        form = GeneralBachelorTeachingForm(data=data, request=request)
+        self.assertFalse(form.is_valid())
+        self.assertFalse(GeneralBachelorTeaching.objects.filter(
+            label='test_failure').exists())
+
+    def test_public_type_creation(self):
+        """
+        Test public type mention creation with group rights
+        """
+        data = {
+            'label': 'testCourse',
+            'active': True
+        }
+
+        request.user = self.scuio_user
+
+        form = PublicTypeForm(data=data, request=request)
+        self.assertTrue(form.is_valid())
+        form.save()
+        self.assertTrue(PublicType.objects.filter(
+            label=data['label']).exists())
+
+        # Validation fail (invalid user)
+        data = {'label': 'test_failure', 'active': True}
+        request.user = self.ref_cmp_user
+        form = PublicTypeForm(data=data, request=request)
+        self.assertFalse(form.is_valid())
+        self.assertFalse(PublicType.objects.filter(
+            label='test_fail').exists())
+
+    def test_university_year_creation(self):
+        """
+        Test public type mention creation with group rights
+        """
+        data = {
+            'label': 'university_year',
+            'active': True,
+            'start_date': datetime.datetime.today().date() + datetime.timedelta(days=2),
+            'end_date': datetime.datetime.today().date() + datetime.timedelta(days=4),
+            'registration_start_date': datetime.datetime.today().date(),
+            'purge_date': datetime.datetime.today().date() + datetime.timedelta(days=5),
+        }
+
+        request.user = self.scuio_user
+
+        form = UniversityYearForm(data=data, request=request)
+        self.assertTrue(form.is_valid())
+        form.save()
+        self.assertTrue(UniversityYear.objects.filter(
+            label=data['label']).exists())
+
+        # Validation fail (invalid user)
+        data = {
+            'label': 'test_failure',
+            'active': True,
+            'start_date': datetime.datetime.today().date() + datetime.timedelta(days=2),
+            'end_date': datetime.datetime.today().date() + datetime.timedelta(days=4),
+            'registration_start_date': datetime.datetime.today().date(),
+        }
+        request.user = self.ref_cmp_user
+        form = UniversityYearForm(data=data, request=request)
+        self.assertFalse(form.is_valid())
+        self.assertFalse(UniversityYear.objects.filter(
+            label='test_fail').exists())
+
+    def test_highschool_creation(self):
+      """
+      Test admin HighSchool creation with group rights
+      """
+      data = {
+          'label': ' Santo Domingo',
+          'address': 'rue larry Kubiac',
+          'address2': '',
+          'address3': '',
+          'department': '68',
+          'city': 'mulhouse',
+          'zip_code': '68100',
+          'phone_number': '+3312345678',
+          'fax': '+3397654321',
+          'email': 'santodomingo@santodomingo.edu',
+          'head_teacher_name': 'Madame Musso Grace',
+          'referent_name': 'Franck Lemmer',
+          'referent_phone_number': '+30102030',
+          'referent_email': 'franck.lemmer@caramail.com',
+          'convention_start_date': datetime.datetime.today().date(),
+          'convention_end_date': ''
+      }
+
+      request.user = self.scuio_user
+
+      form = HighSchoolForm(data=data, request=request)
+      # Need to populate choices fields (ajax populated IRL)
+      form.fields['city'].choices = [('mulhouse', 'mulhouse')]
+      form.fields['zip_code'].choices = [('68100', '68100')]
+      self.assertTrue(form.is_valid())
+      form.save()
+      self.assertTrue(HighSchool.objects.filter(
+          label='Santo Domingo').exists())
+
+      # Check upperfield
+      h = HighSchool.objects.filter(label='Santo Domingo').first()
+      self.assertTrue(h.city == data['city'].upper())
+
+      # Validation fail (invalid user)
+      data = {
+          'label': 'Degrassi Junior School',
+          'address': 'rue Joey Jeremiah',
+          'address2': '',
+          'address3': '',
+          'department': '68',
+          'city': 'MULHOUSE',
+          'zip_code': '68100',
+          'phone_number': '+3312345678',
+          'fax': '+3397654321',
+          'email': 'degrassi@degrassi.edu',
+          'head_teacher_name': 'M. Daniel Raditch',
+          'referent_name': 'Spike Nelson',
+          'referent_phone_number': '+30102030',
+          'referent_email': 'spike@caramail.com',
+          'convention_start_date': datetime.datetime.today().date(),
+          'convention_end_date': ''
+      }
+      request.user = self.ref_cmp_user
+      form = HighSchoolForm(data=data, request=request)
+      self.assertFalse(form.is_valid())
+      self.assertFalse(HighSchool.objects.filter(
+          label='Degrassi Junior School').exists())
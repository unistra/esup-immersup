--- conflicted
+++ resolved
@@ -7,25 +7,16 @@
 from immersionlyceens.decorators import groups_required
 
 from django.conf import settings
+from django.contrib import messages
+from django.contrib.auth.models import Group
 from django.core import serializers
 from django.db import IntegrityError
-<<<<<<< HEAD
 from django.http import HttpResponse, HttpResponseRedirect
-from django.shortcuts import render, redirect
-from django.contrib import messages
+from django.shortcuts import redirect, render
 from django.utils.translation import ugettext_lazy as _
-from django.contrib.auth.models import Group
-
-from immersionlyceens.decorators import groups_required
-=======
-from django.http import HttpResponse
-from django.shortcuts import redirect, render
-
-from .models import Component, ImmersionUser
->>>>>>> a7947fbc
-
-from .models import ImmersionUser, Component, Course
+
 from .forms import CourseForm
+from .models import Component, Course, ImmersionUser
 
 logger = logging.getLogger(__name__)
 
@@ -85,6 +76,7 @@
 
     # TODO: dynamic redirect
     return redirect(redirect_url)
+
 
 # TODO : AUTH
 # groups_required('SCUIO-IP','REF-CMP')
@@ -141,14 +133,12 @@
     return render(request, 'base.html')
 
 
-<<<<<<< HEAD
-groups_required('SCUIO-IP','REF-CMP')
-=======
 @groups_required('SCUIO-IP', 'REF-CMP')
->>>>>>> a7947fbc
 def courses_list(request):
     component_id = None
-    allowed_comps = Component.activated.user_cmps(request.user, 'SCUIO-IP').order_by("code", "label")
+    allowed_comps = Component.activated.user_cmps(request.user, 'SCUIO-IP').order_by(
+        "code", "label"
+    )
 
     if allowed_comps.count() == 1:
         component_id = allowed_comps.first().id
@@ -158,29 +148,13 @@
     return render(request, 'core/courses_list.html', context)
 
 
-@groups_required('ENS-CH',)
-def mycourses(request):
-
-    component_id = None
-    allowed_comps = Component.activated.user_cmps(request.user, 'SCUIO-IP')
-
-    if allowed_comps.count() == 1:
-        component_id = allowed_comps.first().id
-
-    context = {"components": allowed_comps, "component_id": component_id}
-
-    return render(request, 'core/mycourses.html', context)
-
-
-<<<<<<< HEAD
-    return render(request, 'core/courses_list.html', context)
-
-
-groups_required('SCUIO-IP','REF-CMP')
+@groups_required('SCUIO-IP', 'REF-CMP')
 def course(request):
     teachers_list = []
     component_id = None
-    allowed_comps = Component.activated.user_cmps(request.user, 'SCUIO-IP').order_by("code", "label")
+    allowed_comps = Component.activated.user_cmps(request.user, 'SCUIO-IP').order_by(
+        "code", "label"
+    )
 
     if allowed_comps.count() == 1:
         component_id = allowed_comps.first().id
@@ -207,9 +181,9 @@
                             teacher_user = ImmersionUser.objects.get(username=teacher['username'])
                         except ImmersionUser.DoesNotExist:
                             teacher_user = ImmersionUser.objects.create(
-                                username = teacher['username'],
-                                last_name = teacher['lastname'],
-                                first_name = teacher['firstname'],
+                                username=teacher['username'],
+                                last_name=teacher['lastname'],
+                                first_name=teacher['firstname'],
                                 email=teacher['email'],
                             )
 
@@ -218,8 +192,13 @@
                         try:
                             Group.objects.get(name='ENS-CH').user_set.add(teacher_user)
                         except Exception:
-                            messages.error(request,
-                                _("Couldn't add group 'ENS-CH' to user '%s'" % teacher['username']))
+                            messages.error(
+                                request,
+                                _(
+                                    "Couldn't add group 'ENS-CH' to user '%s'"
+                                    % teacher['username']
+                                ),
+                            )
 
                         if teacher_user:
                             course.teachers.add(teacher_user)
@@ -227,7 +206,7 @@
                 messages.success(request, _("Course successfully saved"))
                 return HttpResponseRedirect('/core/course')
             else:
-                for err_field,err_list in course_form.errors.get_json_data().items():
+                for err_field, err_list in course_form.errors.get_json_data().items():
                     for error in err_list:
                         if error.get("message"):
                             messages.error(request, error.get("message"))
@@ -238,12 +217,17 @@
         "components": allowed_comps,
         "component_id": component_id,
         "course_form": course_form,
-        "teachers": json.dumps(teachers_list)
+        "teachers": json.dumps(teachers_list),
     }
 
     return render(request, 'core/course.html', context)
-=======
+
+
+@groups_required('ENS-CH',)
+def mycourses(request):
+    return render(request, 'core/mycourses.html')
+
+
 @groups_required('ENS-CH',)
 def myslots(request):
-    return render(request, 'core/myslots.html')
->>>>>>> a7947fbc
+    return render(request, 'core/myslots.html')
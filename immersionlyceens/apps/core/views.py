import json
import logging
from datetime import datetime

import requests
from django.conf import settings
from django.contrib import messages
from django.contrib.auth.models import Group
from django.core import serializers
from django.db import IntegrityError
from django.http import HttpResponse, HttpResponseRedirect
from django.shortcuts import redirect, render
<<<<<<< HEAD
from django.utils.translation import gettext, ugettext_lazy as _

from immersionlyceens.decorators import groups_required

from .forms import CourseForm, SlotForm, ContactForm, MyHighSchoolForm
from .models import Component, Course, ImmersionUser, Slot, Training, UniversityYear, Campus, HighSchool
=======
from django.utils.translation import gettext
from django.utils.translation import ugettext_lazy as _

from immersionlyceens.decorators import groups_required

from .forms import CourseForm, SlotForm
from .models import Campus, CancelType, Component, Course, ImmersionUser, Slot, Training, UniversityYear
>>>>>>> 8a14ad6d

logger = logging.getLogger(__name__)

# Create your views here.

# TODO: !!!!!!!!!!!!!!!!!!!!!!! AUTHORIZATION REQUIRED !!!!!!!!!!!!!!!!!!!!!!!
def import_holidays(request):
    """Import holidays from API if it's convigured"""
    from immersionlyceens.apps.core.models import Holiday
    from immersionlyceens.apps.core.models import UniversityYear

    redirect_url = '/admin/core/holiday'

    if (
        settings.WITH_HOLIDAY_API
        and settings.HOLIDAY_API_URL
        and settings.HOLIDAY_API_MAP
        and settings.HOLIDAY_API_DATE_FORMAT
    ):
        url = settings.HOLIDAY_API_URL

        # get holidays data
        data = []
        try:
            u = UniversityYear.objects.get(active=True)
        except Exception as exc:
            logger.error(str(exc))
            return redirect(redirect_url)

        # get API holidays
        try:
            data = requests.get(url.format(year=u.start_date.year)).json()
            for elem in requests.get(url.format(year=u.end_date.year)).json():
                data.append(elem)
        except Exception as exc:
            logging.error(str(exc))

        # store
        for holiday in data:
            if isinstance(holiday, dict):
                _label = None
                _date = None

                # get mapped fields
                try:
                    _date_unformated = holiday[settings.HOLIDAY_API_MAP['date']]
                    _date = datetime.strptime(_date_unformated, settings.HOLIDAY_API_DATE_FORMAT)
                    _label = holiday[settings.HOLIDAY_API_MAP['label']] + ' ' + str(_date.year)
                except ValueError as exc:
                    logger.error(str(exc))

                # Save
                try:
                    Holiday(label=_label, date=_date).save()
                except IntegrityError as exc:
                    logger.warn(str(exc))

    # TODO: dynamic redirect
    return redirect(redirect_url)


@groups_required('SCUIO-IP', 'REF-CMP')
def slots_list(request):
    template = 'slots/list_slots.html'

    comp_id = request.GET.get('c')
    train_id = request.GET.get('t')

    components = []
    if request.user.is_superuser or request.user.is_scuio_ip_manager():
        components = Component.activated.all()
    elif request.user.is_component_manager():
        components = request.user.components.all()
    else:
        return render(request, 'base.html')

    contact_form = ContactForm()

    context = {
        'components': components.order_by('label'),
<<<<<<< HEAD
        'contact_form': contact_form,
=======
        'cancel_types': CancelType.objects.filter(active=True),
>>>>>>> 8a14ad6d
    }

    if comp_id:
        context['component_id'] = comp_id
    if train_id:
        context['training_id'] = train_id

    return render(request, template, context=context)


@groups_required('SCUIO-IP', 'REF-CMP')
def add_slot(request, slot_id=None):
    slot_form = None
    context = {}
    slot = None
    teachers_idx = None

    if slot_id:
        slot = Slot.objects.get(id=slot_id)
        teachers_idx = [t.id for t in slot.teachers.all()]
        slot.id = None

    # get components
    components = []
    if request.user.is_superuser or request.user.is_scuio_ip_manager():
        components = Component.activated.all().order_by('label')
    elif request.user.is_component_manager:

        components = request.user.components.all().order_by('label')

    if request.method == 'POST' and (
        request.POST.get('save') or request.POST.get('duplicate') or request.POST.get('save_add')
    ):

        slot_form = SlotForm(request.POST, instance=slot)
        teachers = []
        teacher_prefix = 'teacher_'
        for teacher_id in [e.replace(teacher_prefix, '') for e in request.POST if teacher_prefix in e]:
            teachers.append(teacher_id)

        # if not pub --> len teachers must be > 0
        # else no teacher is needed
        published = request.POST.get('published') == 'on'
        if slot_form.is_valid() and (not published or len(teachers) > 0):
            slot_form.save()
            for teacher in teachers:
                slot_form.instance.teachers.add(teacher)
            messages.success(request, _("Slot added successfully"))

            if published:
                course = Course.objects.get(id=request.POST.get('course'))
                if course and course.published:
                    messages.success(request, _("Course published"))
        else:
            context = {
                "campus": Campus.objects.filter(active=True).order_by('label'),
                "course": Course.objects.get(id=request.POST.get('course', None)),
                "components": components,
                "slot_form": slot_form,
                "ready_load": True,
                "errors": slot_form.errors,
                "teacher_error": len(teachers) < 1,
                "teachers_idx": [int(t) for t in teachers],
            }
            return render(request, 'slots/add_slot.html', context=context)

        if request.POST.get('save'):
            response = redirect('slots_list')
            response['Location'] += '?c={}&t={}'.format(
                request.POST.get('component', ''), request.POST.get('training', ''),
            )
            return response
        elif request.POST.get('save_add'):
            return redirect('add_slot')
        elif request.POST.get('duplicate'):
            return redirect('duplicate_slot', slot_id=slot_form.instance.id)
        else:
            return redirect('/')
    elif slot:
        slot_form = SlotForm(instance=slot)
    else:
        slot_form = SlotForm()

    context = {
        "components": components,
        "campus": Campus.objects.filter(active=True).order_by('label'),
        "slot_form": slot_form,
        "ready_load": True,
    }
    if slot:
        context['slot'] = slot
        context['course'] = slot.course
        context['teachers_idx'] = teachers_idx

    return render(request, 'slots/add_slot.html', context=context)


@groups_required('SCUIO-IP', 'REF-CMP')
def modify_slot(request, slot_id):

    slot = Slot.objects.get(id=slot_id)
    slot_form = SlotForm(instance=slot)
    # get components
    components = []
    if request.user.is_superuser or request.user.is_scuio_ip_manager():
        components = Component.activated.all().order_by('label')
    elif request.user.is_component_manager:
        components = request.user.components.all().order_by('label')

    if request.method == 'POST' and (
        request.POST.get('save') or request.POST.get('duplicate') or request.POST.get('save_add')
    ):

        slot_form = SlotForm(request.POST, instance=slot)
        teachers = []
        teacher_prefix = 'teacher_'
        for teacher_id in [e.replace(teacher_prefix, '') for e in request.POST if teacher_prefix in e]:
            teachers.append(teacher_id)

        published = request.POST.get('published') == 'on'
        if slot_form.is_valid() and (not published or len(teachers) > 0):
            slot_form.save()
            slot_form.instance.teachers.clear()
            for teacher in teachers:
                slot_form.instance.teachers.add(teacher)
            messages.success(request, _("Slot modify successfully"))
        else:
            context = {
                "slot": slot,
                "components": components,
                "campus": Campus.objects.filter(active=True).order_by('label'),
                "trainings": Training.objects.filter(active=True),
                "slot_form": slot_form,
                "ready_load": True,
                "errors": slot_form.errors,
                "teacher_error": len(teachers) < 1,
                "teachers_idx": [int(t) for t in teachers],
            }
            return render(request, 'slots/add_slot.html', context=context)

        if request.POST.get('save'):
            response = redirect('slots_list')
            response['Location'] += '?c={}&t={}'.format(
                request.POST.get('component', ''), request.POST.get('training', ''),
            )
            return response
        elif request.POST.get('save_add'):
            return redirect('add_slot')
        elif request.POST.get('duplicate'):
            return redirect('duplicate_slot', slot_id=slot_form.instance.id)
        else:
            context = {
                "slot": slot,
                "course": Course.objects.get(id=request.POST.get('course', None)),
                "components": components,
                "campus": Campus.objects.filter(active=True).order_by('label'),
                "trainings": Training.objects.filter(active=True),
                "slot_form": slot_form,
                "ready_load": True,
                "teachers_idx": [t.id for t in slot.teachers.all()],
            }
            return render(request, 'slots/add_slot.html', context=context)

    context = {
        "slot": slot,
        "components": components,
        "campus": Campus.objects.filter(active=True).order_by('label'),
        "trainings": Training.objects.filter(active=True),
        "slot_form": slot_form,
        "ready_load": True,
        "teachers_idx": [t.id for t in slot.teachers.all()],
    }
    return render(request, 'slots/add_slot.html', context=context)


# TODO: AUTH
# @groups_required('SCUIO-IP','REF-CMP')
def del_slot(request, slot_id):
    from immersionlyceens.apps.core.models import Slot

    # todo: check if user can delete this slot
    slot = Slot.objects.get(id=slot_id)
    slot.delete()
    # todo check if obj is delete and return good response

    return HttpResponse('ok')


@groups_required('SCUIO-IP', 'REF-CMP')
def courses_list(request):
    can_update_courses = False
    allowed_comps = Component.activated.user_cmps(request.user, 'SCUIO-IP').order_by("code", "label")

    if allowed_comps.count() == 1:
        component_id = allowed_comps.first().id
    else:
        component_id = request.session.get("current_component_id", None)

    # Check if we can add/update courses
    try:
        active_year = UniversityYear.objects.get(active=True)
        can_update_courses = active_year.date_is_between(datetime.today().date())
    except UniversityYear.DoesNotExist:
        pass
    except UniversityYear.MultipleObjectsReturned:
        pass

    if not can_update_courses:
        messages.warning(
            request,
            _(
                """Courses cannot be created, updated or deleted because the """
                """active university year has not begun yet (or is already over."""
            ),
        )

    context = {"components": allowed_comps, "component_id": component_id, "can_update_courses": can_update_courses}

    return render(request, 'core/courses_list.html', context)


@groups_required('SCUIO-IP', 'REF-CMP')
def course(request, course_id=None, duplicate=False):
    teachers_list = []
    save_method = None
    course = None
    course_form = None
    update_rights = True
    can_update_courses = False
    allowed_comps = Component.activated.user_cmps(request.user, 'SCUIO-IP').order_by("code", "label")

    # Check if we can add/update courses
    try:
        active_year = UniversityYear.objects.get(active=True)
        can_update_courses = active_year.date_is_between(datetime.today().date())
    except UniversityYear.DoesNotExist:
        pass
    except UniversityYear.MultipleObjectsReturned:
        pass

    if not can_update_courses:
        messages.warning(
            request,
            _(
                """Courses cannot be created, updated or deleted because the """
                """active university year has not begun yet (or is already over."""
            ),
        )

    if course_id:
        try:
            course = Course.objects.get(pk=course_id)
            request.session["current_component_id"] = course.component_id
            teachers_list = [
                {
                    "username": t.username,
                    "lastname": t.last_name,
                    "firstname": t.first_name,
                    "email": t.email,
                    "display_name": "%s %s" % (t.last_name, t.first_name),
                    "is_removable": not t.slots.filter(course=course_id).exists(),
                }
                for t in course.teachers.all()
            ]

            if duplicate:
                data = {
                    'component': course.component,
                    'training': course.training,
                    'published': course.published,
                    'label': course.label,
                    'url': course.url,
                }
                course = Course(**data)
                # course_form = CourseForm(initial=data, request=request)
                course_form = CourseForm(instance=course, request=request)
            else:
                course_form = CourseForm(instance=course, request=request)
        except Course.DoesNotExist:
            course_form = CourseForm(request=request)

        # check user rights
        if course and not (course.get_components_queryset() & allowed_comps).exists():
            update_rights = False
            messages.error(request, _("You don't have enough privileges to update this course"))

    if request.POST.get('save'):
        save_method = 'save'
    elif request.POST.get('save_add_new'):
        save_method = 'save_add_new'
    elif request.POST.get('save_duplicate'):
        save_method = 'save_duplicate'

    if request.method == 'POST' and save_method:
        course_form = CourseForm(request.POST, instance=course, request=request)

        # Teachers
        teachers_list = request.POST.get('teachers_list', [])

        try:
            teachers_list = json.loads(teachers_list)
            assert len(teachers_list) > 0
        except Exception:
            messages.error(request, _("At least one teacher is required"))
        else:
            if course_form.is_valid():
                new_course = course_form.save()

                request.session["current_component_id"] = new_course.component_id

                current_teachers = [u for u in new_course.teachers.all().values_list('username', flat=True)]
                new_teachers = [teacher.get('username') for teacher in teachers_list]

                # Teachers to add
                for teacher in teachers_list:
                    teacher_user = None
                    if isinstance(teacher, dict):
                        try:
                            teacher_user = ImmersionUser.objects.get(username=teacher['username'])
                        except ImmersionUser.DoesNotExist:
                            teacher_user = ImmersionUser.objects.create(
                                username=teacher['username'],
                                last_name=teacher['lastname'],
                                first_name=teacher['firstname'],
                                email=teacher['email'],
                            )

                            messages.success(request, gettext("User '{}' created").format(teacher['username']))
                            return_msg = teacher_user.send_message(request, 'CPT_CREATE_ENS')

                            if not return_msg:
                                messages.success(
                                    request,
                                    gettext("A confirmation email has been sent to {}").format(teacher['email']),
                                )
                            else:
                                messages.warning(request, return_msg)

                        try:
                            Group.objects.get(name='ENS-CH').user_set.add(teacher_user)
                        except Exception:
                            messages.error(
                                request, _("Couldn't add group 'ENS-CH' to user '%s'" % teacher['username']),
                            )

                        if teacher_user:
                            new_course.teachers.add(teacher_user)

                # Teachers to remove
                remove_list = set(current_teachers) - set(new_teachers)
                for username in remove_list:
                    try:
                        user = ImmersionUser.objects.get(username=username)
                        new_course.teachers.remove(user)
                    except ImmersionUser.DoesNotExist:
                        pass

                if course:
                    messages.success(request, _("Course successfully updated"))
                else:
                    messages.success(request, _("Course successfully saved"))

                if save_method == "save":
                    return HttpResponseRedirect("/core/courses_list")
                elif save_method == "save_duplicate":
                    return HttpResponseRedirect("/core/course/%s/1" % new_course.id)
                elif save_method == "save_add_new":
                    return HttpResponseRedirect("/core/course")
            else:
                for err_field, err_list in course_form.errors.get_json_data().items():
                    for error in err_list:
                        if error.get("message"):
                            messages.error(request, error.get("message"))

    if not course_form:
        course_form = CourseForm(request=request)

    context = {
        "can_update_courses": can_update_courses,
        "course": course,
        "course_form": course_form,
        "duplicate": True if duplicate else False,
        "teachers": json.dumps(teachers_list),
        "update_rights": update_rights,
    }

    return render(request, 'core/course.html', context)


@groups_required('ENS-CH',)
def mycourses(request):

    component_id = None
    allowed_comps = Component.activated.user_cmps(request.user, 'SCUIO-IP')

    if allowed_comps.count() == 1:
        component_id = allowed_comps.first().id

    context = {"components": allowed_comps, "component_id": component_id}

    return render(request, 'core/mycourses.html', context)


@groups_required('ENS-CH',)
def myslots(request):
    contact_form = ContactForm()

    context = {
        'contact_form': contact_form,
    }

    return render(request, 'core/myslots.html', context)


@groups_required('REF-LYC',)
<<<<<<< HEAD
def my_high_school(request,  high_school_id=None):
=======
def my_high_school(request, high_school_id=None):
    from .models import HighSchool
    from .forms import MyHighSchoolForm

>>>>>>> 8a14ad6d
    if request.user.highschool.id != high_school_id:
        return redirect('home')

    hs = HighSchool.objects.get(id=high_school_id)
    post_values = request.POST.copy()
    post_values['label'] = hs.label

    high_school_form = None
    context = {
        'high_school': hs,
        'modified': False,
        'referents': ImmersionUser.objects.filter(highschool=request.user.highschool),
    }

    if request.method == 'POST':
        high_school_form = MyHighSchoolForm(post_values, instance=hs, request=request)
        if high_school_form.is_valid():
            high_school_form.save()
            context['modified'] = True
    else:
        high_school_form = MyHighSchoolForm(instance=hs, request=request)

    context['high_school_form'] = high_school_form

    return render(request, 'core/my_high_school.html', context)

@groups_required('REF-LYC',)
def my_students(request):
    try:
        highschool = request.user.highschool
    except Exception:
        return redirect('home')

    context = {
        'highschool': highschool,
    }

    return render(request, 'core/highschool_students.html', context)


@groups_required(
    'REF-LYC', 'SCUIO-IP',
)
def student_validation(request, high_school_id=None):
    from .models import HighSchool

    if not high_school_id and request.user.is_high_school_manager():
        return redirect('student_validation', high_school_id=request.user.highschool.id)

    # student_validation
    context = {}

    if high_school_id:
        context['high_school'] = HighSchool.objects.get(id=high_school_id)
    else:
        context['high_schools'] = HighSchool.objects.all().order_by('city')

    return render(request, 'core/student_validation.html', context)


@groups_required(
    'REF-LYC', 'SCUIO-IP',
)
def highschool_student_record_form_manager(request, hs_record_id):
    from immersionlyceens.apps.immersion.models import HighSchoolStudentRecord
    from immersionlyceens.apps.immersion.forms import HighSchoolStudentRecordManagerForm
    from immersionlyceens.apps.core.forms import HighSchoolStudentImmersionUserForm

    hs = HighSchoolStudentRecord.objects.get(id=hs_record_id)
    form = None

    if request.method == 'POST':
        form = HighSchoolStudentRecordManagerForm(request.POST, instance=hs)
        # record validation
        if form.is_valid():
            form.save()
            messages.success(request, _("High school student record modified"))

            user_date = {
                'first_name': request.POST.get('first_name'),
                'last_name': request.POST.get('last_name'),
            }
            user_form = HighSchoolStudentImmersionUserForm(user_date, instance=hs.student)

            # user validation
            if user_form.is_valid():
                user_form.save()
                messages.success(request, _("High school student user modified"))
                return redirect('student_validation_global')
            else:
                messages.error(request, _("High school student user modification failure"))
        else:
            messages.error(request, _("High school student record modification failure"))

        # todo: redirect into validation high school student
        # return redirect('')
    else:
        form = HighSchoolStudentRecordManagerForm(instance=hs)

    context = {
        'form': form,
        'record': hs,
    }
    return render(request, 'core/hs_record_manager.html', context)<|MERGE_RESOLUTION|>--- conflicted
+++ resolved
@@ -3,6 +3,8 @@
 from datetime import datetime
 
 import requests
+from immersionlyceens.decorators import groups_required
+
 from django.conf import settings
 from django.contrib import messages
 from django.contrib.auth.models import Group
@@ -10,22 +12,10 @@
 from django.db import IntegrityError
 from django.http import HttpResponse, HttpResponseRedirect
 from django.shortcuts import redirect, render
-<<<<<<< HEAD
 from django.utils.translation import gettext, ugettext_lazy as _
 
-from immersionlyceens.decorators import groups_required
-
-from .forms import CourseForm, SlotForm, ContactForm, MyHighSchoolForm
-from .models import Component, Course, ImmersionUser, Slot, Training, UniversityYear, Campus, HighSchool
-=======
-from django.utils.translation import gettext
-from django.utils.translation import ugettext_lazy as _
-
-from immersionlyceens.decorators import groups_required
-
-from .forms import CourseForm, SlotForm
-from .models import Campus, CancelType, Component, Course, ImmersionUser, Slot, Training, UniversityYear
->>>>>>> 8a14ad6d
+from .forms import ContactForm, CourseForm, MyHighSchoolForm, SlotForm
+from .models import Campus, CancelType, Component, Course, HighSchool, ImmersionUser, Slot, Training, UniversityYear
 
 logger = logging.getLogger(__name__)
 
@@ -106,11 +96,8 @@
 
     context = {
         'components': components.order_by('label'),
-<<<<<<< HEAD
         'contact_form': contact_form,
-=======
         'cancel_types': CancelType.objects.filter(active=True),
->>>>>>> 8a14ad6d
     }
 
     if comp_id:
@@ -526,14 +513,7 @@
 
 
 @groups_required('REF-LYC',)
-<<<<<<< HEAD
-def my_high_school(request,  high_school_id=None):
-=======
 def my_high_school(request, high_school_id=None):
-    from .models import HighSchool
-    from .forms import MyHighSchoolForm
-
->>>>>>> 8a14ad6d
     if request.user.highschool.id != high_school_id:
         return redirect('home')
 
@@ -559,6 +539,7 @@
     context['high_school_form'] = high_school_form
 
     return render(request, 'core/my_high_school.html', context)
+
 
 @groups_required('REF-LYC',)
 def my_students(request):

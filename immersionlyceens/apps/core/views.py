import json
import logging
from datetime import datetime

import requests
from django.conf import settings
from django.core import serializers
from django.db import IntegrityError
from django.http import HttpResponse
from django.shortcuts import render, redirect

<<<<<<< HEAD
from immersionlyceens.apps.core.models import Component
=======
from .models import ImmersionUser, Component

from immersionlyceens.decorators import groups_required
>>>>>>> 16ec13a0

logger = logging.getLogger(__name__)

# Create your views here.

# TODO: !!!!!!!!!!!!!!!!!!!!!!! AUTHORIZATION REQUIRED !!!!!!!!!!!!!!!!!!!!!!!
def import_holidays(request):
    """Import holidays from API if it's convigured"""
    from immersionlyceens.apps.core.models import Holiday
    from immersionlyceens.apps.core.models import UniversityYear

    redirect_url = '/admin/core/holiday'

    if settings.WITH_HOLIDAY_API \
            and settings.HOLIDAY_API_URL\
            and settings.HOLIDAY_API_MAP\
            and settings.HOLIDAY_API_DATE_FORMAT:
        url = settings.HOLIDAY_API_URL

        # get holidays data
        data = []
        try:
            u = UniversityYear.objects.get(active=True)
        except Exception as exc:
            logger.error(str(exc))
            return redirect(redirect_url)

        # get API holidays
        try:
            data = requests.get(url.format(year=u.start_date.year)).json()
            for elem in requests.get(url.format(year=u.end_date.year)).json():
                data.append(elem)
        except Exception as exc:
            logging.error(str(exc))

        # store
        for holiday in data:
            if isinstance(holiday, dict):
                _label = None
                _date = None

                # get mapped fields
                try:
                    _date_unformated = holiday[settings.HOLIDAY_API_MAP['date']]
                    _date = datetime.strptime(_date_unformated, settings.HOLIDAY_API_DATE_FORMAT)
                    _label = holiday[settings.HOLIDAY_API_MAP['label']] + ' ' + str(_date.year)
                except ValueError as exc:
                    logger.error(str(exc))

                # Save
                try:
                    Holiday(label=_label, date=_date).save()
                except IntegrityError as exc:
                    logger.warn(str(exc))


    # TODO: dynamic redirect
    return redirect(redirect_url)

<<<<<<< HEAD

# TODO : AUTH
def list_of_components(request):
    template = 'slots/list_components.html'

    if request.user.is_scuio_ip_manager() or request.user.is_superuser():
        # components = sorted(Component.objects.all(), lambda e: e.code)
        components = Component.objects.all()
        return render(request, template, context={'components': components})

    elif request.user.is_component_manager():
        if request.user.components.count() > 1:
            print(request.user.components.count())
            return render(request, template, context={'components': request.user.components.all()})
        else:  # Only one
            components = sorted(request.user.components.all()[0].id, lambda e: e.code)
            return redirect('slots_list', component=components)

    else:
        # TODO: error handler
        return render(request, 'base.html')


# TODO : AUTH
def list_of_slots(request, component):
    template = 'slots/list_slots.html'

    if request.user.is_component_manager():
        if component not in [c.id for c in request.user.components.all()]:
            pass
            # TODO: Not authorized
    elif not request.user.is_scuio_ip_manager() or not request.user.is_superuser():
        pass
    else:
        return render(request, 'base.html')

    context = {
        'component': Component.objects.get(id=component)
    }
    return render(request, template, context=context)


# TODO: AUTH
def add_slot(request):
    return render(request, 'slots/add_slot.html')

# TODO: AUTH
def modify_slot(request, slot_id):
    return render(request, 'slots/modify_slot.html')

# TODO: AUTH
def del_slot(request, slot_id):
    return render(request, 'base.html')
=======
groups_required('SCUIO-IP','REF-CMP')
def courses_list(request):
    component_id = None
    allowed_comps = Component.activated.user_cmps(request.user, 'SCUIO-IP')

    if allowed_comps.count() == 1:
        component_id = allowed_comps.first().id

    context = {
        "components": allowed_comps,
        "component_id": component_id
    }

    return render(request, 'core/courses_list.html', context)
>>>>>>> 16ec13a0
<|MERGE_RESOLUTION|>--- conflicted
+++ resolved
@@ -9,13 +9,12 @@
 from django.http import HttpResponse
 from django.shortcuts import render, redirect
 
-<<<<<<< HEAD
 from immersionlyceens.apps.core.models import Component
-=======
+
+
 from .models import ImmersionUser, Component
 
 from immersionlyceens.decorators import groups_required
->>>>>>> 16ec13a0
 
 logger = logging.getLogger(__name__)
 
@@ -75,7 +74,6 @@
     # TODO: dynamic redirect
     return redirect(redirect_url)
 
-<<<<<<< HEAD
 
 # TODO : AUTH
 def list_of_components(request):
@@ -129,7 +127,7 @@
 # TODO: AUTH
 def del_slot(request, slot_id):
     return render(request, 'base.html')
-=======
+
 groups_required('SCUIO-IP','REF-CMP')
 def courses_list(request):
     component_id = None
@@ -143,5 +141,4 @@
         "component_id": component_id
     }
 
-    return render(request, 'core/courses_list.html', context)
->>>>>>> 16ec13a0
+    return render(request, 'core/courses_list.html', context)
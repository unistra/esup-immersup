from datetime import datetime

from adminsortable2.admin import SortableAdminMixin
from django.conf import settings
from django.contrib import admin, messages
from django.contrib.auth.admin import UserAdmin
from django.db.models import JSONField, Q
from django.urls import reverse
from django.utils import timezone
from django.utils.html import format_html, format_html_join
from django.utils.translation import gettext_lazy as _
from django_admin_listfilter_dropdown.filters import (
    DropdownFilter, RelatedDropdownFilter,
)
from django_json_widget.widgets import JSONEditorWidget
from django_summernote.admin import SummernoteModelAdmin
from rest_framework.authtoken.admin import TokenAdmin
from rest_framework.authtoken.models import TokenProxy

from immersionlyceens.apps.immersion.models import HighSchoolStudentRecord

from .admin_forms import (
    AccompanyingDocumentForm, BachelorMentionForm, BuildingForm, CalendarForm,
    CampusForm, CancelTypeForm, CertificateLogoForm, CertificateSignatureForm,
    CourseTypeForm, CustomThemeFileForm, EstablishmentForm,
<<<<<<< HEAD
    EvaluationFormLinkForm, EvaluationTypeForm, FaqEntryAdminForm,
    GeneralBachelorTeachingForm, GeneralSettingsForm, HighSchoolForm,
    HighSchoolLevelForm, HolidayForm, ImmersionUserChangeForm,
    ImmersionUserCreationForm, ImmersupFileForm, InformationTextForm,
    MailTemplateForm, OffOfferEventTypeForm, PostBachelorLevelForm,
    PublicDocumentForm, PublicTypeForm, StructureForm, StudentLevelForm,
    TrainingDomainForm, TrainingForm, TrainingSubdomainForm,
=======
    EvaluationFormLinkForm, EvaluationTypeForm, GeneralBachelorTeachingForm,
    GeneralSettingsForm, HighSchoolForm, HighSchoolLevelForm, HolidayForm,
    ImmersionUserChangeForm, ImmersionUserCreationForm, ImmersupFileForm,
    InformationTextForm, MailTemplateForm, OffOfferEventTypeForm, PeriodForm,
    PostBachelorLevelForm, PublicDocumentForm, PublicTypeForm, StructureForm,
    StudentLevelForm, TrainingDomainForm, TrainingForm, TrainingSubdomainForm,
>>>>>>> 297e1e8a
    UniversityYearForm, VacationForm,
)
from .models import (
    AccompanyingDocument, AnnualStatistics, BachelorMention, Building,
    Calendar, Campus, CancelType, CertificateLogo, CertificateSignature,
    Course, CourseType, CustomThemeFile, Establishment, EvaluationFormLink,
<<<<<<< HEAD
    EvaluationType, FaqEntry, GeneralBachelorTeaching, GeneralSettings,
    HighSchool, HighSchoolLevel, Holiday, Immersion, ImmersionUser,
    ImmersupFile, InformationText, MailTemplate, OffOfferEventType,
    PostBachelorLevel, PublicDocument, PublicType, Slot, Structure,
    StudentLevel, Training, TrainingDomain, TrainingSubdomain, UniversityYear,
    Vacation,
=======
    EvaluationType, GeneralBachelorTeaching, GeneralSettings, HighSchool,
    HighSchoolLevel, Holiday, Immersion, ImmersionUser, ImmersupFile,
    InformationText, MailTemplate, OffOfferEventType, Period, PostBachelorLevel,
    PublicDocument, PublicType, Slot, Structure, StudentLevel, Training,
    TrainingDomain, TrainingSubdomain, UniversityYear, Vacation,
>>>>>>> 297e1e8a
)


class CustomAdminSite(admin.AdminSite):
    def __init__(self, *args, **kwargs):
        super().__init__(*args, **kwargs)
        self._registry.update(admin.site._registry)

    def find_in_list(self, l, value):
        try:
            return l.index(value)
        except ValueError:
            return 999

    def get_app_list(self, request):
        """
        Custom apps and models order
        """
        app_dict = self._build_app_dict(request)
        app_list = sorted(
            app_dict.values(), key=lambda x: self.find_in_list(settings.ADMIN_APPS_ORDER, x['app_label'].lower()),
        )

        for app in app_list:
            if not settings.ADMIN_MODELS_ORDER.get(app['app_label'].lower()):
                app['models'].sort(key=lambda x: x.get('app_label'))
            else:
                app['models'].sort(
                    key=lambda x: self.find_in_list(
                        settings.ADMIN_MODELS_ORDER[app['app_label'].lower()], x.get('object_name')
                    )
                )

            yield app

    def app_index(self, request, app_label, extra_context=None):
        """
        Custom order for app models
        """
        if settings.ADMIN_MODELS_ORDER.get(app_label):
            app_dict = self._build_app_dict(request, app_label)
            app_dict['models'].sort(
                key=lambda x: self.find_in_list(settings.ADMIN_MODELS_ORDER[app_label], x.get('object_name'))
            )

            extra_context = {'app_list': [app_dict]}

        return super().app_index(request, app_label, extra_context)


class AdminWithRequest:
    """
    Class used to pass request object to admin form
    """

    def get_form(self, request, obj=None, **kwargs):
        AdminForm = super().get_form(request, obj, **kwargs)

        class AdminFormWithRequest(AdminForm):
            def __new__(cls, *args, **kwargs):
                kwargs['request'] = request
                return AdminForm(*args, **kwargs)

        return AdminFormWithRequest


class ActivationFilter(admin.SimpleListFilter):
    title = _('Activated accounts')
    parameter_name = 'validation_string'

    def lookups(self, request, model_admin):
        return [('True', _('Yes')), ('False', _('No'))]

    def queryset(self, request, queryset):
        if self.value() == 'True':
            return queryset.filter(groups__name__in=['LYC', 'ETU'], validation_string__isnull=True)
        elif self.value() == 'False':
            return queryset.filter(groups__name__in=['LYC', 'ETU'], validation_string__isnull=False)


class HighschoolWithImmersionsListFilter(admin.SimpleListFilter):
    title = _('High schools')
    parameter_name = 'highschool'
    template = 'django_admin_listfilter_dropdown/dropdown_filter.html'

    def lookups(self, request, model_admin):
        highschools = HighSchool.objects.filter(postbac_immersion=True).order_by('city', 'label')
        return [(h.id, f"{h.city} - {h.label}") for h in highschools]

    def queryset(self, request, queryset):
        if self.value():
            return queryset.filter(highschool=self.value())
        else:
            return queryset


class HighschoolListFilter(admin.SimpleListFilter):
    """
    Custom filter on ref-lyc highschool or student record highschool
    """
    title = _('High schools')
    parameter_name = 'highschool'
    template = 'django_admin_listfilter_dropdown/dropdown_filter.html'

    def lookups(self, request, model_admin):
        highschools = HighSchool.objects.all().order_by('city', 'label')
        return [(h.id, f"{h.city} - {h.label}") for h in highschools]

    def queryset(self, request, queryset):
        if self.value():
            return queryset.filter(
                Q(highschool=self.value())
                |Q(high_school_student_record__highschool=self.value())
            )
        else:
            return queryset


class HighschoolConventionFilter(admin.SimpleListFilter):
    title = _('Conventions')
    parameter_name = 'conventions'

    def lookups(self, request, model_admin):
        return (
            ('active', _('Active conventions')),
            ('past', _('Past conventions')),
            ('all', _('All conventions')),
            ('none', _('No conventions')),
        )

    def choices(self, cl):
        for lookup, title in self.lookup_choices:
            yield {
                'selected': self.value() == lookup,
                'query_string': cl.get_query_string({
                    self.parameter_name: lookup,
                }, []),
                'display': title,
            }


    def queryset(self, request, queryset):
        if self.value() == 'active' or self.value() is None:
            return queryset.filter(
                convention_start_date__lte=datetime.now().date(),
                convention_end_date__gte=datetime.now().date()
            )
        elif self.value() == 'past':
            return queryset.filter(
                convention_start_date__lt=datetime.now().date(),
                convention_end_date__lt=datetime.now().date()
            )
        elif self.value() == 'all':
            return queryset
        elif self.value() == 'none':
            return queryset.filter(
                Q(convention_start_date__isnull=True, convention_end_date__isnull=True,)
            )


class StructureListFilter(admin.SimpleListFilter):
    title = _('Structures')
    parameter_name = 'structures'
    template = 'django_admin_listfilter_dropdown/dropdown_filter.html'

    def lookups(self, request, model_admin):
        structures = Structure.objects.all().order_by('establishment__code', 'label')
        return [(s.id, f"{s.establishment.code} - {s.label}" if s.establishment else s.label) for s in structures]


    def queryset(self, request, queryset):
        if self.value():
            return queryset.filter(structures=self.value())
        else:
            return queryset

class CustomUserAdmin(AdminWithRequest, UserAdmin):
    form = ImmersionUserChangeForm
    add_form = ImmersionUserCreationForm

    list_display = [
        'username',
        'email',
        'first_name',
        'last_name',
        'get_groups_list',
        'get_activated_account',
        'destruction_date',
        'last_login',
        'is_superuser',
        'is_staff',
    ]

    list_filter = (
        'is_staff',
        'is_superuser',
        ActivationFilter,
        ('groups', RelatedDropdownFilter),
        ('establishment', RelatedDropdownFilter),
        HighschoolListFilter,
    )

    def get_activated_account(self, obj):
        if not obj.is_superuser and (obj.is_high_school_student() or obj.is_student()):
            if obj.is_valid():
                return _('Yes')
            else:
                return _('No')
        else:
            return ''

    def get_edited_record(self, obj):
        if not obj.is_superuser and (obj.is_high_school_student() or obj.is_student() or obj.is_visitor()):
            if obj.is_high_school_student():
                record = obj.get_high_school_student_record()
            elif obj.is_student():
                record = obj.get_student_record()
            elif obj.is_visitor():
                record = obj.get_visitor_record()
            return _('Yes') if record else _('No')
        else:
            return ''

    def get_validated_record(self, obj):
        if not obj.is_superuser and (obj.is_high_school_student() or obj.is_student() or obj.is_visitor()):
            if obj.is_high_school_student():
                record = obj.get_high_school_student_record()
            elif obj.is_student():
                record = obj.get_student_record()
            elif obj.is_visitor():
                record = obj.get_visitor_record()
            return _('Yes') if record and record.is_valid() else _('No')
        else:
            return ''

    def get_establishment(self, obj):
        if obj.is_superuser:
            return ''

        if obj.is_high_school_student():
            record = obj.get_high_school_student_record()
            if record and record.highschool:
                return record.highschool
            else:
                return ''
        elif obj.is_student():
            record = obj.get_student_record()
            if record and record.home_institution():
                return record.home_institution()[0]
        elif obj.is_structure_manager():
            if obj.highschool:
                return obj.highschool
            elif obj.establishment:
                return obj.establishment
        elif obj.is_speaker() or obj.is_operator() or obj.is_master_establishment_manager() \
            or obj.is_establishment_manager() or obj.is_high_school_manager() or obj.is_legal_department_staff():
            if obj.highschool:
                return obj.highschool
            elif obj.establishment:
                return obj.establishment
        else:
            return ''

    def get_highschool(self, obj):
        try:
            return obj.highschool
        except:
            return ''

    def get_structure(self, obj):
        try:
            structures = ', '.join([s.label for s in obj.structures.all().order_by('label')])
            return structures
        except:
            return ''

    def get_groups_list(self, obj):
        return [group.name for group in obj.groups.all().order_by('name')]

    get_activated_account.short_description = _('Activated account')
    get_edited_record.short_description = _('Edited record')
    get_validated_record.short_description = _('Validated record')
    get_establishment.short_description = _('Establishment')
    get_groups_list.short_description = _('Groups')
    get_structure.short_description = _('Structure')
    get_highschool.short_description = _('High school')

    filter_horizontal = ('structures', 'groups', 'user_permissions')

    add_fieldsets = (
        (
            None,
            {
                'classes': ('wide',),
                'fields': ('establishment', 'search', 'email', 'first_name',
                           'last_name',),
            },
        ),
    )

    high_school_manager_add_fieldsets = (
        (
            None,
            {
                'classes': ('wide',),
                'fields': ('email', 'first_name', 'last_name',),
            },
        ),
    )

    def __init__(self, model, admin_site):
        super().__init__(model, admin_site)
        self.form.admin_site = admin_site

    def get_actions(self, request):
        actions = super().get_actions(request)
        # Disable delete
        try:
            del actions['delete_selected']
        except KeyError:
            pass
        return actions

    def get_queryset(self, request):
        # Other groups has no "Can view structure" permission
        qs = super().get_queryset(request)

        if request.user.is_superuser:
            return qs

        # Users are not allowed to modify their own account
        qs = qs.exclude(id=request.user.id)

        if request.user.is_establishment_manager():
            es = request.user.establishment
            return qs.filter(
                Q(groups__name__in=['REF-LYC', 'LYC', 'ETU'])|Q(structures__establishment=es)|Q(establishment=es)
            )

        if request.user.is_high_school_manager():
            return qs.filter(groups__name__in=['INTER'], highschool=request.user.highschool)

        return qs

    def has_delete_permission(self, request, obj=None):
        no_delete_msg = _("You don't have enough privileges to delete this account")

        if obj:
            if request.user.is_superuser:
                return True
            elif obj.is_superuser:
                messages.warning(request, no_delete_msg)
                return False

            if obj.courses.all().exists() or obj.visits.all().exists():
                messages.warning(
                    request,
                    _("This account is linked to courses/visits/events, you can't delete it")
                )
                return False

            user_groups = obj.groups.all().values_list('name', flat=True)

            if request.user.is_master_establishment_manager():
                rights = settings.HAS_RIGHTS_ON_GROUP.get('REF-ETAB-MAITRE')
                return not ({x for x in user_groups} - set(rights))

            if request.user.is_operator():
                rights = settings.HAS_RIGHTS_ON_GROUP.get('REF-TEC')
                return not ({x for x in user_groups} - set(rights))

            # A user can only be deleted if not superuser and the authenticated user has
            # rights on ALL his groups
            if request.user.is_establishment_manager():
                rights = settings.HAS_RIGHTS_ON_GROUP.get('REF-ETAB')
                establishment_condition = obj.establishment == request.user.establishment

                if not establishment_condition:
                    messages.warning(request, no_delete_msg)
                    return False

                return not ({x for x in user_groups} - set(rights))

            if request.user.is_high_school_manager():
                rights = settings.HAS_RIGHTS_ON_GROUP.get('REF-LYC')
                highschool_condition = obj.highschool == request.user.highschool

                if not highschool_condition:
                    messages.warning(request, no_delete_msg)
                    return False

                return not ({x for x in user_groups} - set(rights))

            messages.warning(request, no_delete_msg)

            return False

    def has_change_permission(self, request, obj=None):
        if request.user.is_superuser:
            return True

        if obj:
            if obj.is_superuser:
                return False

            # When creating a user, the group is not here yet
            if request.user.is_master_establishment_manager():
                return not obj.is_master_establishment_manager() and not obj.is_operator()

            # A user can only be updated if not superuser and the authenticated user has
            # rights on ALL his groups
            user_groups = obj.groups.all().values_list('name', flat=True)

            if request.user.is_operator():
                rights = settings.HAS_RIGHTS_ON_GROUP.get('REF-TEC')
                if not ({x for x in user_groups} - set(rights)):
                    return True

            if request.user.is_establishment_manager():
                rights = settings.HAS_RIGHTS_ON_GROUP.get('REF-ETAB')
                if not ({x for x in user_groups} - set(rights)):
                    return True

            if request.user.is_high_school_manager():
                rights = settings.HAS_RIGHTS_ON_GROUP.get('REF-LYC')
                highschool_condition = obj.highschool == request.user.highschool

                return highschool_condition and not ({x for x in user_groups} - set(rights))

            return False

        return True

    def has_add_permission(self, request):
        has_permission = [
            request.user.is_superuser,
            request.user.is_operator(),
            request.user.is_establishment_manager(),
            request.user.is_master_establishment_manager()
        ]

        if any(has_permission):
            return True

        if request.user.is_high_school_manager():
            if request.user.highschool and request.user.highschool.postbac_immersion:
                return True

        return False

    def get_fieldsets(self, request, obj=None):
        # On user change, add structures in permissions fieldset
        # after Group selection
        if not obj:
            if not request.user.is_superuser:
                if request.user.is_high_school_manager():
                    return self.high_school_manager_add_fieldsets

            return super().get_fieldsets(request, obj)
        else:
            lst = list(UserAdmin.fieldsets)
            permissions_fields = list(lst[2])

            permissions_fields_list = list(permissions_fields[1]['fields'])
            permissions_fields_list.insert(4, 'establishment')
            permissions_fields_list.insert(5, 'structures')
            permissions_fields_list.insert(6, 'highschool')

            if not request.user.is_superuser:
                # Remove structures widget for non superusers
                try:
                    permissions_fields_list.remove('user_permissions')
                except ValueError:
                    pass

            lst[2] = ('Permissions', {'fields': tuple(permissions_fields_list)})

            fieldsets = tuple(lst)

        return fieldsets

    class Media:
        js = (
            'js/vendor/jquery/jquery-3.4.1.min.js',
            'js/immersion_user.min.js',
        )
        css = {'all': ('css/immersionlyceens.min.css',)}


class TrainingDomainAdmin(AdminWithRequest, admin.ModelAdmin):
    form = TrainingDomainForm
    list_display = ('label', 'active')
    list_filter = ('active', )

    ordering = ('label',)
    search_fields = ('label',)

    def get_actions(self, request):
        actions = super().get_actions(request)
        # Disable delete
        try:
            del actions['delete_selected']
        except KeyError:
            pass
        return actions

    def has_delete_permission(self, request, obj=None):
        if not request.user.is_master_establishment_manager() and not request.user.is_operator():
            return False

        if obj and TrainingSubdomain.objects.filter(training_domain=obj).exists():
            messages.warning(
                request,
                _("""This training domain can't be deleted """ """because it is used by training subdomains"""),
            )
            return False

        return True


class TrainingSubdomainAdmin(AdminWithRequest, admin.ModelAdmin):
    form = TrainingSubdomainForm
    list_display = ('label', 'training_domain', 'active')
    list_filter = (
        'training_domain',
        'active',
    )
    ordering = ('label',)
    search_fields = ('label',)

    def get_actions(self, request):
        # Disable delete
        actions = super().get_actions(request)
        # Manage KeyError if rights for groups don't include delete !
        try:
            del actions['delete_selected']
        except KeyError:
            pass
        return actions

    def has_delete_permission(self, request, obj=None):
        if not request.user.is_master_establishment_manager() and not request.user.is_operator():
            return False

        if obj and Training.objects.filter(training_subdomains=obj).exists():
            messages.warning(
                request, _("""This training subdomain can't be deleted """ """because it is used by a training"""),
            )
            return False

        return True


class CampusAdmin(AdminWithRequest, admin.ModelAdmin):
    form = CampusForm
    list_display = ('label', 'establishment', 'active')
    list_filter = (
        'active',
        ('establishment', RelatedDropdownFilter),
    )
    ordering = ('label',)
    search_fields = ('label',)

    def get_actions(self, request):
        # Disable delete
        actions = super().get_actions(request)
        # Manage KeyError if rights for groups don't include delete !
        try:
            del actions['delete_selected']
        except KeyError:
            pass
        return actions

    def get_queryset(self, request):
        # Other groups has no "Can view structure" permission
        qs = super().get_queryset(request)

        if request.user.is_superuser:
            return qs

        if request.user.is_establishment_manager():
            return qs.filter(Q(establishment__isnull=True)|Q(establishment=request.user.establishment))

        return qs


    def has_delete_permission(self, request, obj=None):
        valid_groups = [
            request.user.is_superuser,
            request.user.is_establishment_manager(),
            request.user.is_master_establishment_manager(),
            request.user.is_operator()
        ]

        if not any(valid_groups):
            return False

        # establishment manager : can't delete a campus if it's not attached to his/her own establishment
        if obj and request.user.establishment and request.user.is_establishment_manager() and not \
                request.user.establishment == obj.establishment:
            return False

        if obj and Building.objects.filter(campus=obj).exists():
            messages.warning(request, _("This campus can't be deleted because it is used by a building"))
            return False

        return True


class BuildingAdmin(AdminWithRequest, admin.ModelAdmin):
    form = BuildingForm
    list_display = ('label', 'campus', 'get_establishment', 'url', 'active')
    list_filter = (
        ('campus', RelatedDropdownFilter),
        ('campus__establishment', RelatedDropdownFilter),
        'active'
    )
    ordering = (
        'campus__establishment',
        'campus',
        'label',
    )
    search_fields = ('label',)

    def get_establishment(self, obj):
        return obj.campus.establishment

    get_establishment.short_description = _('Establishments')

    def get_actions(self, request):
        # Disable delete
        actions = super().get_actions(request)
        # Manage KeyError if rights for groups don't include delete !
        try:
            del actions['delete_selected']
        except KeyError:
            pass
        return actions

    def get_queryset(self, request):
        # Other groups has no "Can view structure" permission
        qs = super().get_queryset(request)

        if request.user.is_superuser:
            return qs

        if request.user.is_establishment_manager():
            return qs.filter(Q(campus__establishment__isnull=True)|Q(campus__establishment=request.user.establishment))

        return qs

    def has_delete_permission(self, request, obj=None):
        if not request.user.is_master_establishment_manager() and not request.user.is_operator():
            return False

        if obj and Slot.objects.filter(building=obj).exists():
            messages.warning(request, _("This building can't be deleted because it is used by a slot"))
            return False

        return True

    class Media:
        js = (
            'js/jquery-3.4.1.slim.min.js',
            'js/admin_building.min.js',
        )


class BachelorMentionAdmin(AdminWithRequest, admin.ModelAdmin):
    form = BachelorMentionForm
    list_display = ('label', 'active')
    ordering = ('label',)

    def has_delete_permission(self, request, obj=None):
        if not request.user.is_master_establishment_manager() and not request.user.is_operator():
            return False

        if obj and HighSchoolStudentRecord.objects.filter(technological_bachelor_mention=obj).exists():
            messages.warning(
                request,
                _(
                    """This bachelor mention can't be deleted """
                    """because it is used by a high-school student record"""
                ),
            )
            return False

        return True


class GeneralBachelorTeachingAdmin(AdminWithRequest, admin.ModelAdmin):
    form = GeneralBachelorTeachingForm
    list_display = ('label', 'active')
    list_filter = ('active',)
    ordering = ('label',)
    search_fields = ('label',)

    def has_delete_permission(self, request, obj=None):
        if not request.user.is_master_establishment_manager() and not request.user.is_operator():
            return False

        if obj and HighSchoolStudentRecord.objects.filter(general_bachelor_teachings=obj).exists():
            messages.warning(
                request,
                _("""This teaching can't be deleted """ """because it is used by a high-school student record"""),
            )
            return False

        return True


class EstablishmentAdmin(AdminWithRequest, admin.ModelAdmin):
    form = EstablishmentForm
    list_display = ('code', 'label', 'master', 'active', 'signed_charter')
    list_filter = ('active',)
    ordering = ('code', 'master', 'label', 'active', 'signed_charter')
    search_fields = ('label',)

    formfield_overrides = {
        JSONField: {'widget': JSONEditorWidget(options={ 'mode': 'form' })},
    }

    def get_actions(self, request):
        # Disable delete
        actions = super().get_actions(request)
        # Manage KeyError if rights for groups don't include delete !
        try:
            del actions['delete_selected']
        except KeyError:
            pass
        return actions


    def get_fieldsets(self, request, obj=None):
        """
        Hide some critical fields for non-authorized users (like plugin settings with passwords)
        """
        fieldset = super().get_fieldsets(request, obj)

        if not request.user.is_superuser and not request.user.is_operator():
            hidden_fields = ['data_source_settings', 'objects']
            fieldset[0][1]['fields'] = [field for field in fieldset[0][1]['fields'] if field not in hidden_fields]

        return fieldset


    def has_change_permission(self, request, obj=None):
        return request.user.is_superuser \
               or request.user.is_operator() \
               or request.user.is_master_establishment_manager()

    def get_readonly_fields(self, request, obj=None):
        user = request.user

        if not any([user.is_master_establishment_manager(), user.is_operator(), user.is_superuser]):
            return super().get_readonly_fields(request, obj) + (
                'active', 'signed_charter', 'code', 'label', 'uai_reference', 'short_label', 'department',
                'address', 'address2', 'address3', 'city', 'zip_code', 'phone_number', 'fax', 'badge_html_color',
                'email', 'data_source_plugin', 'data_source_settings', 'logo', 'signature', 'objects',
                'certificate_header', 'certificate_footer'
            )
        elif request.user.is_master_establishment_manager() and not user.is_superuser:
            return super().get_readonly_fields(request, obj) + (
                'active', 'signed_charter', 'code', 'label', 'uai_reference', 'short_label', 'department',
                'address', 'address2', 'address3', 'city', 'zip_code', 'phone_number', 'fax', 'badge_html_color',
                'email', 'data_source_plugin', 'data_source_settings', 'objects',
            )

        return super().get_readonly_fields(request, obj)


    def has_delete_permission(self, request, obj=None):
        if not request.user.is_superuser and not request.user.is_operator():
            return False

        # Test existing data before deletion (see US 160)
        if obj and Structure.objects.filter(establishment=obj).exists():
            messages.warning(request, _("This establishment can't be deleted (linked structures)"))
            return False

        return True


class StructureAdmin(AdminWithRequest, admin.ModelAdmin):
    form = StructureForm
    list_display = ('code', 'label', 'establishment', 'active', 'mailing_list')
    list_filter = (
        'active',
        ('establishment', RelatedDropdownFilter),
    )
    ordering = ('label',)
    search_fields = ('label',)

    def get_readonly_fields(self, request, obj=None):
        readonly_fields = list(super().get_readonly_fields(request, obj))
        if request.user.is_establishment_manager() and not request.user.is_superuser:
            readonly_fields.append("mailing_list")

        return readonly_fields

    def get_actions(self, request):
        # Disable delete
        actions = super().get_actions(request)
        # Manage KeyError if rights for groups don't include delete !
        try:
            del actions['delete_selected']
        except KeyError:
            pass
        return actions

    def get_queryset(self, request):
        # Other groups has no "Can view structure" permission
        qs = super().get_queryset(request)

        if request.user.is_superuser:
            return qs

        if request.user.is_establishment_manager():
            return qs.filter(Q(establishment__isnull=True)|Q(establishment=request.user.establishment))

        return qs

    def has_change_permission(self, request, obj=None):
        valid_groups = [
            request.user.is_superuser,
            request.user.is_master_establishment_manager(),
            request.user.is_operator()
        ]

        if any(valid_groups):
            return True

        if obj and request.user.is_establishment_manager() and obj.establishment == request.user.establishment:
            return True

        return False

    def has_delete_permission(self, request, obj=None):
        if request.user.is_superuser:
            return True

        valid_groups = [
            request.user.is_master_establishment_manager(),
            request.user.is_establishment_manager(),
            request.user.is_operator()
        ]

        if not any(valid_groups):
            return False

        # Establishment manager : own establishment structures only
        if obj and request.user.is_establishment_manager() and obj.establishment != request.user.establishment:
            return False

        if obj and Training.objects.filter(structures=obj).exists():
            messages.warning(request, _("This structure can't be deleted because it is used by a training"))
            return False

        return True


class TrainingAdmin(AdminWithRequest, admin.ModelAdmin):
    form = TrainingForm
    filter_horizontal = ('structures', 'training_subdomains')
    list_display = ('label', 'get_structures_list', 'highschool', 'get_subdomains_list', 'active')

    list_filter = (
        'active',
        ('structures__establishment', RelatedDropdownFilter),
        StructureListFilter,
        HighschoolWithImmersionsListFilter,
        ('training_subdomains', RelatedDropdownFilter),
    )

    ordering = ('label',)
    search_fields = ('label',)

    def get_structures_list(self, obj):
        return ["{} ({})".format(s.code, s.establishment.code if s.establishment else '-')
            for s in obj.structures.all().order_by('code')
        ]

    get_structures_list.short_description = _('Structures')

    def get_subdomains_list(self, obj):
        return [sub.label for sub in obj.training_subdomains.all().order_by('label')]

    get_structures_list.short_description = _('Structures')
    get_subdomains_list.short_description = _('Training subdomains')

    def get_queryset(self, request):
        # Other groups has no "Can view structure" permission
        qs = super().get_queryset(request)

        if request.user.is_master_establishment_manager():
            return qs

        if request.user.is_establishment_manager():
            return qs.filter(structures__establishment=request.user.establishment).distinct()

        return qs

    def has_delete_permission(self, request, obj=None):
        if not request.user.is_master_establishment_manager() and not request.user.is_operator():
            return False

        if obj and Course.objects.filter(training=obj).exists():
            messages.warning(
                request, _("This training can't be deleted because it is used by some courses"),
            )
            return False

        return True


class CancelTypeAdmin(AdminWithRequest, admin.ModelAdmin):
    form = CancelTypeForm
    list_display = ('label', 'active')
    ordering = ('label',)

    def has_delete_permission(self, request, obj=None):
        if not request.user.is_master_establishment_manager() and not request.user.is_operator():
            return False

        if obj and Immersion.objects.filter(cancellation_type=obj).exists():
            messages.warning(
                request, _("This cancellation type can't be deleted because it is used by some registrations"),
            )
            return False

        return True


class CourseTypeAdmin(AdminWithRequest, admin.ModelAdmin):
    form = CourseTypeForm
    list_display = ('label', 'full_label', 'active')
    ordering = ('label',)

    def has_delete_permission(self, request, obj=None):
        if not request.user.is_master_establishment_manager() and not request.user.is_operator():
            return False

        if obj and Slot.objects.filter(course_type=obj).exists():
            messages.warning(
                request, _("This course type can't be deleted because it is used by some slots"),
            )
            return False

        return True


class PublicTypeAdmin(AdminWithRequest, admin.ModelAdmin):
    form = PublicTypeForm
    list_display = ('label', 'active')
    ordering = ('label',)

    def has_delete_permission(self, request, obj=None):
        if not request.user.is_master_establishment_manager() and not request.user.is_operator():
            return False

        if obj and AccompanyingDocument.objects.filter(public_type=obj).exists():
            messages.warning(
                request,
                _("""This public type can't be deleted """ """because it is used by accompanying document(s)"""),
            )
            return False

        return True


class HolidayAdmin(AdminWithRequest, admin.ModelAdmin):

    form = HolidayForm
    list_display = ('label', 'date')
    ordering = ('date',)

    def has_delete_permission(self, request, obj=None):
        now = datetime.now().date()
        univ_years = UniversityYear.objects.filter(active=True)

        if not univ_years.exists():
            return True

        univ_year = univ_years[0]

        # The current active year has already started
        if now >= univ_year.start_date:
            return False

        return True

    def has_change_permission(self, request, obj=None):
        if request.user.is_superuser:
            return True

        now = datetime.now().date()
        univ_years = UniversityYear.objects.filter(active=True)

        # No active year
        if not univ_years.exists():
            return True

        univ_year = univ_years[0]

        # The current active year has already started
        if now >= univ_year.start_date:
            return False

        return True

    def has_add_permission(self, request, obj=None):
        if request.user.is_superuser or request.user.is_master_establishment_manager():
            return True

        now = datetime.now().date()
        univ_years = UniversityYear.objects.filter(active=True)

        # No active year
        if not univ_years.exists():
            return True

        univ_year = univ_years[0]

        # The current active year has already started
        if now >= univ_year.start_date:
            return False

        return True


class VacationAdmin(AdminWithRequest, admin.ModelAdmin):
    form = VacationForm
    list_display = ('label', 'start_date', 'end_date')

    def has_delete_permission(self, request, obj=None):
        if request.user.is_superuser:
            return True

        now = datetime.now().date()
        univ_years = UniversityYear.objects.filter(active=True)

        # No active year
        if not univ_years.exists():
            return True

        univ_year = univ_years[0]

        # Active year has already started
        if now >= univ_year.start_date:
            return False

        return True

    def has_change_permission(self, request, obj=None):
        if request.user.is_superuser:
            return True

        now = datetime.now().date()
        univ_years = UniversityYear.objects.filter(active=True)

        # No active year
        if not univ_years.exists():
            return True

        univ_year = univ_years[0]

        # Active year has already started
        if now >= univ_year.start_date:
            return False

        return True

    def has_add_permission(self, request, obj=None):
        if request.user.is_superuser:
            return True

        now = datetime.now().date()
        univ_years = UniversityYear.objects.filter(active=True)

        # No active year
        if not univ_years.exists():
            return True

        univ_year = univ_years[0]

        # Active year has already started
        if now >= univ_year.start_date:
            return False

        return True


class UniversityYearAdmin(AdminWithRequest, admin.ModelAdmin):
    change_list_template = "admin/core/universityyear/change_list.html"
    form = UniversityYearForm
    list_display = (
        'label',
        'start_date',
        'end_date',
        'purge_date',
        'active',
    )
    list_filter = ('active',)
    search_fields = ('label',)

    def get_readonly_fields(self, request, obj=None):
        fields = ['active', 'purge_date']
        if request.user.is_superuser:
            return fields
        if obj:
            if obj.purge_date is not None:
                return list(
                    set(
                        [field.name for field in self.opts.local_fields]
                        + [field.name for field in self.opts.local_many_to_many]
                    )
                )

            elif obj.start_date <= datetime.today().date():
                fields.append('start_date')
        return fields

    def has_add_permission(self, request, obj=None):
        if request.user.is_superuser:
            return True
        elif request.user.is_master_establishment_manager() or request.user.is_operator():
            return not (UniversityYear.objects.filter(purge_date__isnull=True).count() > 0)
        else:
            return False

    def has_delete_permission(self, request, obj=None):

        if request.user.is_superuser:
            return True
        if not request.user.is_master_establishment_manager() and not request.user.is_operator():
            return False

        if obj:
            if obj.start_date <= datetime.today().date() <= obj.end_date:
                messages.warning(
                    request,
                    _("""This university year can't be deleted """ """because university year has already started"""),
                )
                return False
            elif obj.purge_date is not None:
                messages.warning(request, _("This university year can't be deleted because a purge date is defined"))
                return False

        return True

    class Media:
        js = (
            "js/vendor/jquery/jquery-3.4.1.min.js",
            "js/vendor/jquery-ui/jquery-ui-1.12.1/jquery-ui.min.js",
            "js/admin/annual_purge.js",
        )
        css = {
            "all": (
                "js/vendor/jquery-ui/jquery-ui-1.12.1/jquery-ui.min.css",
                "css/admin_university_year.css",
            )
        }


class CalendarAdmin(AdminWithRequest, admin.ModelAdmin):
    form = CalendarForm
    list_display = ('label',)
    search_fields = ('label',)
    fieldsets = (
        (None, {'fields': ('label', 'calendar_mode', 'global_evaluation_date')}),
        (
            _('Year mode'),
            {
                'fields': (
                    'year_nb_authorized_immersion',
                    'year_registration_start_date',
                    'year_start_date',
                    'year_end_date',
                )
            },
        ),
        (
            _('Semester mode'),
            {
                'fields': (
                    'nb_authorized_immersion_per_semester',
                    'semester1_registration_start_date',
                    'semester2_registration_start_date',
                )
            },
        ),
        (_('Semester 1'), {'fields': ('semester1_start_date', 'semester1_end_date',)}),
        (_('Semester 2'), {'fields': ('semester2_start_date', 'semester2_end_date',)}),
    )

    def get_readonly_fields(self, request, obj=None):
        fields = []

        uy = None
        university_years = UniversityYear.objects.filter(active=True)
        if university_years.count() > 0:
            uy = university_years[0]

        if uy is None or request.user.is_superuser:
            return []

        if obj:
            if uy.start_date <= datetime.today().date():
                fields = [
                    'label',
                    'calendar_mode',
                    'year_start_date',
                    'year_end_date',
                    'semester1_start_date',
                    'semester1_end_date',
                    'semester2_start_date',
                    'semester2_end_date',
                    'year_registration_start_date',
                    'semester1_registration_start_date',
                    'semester2_registration_start_date',
                    'year_nb_authorized_immersion',
                    'nb_authorized_immersion_per_semester',
                ]

            if uy.end_date <= datetime.today().date():
                fields.append('global_evaluation_date')

        return list(set(fields))

    def has_add_permission(self, request):
        """Singleton"""
        if not request.user.is_master_establishment_manager() and not request.user.is_operator():
            return False

        # Only one calendar can exist
        return not Calendar.objects.exists()


    def has_delete_permission(self, request, obj=None):
        return request.user.is_superuser

    class Media:
        # TODO: check why I can't use django.jquery stuff !!!!!
        js = (
            'js/jquery-3.4.1.slim.min.js',
            'js/admin_calendar.min.js',
        )

class PeriodAdmin(AdminWithRequest, admin.ModelAdmin):
    """
    Period admin class
    """
    form = PeriodForm
    list_display = (
        'label', 'registration_start_date', 'immersion_start_date', 'immersion_end_date', 'allowed_immersions'
    )
    search_fields = ('label',)
    order = ('registration_start_date', )

    def get_readonly_fields(self, request, obj=None):
        today = timezone.localdate()

        if not obj:
            return []

        fields = []
        uy = None

        try:
            uy = UniversityYear.get_active()
        except Exception as e:
            messages.error(
                request, _("Multiple active years found. Please check your university years settings."),
            )

        if uy is None or request.user.is_superuser:
            return []

        # passed period : can't modify
        if obj.immersion_end_date < today:
            fields = [
                'label',
                'immersion_start_date',
                'immersion_end_date',
                'registration_start_date',
                'allowed_immersions',
            ]
        elif obj.registration_start_date < today < obj.immersion_end_date:
            fields = [
                'label',
                'immersion_start_date',
                'registration_start_date',
            ]

        return list(set(fields))

    def has_add_permission(self, request):
        uy = None

        valid_users = [
            request.user.is_operator(),
            request.user.is_master_establishment_manager(),
            request.user.is_superuser
        ]

        try:
            uy = UniversityYear.get_active()
        except Exception as e:
            messages.error(
                request, _("Multiple active years found. Please check your university years settings."),
            )
            return False

        if not uy:
            messages.error(
                request, _("Active year not found. Please check your university years settings."),
            )
            return False

        return any(valid_users)


    def has_delete_permission(self, request, obj=None):
        uy = None
        today = timezone.localdate()

        if not obj:
            return False

        valid_users = [
            request.user.is_operator(),
            request.user.is_master_establishment_manager(),
            request.user.is_superuser
        ]

        if not any(valid_users):
            messages.warning(request, _("You are not allowed to delete periods"))
            return False

        try:
            uy = UniversityYear.get_active()
        except Exception as e:
            messages.error(
                request, _("Multiple active years found. Please check your university years settings."),
            )
            return False

        if not uy:
            messages.error(
                request, _("Active year not found. Please check your university years settings."),
            )
            return False

        # University year not begun | period registration date is in the future
        year_condition = [
            uy.start_date > today,
            today < uy.end_date,
            obj.registration_start_date > today,
        ]

        slots_exist = Slot.objects.filter(
            date__gte=obj.registration_start_date, date__lte=obj.immersion_end_date
        ).exists()

        can_delete = not slots_exist and any(year_condition)

        if not can_delete:
            messages.warning(
                request,
                _("This period has slots or has already begun, it can't be deleted")
            )

        return can_delete


    def has_change_permission(self, request, obj=None):
        uy = None
        today = timezone.localdate()

        if not obj:
            return False

        valid_users = [
            request.user.is_operator(),
            request.user.is_master_establishment_manager(),
            request.user.is_superuser
        ]

        if not any(valid_users):
            messages.warning(request, _("You are not allowed to update periods"))
            return False

        try:
            uy = UniversityYear.get_active()
        except Exception as e:
            messages.error(
                request, _("Multiple active years found. Please check your university years settings."),
            )
            return False

        if not uy:
            messages.error(
                request, _("Active year not found. Please check your university years settings."),
            )
            return False

        # University year not begun | period registration date is in the future
        year_condition = [
            uy.start_date > today,
            today < uy.end_date,
            obj.registration_start_date > today,
        ]

        slots_exist = Slot.objects.filter(
            date__gte=obj.registration_start_date, date__lte=obj.immersion_end_date
        ).exists()

        can_update = not slots_exist and any(year_condition)

        if not can_update:
            messages.warning(
                request,
                _("This period has slots or has already begun, it can't be updated")
            )

        return can_update


class HighSchoolAdmin(AdminWithRequest, admin.ModelAdmin):
    form = HighSchoolForm
    list_display = (
        'label',
        'city',
        'country',
        'email',
        'head_teacher_name',
        'referents_list',
        'convention_start_date',
        'convention_end_date',
        'postbac_immersion',
        'signed_charter',
    )
    list_filter = (
        'postbac_immersion',
        ('country', DropdownFilter),
        ('city', DropdownFilter),
        HighschoolConventionFilter,
    )

    ordering = ('label',)
    search_fields = ('label', 'city', 'head_teacher_name')

    def referents_list(self, obj):
        return [
            f"{user.last_name} {user.first_name}"
            for user in obj.users.filter(groups__name='REF-LYC').order_by('last_name', 'first_name')
        ]

    referents_list.short_description = _('Referents')

    def get_actions(self, request):
        # Disable delete
        actions = super().get_actions(request)
        # Manage KeyError if rights for groups don't include delete !
        try:
            del actions['delete_selected']
        except KeyError:
            pass
        return actions

    def has_delete_permission(self, request, obj=None):
        # Only superadmin could delete Highschool items
        # TODO: maybe only use model groups rights !!!
        return request.user.is_superuser

    class Media:
        # TODO: check why I can't use django.jquery stuff !!!!!
        if settings.USE_GEOAPI:
            js = (
                'js/jquery-3.4.1.slim.min.js',
                'js/admin_highschool.min.js',
            )


class InformationTextAdmin(AdminWithRequest, admin.ModelAdmin):
    form = InformationTextForm
    list_display = ('label', 'code', 'active')
    list_filter = ('label', 'code')
    ordering = ('label',)
    search_fields = ('label', 'code', 'active')

    def get_readonly_fields(self, request, obj=None):
        fields = []
        if obj:
            if not request.user.is_superuser:
                fields.append('description')
            if obj.label:
                fields.append('label')
            if obj.code:
                fields.append('code')
        return fields

    def has_add_permission(self, request):
        return request.user.is_superuser

    def has_delete_permission(self, request, obj=None):
        return request.user.is_superuser

    class Media:
        css = {
            'all': (
                'css/immersionlyceens.min.css',
                'js/vendor/jquery-ui/jquery-ui-1.12.1/jquery-ui.min.css',
                'js/vendor/datatables/datatables.min.css',
                'js/vendor/datatables/DataTables-1.10.20/css/dataTables.jqueryui.min.css',
            )
        }
        js = (
            'js/vendor/jquery/jquery-3.4.1.min.js',
            'js/vendor/jquery-ui/jquery-ui-1.12.1/jquery-ui.min.js',
            'js/admin_information_text.min.js',
            'js/vendor/datatables/datatables.min.js',
            'js/vendor/datatables/DataTables-1.10.20/js/dataTables.jqueryui.min.js',
        )


class AccompanyingDocumentAdmin(AdminWithRequest, admin.ModelAdmin):
    form = AccompanyingDocumentForm
    ordering = ('label',)
    search_fields = ('label',)
    list_filter = ('public_type', 'active')

    def get_list_display(self, request):
        def file_url(obj):
            url = request.build_absolute_uri(reverse('accompanying_document', args=(obj.pk,)))
            return format_html(f'<a href="{url}">{url}</a>')

        file_url.short_description = _('Address')
        return ('label', 'description', 'get_types', file_url, 'active')


    def has_delete_permission(self, request, obj=None):
        if not request.user.is_master_establishment_manager() and not request.user.is_operator():
            return False

        return True


class PublicDocumentAdmin(AdminWithRequest, admin.ModelAdmin):
    form = PublicDocumentForm
    ordering = ('label',)
    search_fields = ('label',)
    list_filter = ('published',)
    readonly_fields = ('published',)

    def get_list_display(self, request):
        def file_url(obj):
            url = request.build_absolute_uri(reverse('public_document', args=(obj.pk,)))
            return format_html(f'<a href="{url}">{url}</a>')

        def doc_used_in(obj):

            used_docs = []

            texts_docs_id = obj.get_all_texts_id()
            docs = InformationText.objects.filter(id__in=texts_docs_id)

            return format_html_join(
                '',
                '<a href="{}">{}</a><br>',
                (
                    (
                        reverse(f'admin:{doc._meta.app_label}_{doc._meta.model_name}_change', args=(doc.pk,)),
                        doc.label,
                    )
                    for doc in docs
                ),
            )

        file_url.short_description = _('Address')
        doc_used_in.short_description = _('Used in')

        return ('label', file_url, doc_used_in, 'active', 'published')

    def has_delete_permission(self, request, obj=None):
        if not request.user.is_master_establishment_manager() and not request.user.is_operator():
            return False

        if obj:
            if obj.published:
                messages.warning(
                    request, _("This document is used in public interface : deletion not allowed "),
                )
                return False

        return True


class MailTemplateAdmin(AdminWithRequest, SummernoteModelAdmin):
    form = MailTemplateForm
    list_display = ('code', 'label', 'active')
    filter_horizontal = ('available_vars',)
    ordering = ('code', )
    summernote_fields = ('body',)

    def has_module_permission(self, request):
        valid_groups = [
            request.user.is_superuser,
            request.user.is_master_establishment_manager(),
            request.user.is_establishment_manager(),
            request.user.is_operator()
        ]

        return any(valid_groups)

    def has_view_permission(self, request, obj=None):
        valid_groups = [
            request.user.is_superuser,
            request.user.is_master_establishment_manager(),
            request.user.is_establishment_manager(),
            request.user.is_operator()
        ]

        return any(valid_groups)

    def has_add_permission(self, request):
        # Only a superuser can add a template
        return request.user.is_superuser

    def has_delete_permission(self, request, obj=None):
        # Only a superuser can delete a template
        return request.user.is_superuser

    def has_change_permission(self, request, obj=None):
        valid_groups = [
            request.user.is_superuser,
            request.user.is_master_establishment_manager(),
            request.user.is_operator()
        ]

        return any(valid_groups)

    class Media:
        css = {
            'all': (
                'css/immersionlyceens.min.css',
                'js/vendor/jquery-ui/jquery-ui-1.12.1/jquery-ui.min.css',
                'js/vendor/datatables/datatables.min.css',
                'js/vendor/datatables/DataTables-1.10.20/css/dataTables.jqueryui.min.css',
            )
        }
        js = (
            'js/vendor/jquery/jquery-3.4.1.min.js',
            'js/vendor/jquery-ui/jquery-ui-1.12.1/jquery-ui.min.js',
            # 'js/immersion_mail_templates.min.js',
            'js/immersion_mail_templates.js',
            'js/vendor/datatables/datatables.min.js',
            'js/vendor/datatables/DataTables-1.10.20/js/dataTables.jqueryui.min.js',
        )


class EvaluationTypeAdmin(AdminWithRequest, admin.ModelAdmin):
    form = EvaluationTypeForm
    list_display = ('code', 'label')
    ordering = ('label',)


class EvaluationFormLinkAdmin(AdminWithRequest, admin.ModelAdmin):
    form = EvaluationFormLinkForm
    list_display = (
        "evaluation_type",
        "url",
    )
    ordering = ('evaluation_type',)

    def has_add_permission(self, request):
        return request.user.is_superuser

    def has_delete_permission(self, request, obj=None):
        return request.user.is_superuser

    def get_readonly_fields(self, request, obj=None):
        if not request.user.is_superuser:
            return [
                'evaluation_type',
            ]
        return self.readonly_fields


class GeneralSettingsAdmin(AdminWithRequest, admin.ModelAdmin):
    def setting_type(self, obj):
        if 'type' not in obj.parameters:
            return ""

        if obj.parameters['type'] == 'boolean':
            return _('boolean')
        elif obj.parameters['type'] == 'text':
            return _('text')
        else:
            #TODO: hope to have localized type in i18n files ?
            return _(obj.parameters['type'])

    def setting_value(self, obj):
        if 'type' not in obj.parameters:
            return None

        if obj.parameters['type'] == 'boolean':
            return _('Yes') if obj.parameters['value'] == True else _('No')
        else:
            return obj.parameters['value']

    def setting_description(self, obj):
        return obj.parameters.get('description', '')

    def has_add_permission(self, request):
        return request.user.is_superuser

    def has_module_permission(self, request):
        return any([
            request.user.is_superuser,
            request.user.is_operator()
        ])

    def has_view_permission(self, request, obj=None):
        return any([
            request.user.is_superuser,
            request.user.is_operator()
        ])

    def has_change_permission(self, request, obj=None):
        return any([
            request.user.is_superuser,
            request.user.is_operator()
        ])

    def has_delete_permission(self, request, obj=None):
        return request.user.is_superuser


    form = GeneralSettingsForm
    list_display = ('setting', 'setting_value', 'setting_type', 'setting_description')
    ordering = ('setting',)

    formfield_overrides = {
        JSONField: {
            'widget': JSONEditorWidget(options={ 'mode': 'form' }),
        },
    }

    setting_type.short_description = _('Setting type')
    setting_value.short_description = _('Setting value')
    setting_description.short_description = _('Setting description')


class AnnualStatisticsAdmin(admin.ModelAdmin):
    list_display_links = None
    list_display = (
        'year',
        'platform_registrations',
        'one_immersion_registrations',
        'multiple_immersions_registrations',
        'no_course_immersions_registrations',
        'participants_one_immersion',
        'participants_multiple_immersions',
        'immersion_registrations',
        'immersion_participations',
        'immersion_participation_ratio',
        'structures_count',
        'active_trainings_count',
        'trainings_one_slot_count',
        'active_courses_count',
        'courses_one_slot_count',
        'total_slots_count',
        'seats_count',
        'approved_highschools',
        'highschools_without_students',
    )
    ordering = ('-year',)

    def has_delete_permission(self, request, obj=None):
        return False

    def has_add_permission(self, request):
        return False

    def has_change_permission(self, request, obj=None):
        return False

    class Media:
        css = {
            'all': (
                'css/immersionlyceens.min.css',
                'css/admin_annual_stats.min.css',
            )
        }


class CertificateLogoAdmin(AdminWithRequest, admin.ModelAdmin):
    form = CertificateLogoForm

    def show_logo(self, obj):
        return format_html(f'<img src="{obj.logo.url}">')

    list_display = [
        'show_logo',
    ]

    show_logo.short_description = _('Certificate logo')


class CertificateSignatureAdmin(AdminWithRequest, admin.ModelAdmin):
    form = CertificateSignatureForm

    def show_signature(self, obj):
        return format_html(f'<img src="{obj.signature.url}">')

    list_display = [
        'show_signature',
    ]

    show_signature.short_description = _('Certificate signature')


class ImmersupFileAdmin(AdminWithRequest, admin.ModelAdmin):
    form = ImmersupFileForm
    ordering = ('code',)

    list_display = [
        'code',
        'file'
    ]

    def has_add_permission(self, request):
        """
        No one can add any new file since the existing codes are hardcoded in app
        """
        return False

    def has_delete_permission(self, request, obj=None):
        """
        For now, no one can delete existing files (hardcoded)
        """
        return False

    def has_change_permission(self, request, obj=None):
        return any([
            request.user.is_master_establishment_manager(),
            request.user.is_operator()
        ])


class OffOfferEventTypeAdmin(AdminWithRequest, admin.ModelAdmin):
    form = OffOfferEventTypeForm
    list_display = ('label', 'active')
    ordering = ('label',)

    def has_add_permission(self, request):
        return any([request.user.is_master_establishment_manager(), request.user.is_operator()])

    def has_module_permission(self, request):
        return any([
            request.user.is_master_establishment_manager(),
            request.user.is_establishment_manager(),
            request.user.is_operator()
        ])

    def has_view_permission(self, request, obj=None):
        return any([
            request.user.is_master_establishment_manager(),
            request.user.is_establishment_manager(),
            request.user.is_operator()
        ])

    def has_change_permission(self, request, obj=None):
        return any([
            request.user.is_master_establishment_manager(),
            request.user.is_operator()
        ])

    def has_delete_permission(self, request, obj=None):
        if not request.user.is_master_establishment_manager() and not request.user.is_operator():
            return False

        if obj and not obj.can_delete():
            return False

        return True


class HighSchoolLevelAdmin(AdminWithRequest, SortableAdminMixin, admin.ModelAdmin):
    form = HighSchoolLevelForm
    list_display = ('id', 'order', 'label', 'is_post_bachelor', 'active')
    ordering = ('order', )
    sortable_by = ('order', )

    def has_add_permission(self, request):
        return request.user.is_superuser

    def has_module_permission(self, request):
        return request.user.is_master_establishment_manager() or request.user.is_operator()

    def has_view_permission(self, request, obj=None):
        return request.user.is_master_establishment_manager() or request.user.is_operator()

    def has_change_permission(self, request, obj=None):
        valid_groups = [
            request.user.is_master_establishment_manager(),
            request.user.is_operator(),
            request.user.is_superuser
        ]
        return any(valid_groups)

    def has_delete_permission(self, request, obj=None):
        if not request.user.is_superuser:
            return False

        if obj and not obj.can_delete():
            return False

        return True

    class Media:
        css = {'all': ('css/immersionlyceens.min.css',)}


class PostBachelorLevelAdmin(AdminWithRequest, SortableAdminMixin, admin.ModelAdmin):
    form = PostBachelorLevelForm
    list_display = ('id', 'order', 'label', 'active')
    ordering = ('order', )
    sortable_by = ('order',)

    def has_add_permission(self, request):
        return request.user.is_master_establishment_manager() or request.user.is_operator()

    def has_module_permission(self, request):
        return request.user.is_master_establishment_manager() or request.user.is_operator()

    def has_view_permission(self, request, obj=None):
        return request.user.is_master_establishment_manager() or request.user.is_operator()

    def has_change_permission(self, request, obj=None):
        valid_groups = [
            request.user.is_master_establishment_manager(),
            request.user.is_operator(),
            request.user.is_superuser
        ]
        return any(valid_groups)

    def has_delete_permission(self, request, obj=None):
        if not request.user.is_master_establishment_manager() and not request.user.is_operator():
            return False

        if obj and not obj.can_delete():
            return False

        return True

    class Media:
        css = {'all': ('css/immersionlyceens.min.css',)}


class StudentLevelAdmin(AdminWithRequest, SortableAdminMixin, admin.ModelAdmin):
    form = StudentLevelForm
    list_display = ('id', 'order', 'label', 'active')
    ordering = ('order', )
    sortable_by = ('order',)

    def has_add_permission(self, request):
        return request.user.is_master_establishment_manager() or request.user.is_operator()

    def has_module_permission(self, request):
        return request.user.is_master_establishment_manager() or request.user.is_operator()

    def has_view_permission(self, request, obj=None):
        return request.user.is_master_establishment_manager() or request.user.is_operator()

    def has_change_permission(self, request, obj=None):
        valid_groups = [
            request.user.is_master_establishment_manager(),
            request.user.is_operator(),
            request.user.is_superuser
        ]
        return any(valid_groups)

    def has_delete_permission(self, request, obj=None):
        if not request.user.is_master_establishment_manager() and not request.user.is_operator():
            return False

        if obj and not obj.can_delete():
            return False

        return True

    class Media:
        css = {'all': ('css/immersionlyceens.min.css',)}


class TokenCustomAdmin(TokenAdmin, AdminWithRequest):
    def custom_has_something_permission(self, request, obj=None):
        if request.user.is_operator:
            return True
        return super().has_add_permission(request)

    def has_module_permission(self, request):
        return self.custom_has_something_permission(request)

    def has_view_permission(self, request, obj=None):
        return self.custom_has_something_permission(request, obj)

    def has_add_permission(self, request):
        return self.custom_has_something_permission(request)

    def has_change_permission(self, request, obj=None):
        return self.custom_has_something_permission(request, obj)

    def has_delete_permission(self, request, obj=None):
        return self.custom_has_something_permission(request, obj)

class CustomThemeFileAdmin(AdminWithRequest, admin.ModelAdmin):
    form = CustomThemeFileForm


    def get_list_display(self, request):
        def copy_link_btn(obj):
            url = request.build_absolute_uri(obj.file.url)
            label = _('Copy file link')
            return format_html(f"""
                <a href="#" class="btn btn-secondary mb-1" onclick="navigator.clipboard.writeText('{url}')">
                <i class="fa fas fa-copy" data-toggle="tooltip" title="{label}"></i>

                </a>
                """
            )


        copy_link_btn.short_description = _('Copy file link')
        return ('type', 'file', copy_link_btn, )


    def has_add_permission(self, request):
        return request.user.is_operator() or request.user.is_superuser

    def has_module_permission(self, request):
        return request.user.is_operator() or request.user.is_superuser

    def has_view_permission(self, request, obj=None):
        return request.user.is_operator() or request.user.is_superuser

    def has_change_permission(self, request, obj=None):
        return request.user.is_operator() or request.user.is_superuser

    def has_delete_permission(self, request, obj=None):
        return request.user.is_operator() or request.user.is_superuser

    class Media:
        css = {
             'all': ('fonts/fontawesome/4.7.0/css/font-awesome.min.css',)
        }


class FaqEntryAdmin(AdminWithRequest, SortableAdminMixin, admin.ModelAdmin):

    form = FaqEntryAdminForm
    list_display = ('id', 'order', 'label', 'question', 'active')
    ordering = ('order', )
    sortable_by = ('order', )

    def has_add_permission(self, request):
        return request.user.is_superuser

    def has_module_permission(self, request):
        return request.user.is_master_establishment_manager() or request.user.is_operator()

    def has_view_permission(self, request, obj=None):
        return request.user.is_master_establishment_manager() or request.user.is_operator()

    def has_change_permission(self, request, obj=None):
        valid_groups = [
            request.user.is_master_establishment_manager(),
            request.user.is_operator(),
            request.user.is_superuser
        ]
        return any(valid_groups)

    def has_delete_permission(self, request, obj=None):
        valid_groups = [
            request.user.is_master_establishment_manager(),
            request.user.is_operator(),
            request.user.is_superuser
        ]
        return any(valid_groups)

    class Media:
        css = {'all': ('css/immersionlyceens.min.css',)}


admin.site.unregister(TokenProxy)
admin.site.register(TokenProxy, TokenCustomAdmin)


admin.site = CustomAdminSite(name='Repositories')

admin.site.register(ImmersionUser, CustomUserAdmin)
admin.site.register(TrainingDomain, TrainingDomainAdmin)
admin.site.register(TrainingSubdomain, TrainingSubdomainAdmin)
admin.site.register(Training, TrainingAdmin)
admin.site.register(Establishment, EstablishmentAdmin)
admin.site.register(Structure, StructureAdmin)
admin.site.register(BachelorMention, BachelorMentionAdmin)
admin.site.register(Campus, CampusAdmin)
admin.site.register(Building, BuildingAdmin)
admin.site.register(HighSchool, HighSchoolAdmin)
admin.site.register(CancelType, CancelTypeAdmin)
admin.site.register(CourseType, CourseTypeAdmin)
admin.site.register(GeneralBachelorTeaching, GeneralBachelorTeachingAdmin)
admin.site.register(PublicType, PublicTypeAdmin)
admin.site.register(UniversityYear, UniversityYearAdmin)
admin.site.register(Holiday, HolidayAdmin)
admin.site.register(Vacation, VacationAdmin)
admin.site.register(Calendar, CalendarAdmin)
admin.site.register(Period, PeriodAdmin)
admin.site.register(MailTemplate, MailTemplateAdmin)
admin.site.register(InformationText, InformationTextAdmin)
admin.site.register(AccompanyingDocument, AccompanyingDocumentAdmin)
admin.site.register(PublicDocument, PublicDocumentAdmin)
admin.site.register(EvaluationFormLink, EvaluationFormLinkAdmin)
admin.site.register(EvaluationType, EvaluationTypeAdmin)
admin.site.register(GeneralSettings, GeneralSettingsAdmin)
admin.site.register(AnnualStatistics, AnnualStatisticsAdmin)
admin.site.register(CertificateLogo, CertificateLogoAdmin)
admin.site.register(ImmersupFile, ImmersupFileAdmin)
admin.site.register(CertificateSignature, CertificateSignatureAdmin)
admin.site.register(OffOfferEventType, OffOfferEventTypeAdmin)
admin.site.register(HighSchoolLevel, HighSchoolLevelAdmin)
admin.site.register(PostBachelorLevel, PostBachelorLevelAdmin)
admin.site.register(StudentLevel, StudentLevelAdmin)
admin.site.register(CustomThemeFile, CustomThemeFileAdmin)
admin.site.register(FaqEntry, FaqEntryAdmin)<|MERGE_RESOLUTION|>--- conflicted
+++ resolved
@@ -23,42 +23,25 @@
     AccompanyingDocumentForm, BachelorMentionForm, BuildingForm, CalendarForm,
     CampusForm, CancelTypeForm, CertificateLogoForm, CertificateSignatureForm,
     CourseTypeForm, CustomThemeFileForm, EstablishmentForm,
-<<<<<<< HEAD
     EvaluationFormLinkForm, EvaluationTypeForm, FaqEntryAdminForm,
     GeneralBachelorTeachingForm, GeneralSettingsForm, HighSchoolForm,
     HighSchoolLevelForm, HolidayForm, ImmersionUserChangeForm,
     ImmersionUserCreationForm, ImmersupFileForm, InformationTextForm,
-    MailTemplateForm, OffOfferEventTypeForm, PostBachelorLevelForm,
-    PublicDocumentForm, PublicTypeForm, StructureForm, StudentLevelForm,
-    TrainingDomainForm, TrainingForm, TrainingSubdomainForm,
-=======
-    EvaluationFormLinkForm, EvaluationTypeForm, GeneralBachelorTeachingForm,
-    GeneralSettingsForm, HighSchoolForm, HighSchoolLevelForm, HolidayForm,
-    ImmersionUserChangeForm, ImmersionUserCreationForm, ImmersupFileForm,
-    InformationTextForm, MailTemplateForm, OffOfferEventTypeForm, PeriodForm,
-    PostBachelorLevelForm, PublicDocumentForm, PublicTypeForm, StructureForm,
-    StudentLevelForm, TrainingDomainForm, TrainingForm, TrainingSubdomainForm,
->>>>>>> 297e1e8a
-    UniversityYearForm, VacationForm,
+    MailTemplateForm, OffOfferEventTypeForm, PeriodForm,
+    PostBachelorLevelForm, PublicDocumentForm, PublicTypeForm,
+    StructureForm, StudentLevelForm, TrainingDomainForm, TrainingForm,
+    TrainingSubdomainForm, UniversityYearForm, VacationForm,
 )
 from .models import (
     AccompanyingDocument, AnnualStatistics, BachelorMention, Building,
     Calendar, Campus, CancelType, CertificateLogo, CertificateSignature,
     Course, CourseType, CustomThemeFile, Establishment, EvaluationFormLink,
-<<<<<<< HEAD
     EvaluationType, FaqEntry, GeneralBachelorTeaching, GeneralSettings,
     HighSchool, HighSchoolLevel, Holiday, Immersion, ImmersionUser,
     ImmersupFile, InformationText, MailTemplate, OffOfferEventType,
-    PostBachelorLevel, PublicDocument, PublicType, Slot, Structure,
+    Period, PostBachelorLevel, PublicDocument, PublicType, Slot, Structure,
     StudentLevel, Training, TrainingDomain, TrainingSubdomain, UniversityYear,
     Vacation,
-=======
-    EvaluationType, GeneralBachelorTeaching, GeneralSettings, HighSchool,
-    HighSchoolLevel, Holiday, Immersion, ImmersionUser, ImmersupFile,
-    InformationText, MailTemplate, OffOfferEventType, Period, PostBachelorLevel,
-    PublicDocument, PublicType, Slot, Structure, StudentLevel, Training,
-    TrainingDomain, TrainingSubdomain, UniversityYear, Vacation,
->>>>>>> 297e1e8a
 )
 
 

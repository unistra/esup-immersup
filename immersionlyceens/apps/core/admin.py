from django.contrib import admin
from django.contrib.auth.admin import UserAdmin
from hijack_admin.admin import HijackUserAdminMixin

<<<<<<< HEAD
from .models import (
    BachelorMention, Building, Campus, Component,
    ImmersionUser, TrainingDomain, TrainingSubdomain
)
=======
from .admin_forms import CourseDomainForm
from .models import (BachelorMention, Building, Campus, CourseDomain,
                     ImmersionUser, CancelType)
>>>>>>> 95875a70

from .admin_forms import (
    BachelorMentionForm, BuildingForm, CampusForm,
    ComponentForm, TrainingDomainForm, TrainingSubdomainForm,
)

class AdminWithRequest:
    """
    Class used to pass request object to admin form
    """
    def get_form(self, request, obj=None, **kwargs):
        AdminForm = super().get_form(request, obj, **kwargs)

        class AdminFormWithRequest(AdminForm):
            def __new__(cls, *args, **kwargs):
                kwargs['request'] = request
                return AdminForm(*args, **kwargs)

        return AdminFormWithRequest


class CustomUserAdmin(UserAdmin, HijackUserAdminMixin):
    #form = ImmersionUserChangeForm
    #add_form = ImmersionUserCreationForm

    add_fieldsets = (
        (None, {
            'classes': ('wide',),
            'fields': ('username', 'password1', 'password2',
                       'email', 'first_name', 'last_name')
        }),
    )

    # add hijack button to display list of users
    list_display = ('username', 'email', 'first_name',
        'last_name', 'is_staff', 'hijack_field',)

    def __init__(self, model, admin_site):
        super(CustomUserAdmin, self).__init__(model, admin_site)
        self.form.admin_site = admin_site

    """
    class Media:
        js = (
            'js/immersion_user.js',  # app static folder
        )
        css = {
            'all': ('css/immersion.css',)
        }
    """


class TrainingDomainAdmin(AdminWithRequest, admin.ModelAdmin):
    form = TrainingDomainForm
    list_display = ('label', 'active')
    list_filter = ('active',)
    search_fields = ('label',)

    def has_delete_permission(self, request, obj=None):
        if not request.user.is_scuio_ip_manager():
            return False

        if obj and TrainingSubdomain.objects.filter(
                training_domain=obj):
            return False

        return True


class TrainingSubdomainAdmin(AdminWithRequest, admin.ModelAdmin):
    form = TrainingSubdomainForm
    list_display = ('label', 'training_domain', 'active')
    list_filter = ('active',)
    search_fields = ('label',)

class CampusAdmin(AdminWithRequest, admin.ModelAdmin):
    form = CampusForm
    list_display = ('label', 'active')
    list_filter = ('active',)
    search_fields = ('label',)


class BuildingAdmin(AdminWithRequest, admin.ModelAdmin):
    form = BuildingForm
    list_display = ('label', 'campus', 'url', 'active')
    list_filter = ('campus', 'active')
    search_fields = ('label',)


class BachelorMentionAdmin(AdminWithRequest, admin.ModelAdmin):
    form = BachelorMentionForm
    list_display = ('label', 'active')


class ComponentAdmin(AdminWithRequest, admin.ModelAdmin):
    form = ComponentForm
    list_display = ('code', 'label', 'active')
    list_filter = ('active',)
    search_fields = ('label',)


class CancelTypeAdmin(admin.ModelAdmin):
    list_display = ('label', 'active')

    def has_module_permission(self, request):
        return True

    def has_view_permission(self, request, obj=None):
        return True

    def has_add_permission(self, request, obj=None):
        return request.user.is_scuio_ip_manager()

    def has_delete_permission(self, request, obj=None):
        return request.user.is_scuio_ip_manager()

    def has_update_permission(self, request, obj=None):
        return request.user.is_scuio_ip_manager()


admin.site.register(ImmersionUser, CustomUserAdmin)
admin.site.register(TrainingDomain, TrainingDomainAdmin)
admin.site.register(TrainingSubdomain, TrainingSubdomainAdmin)
admin.site.register(Component, ComponentAdmin)
admin.site.register(BachelorMention, BachelorMentionAdmin)
admin.site.register(Campus, CampusAdmin)
admin.site.register(Building, BuildingAdmin)
admin.site.register(CancelType, CancelTypeAdmin)<|MERGE_RESOLUTION|>--- conflicted
+++ resolved
@@ -2,16 +2,8 @@
 from django.contrib.auth.admin import UserAdmin
 from hijack_admin.admin import HijackUserAdminMixin
 
-<<<<<<< HEAD
-from .models import (
-    BachelorMention, Building, Campus, Component,
-    ImmersionUser, TrainingDomain, TrainingSubdomain
-)
-=======
-from .admin_forms import CourseDomainForm
-from .models import (BachelorMention, Building, Campus, CourseDomain,
-                     ImmersionUser, CancelType)
->>>>>>> 95875a70
+from .models import (BachelorMention, Building, Campus,
+                     ImmersionUser, CancelType, TrainingSubdomain, Component, TrainingDomain)
 
 from .admin_forms import (
     BachelorMentionForm, BuildingForm, CampusForm,

from datetime import datetime

from django.conf import settings
from django.contrib import admin, messages
from django.contrib.auth.admin import UserAdmin
from django.urls import reverse
from django.utils.html import format_html
from django.utils.translation import ugettext_lazy as _
from django_summernote.admin import SummernoteModelAdmin
from hijack_admin.admin import HijackUserAdminMixin

<<<<<<< HEAD
from .admin_forms import (BachelorMentionForm, BuildingForm, CalendarForm,
                          CampusForm, CancelTypeForm, ComponentForm, CourseTypeForm,
                          GeneralBachelorTeachingForm, HighSchoolForm, HolidayForm,
                          ImmersionUserChangeForm, ImmersionUserCreationForm, PublicTypeForm,
                          TrainingDomainForm, TrainingForm, TrainingSubdomainForm,
                          UniversityYearForm,
                          VacationForm, InformationTextForm)
from .models import (BachelorMention, Building, Calendar, Campus, CancelType,
                     Component, Course, CourseType, GeneralBachelorTeaching, HighSchool, Holiday,
                     ImmersionUser, PublicType, Training, TrainingDomain, TrainingSubdomain,
                     UniversityYear, Vacation, InformationText)
=======
from .admin_forms import (
    AccompanyingDocumentForm, BachelorMentionForm, BuildingForm, CalendarForm, CampusForm,
    CancelTypeForm, ComponentForm, CourseTypeForm, GeneralBachelorTeachingForm, HighSchoolForm,
    HolidayForm, ImmersionUserChangeForm, ImmersionUserCreationForm, PublicTypeForm,
    TrainingDomainForm, TrainingForm, TrainingSubdomainForm, UniversityYearForm, VacationForm,
)
from .models import (
    AccompanyingDocument, BachelorMention, Building, Calendar, Campus, CancelType, Component,
    Course, CourseType, GeneralBachelorTeaching, HighSchool, Holiday, ImmersionUser, PublicType,
    Training, TrainingDomain, TrainingSubdomain, UniversityYear, Vacation,
)
>>>>>>> b46a3595


class CustomAdminSite(admin.AdminSite):
    def __init__(self, *args, **kwargs):
        super().__init__(*args, **kwargs)
        self._registry.update(admin.site._registry)

    def find_in_list(self, l, value):
        try:
            return l.index(value)
        except ValueError:
            return 999

    def get_app_list(self, request):
        """
        Custom apps and models order
        """
        app_dict = self._build_app_dict(request)
        app_list = sorted(
            app_dict.values(),
            key=lambda x: self.find_in_list(settings.ADMIN_APPS_ORDER, x['app_label'].lower()),
        )

        for app in app_list:
            if not settings.ADMIN_MODELS_ORDER.get(app['app_label'].lower()):
                app['models'].sort(key=lambda x: x.get('app_label'))
            else:
                app['models'].sort(
                    key=lambda x: self.find_in_list(
                        settings.ADMIN_MODELS_ORDER[app['app_label'].lower()], x.get('object_name')
                    )
                )

            yield app

    def app_index(self, request, app_label, extra_context=None):
        """
        Custom order for app models
        """
        if settings.ADMIN_MODELS_ORDER.get(app_label):
            app_dict = self._build_app_dict(request, app_label)
            app_dict['models'].sort(
                key=lambda x: self.find_in_list(
                    settings.ADMIN_MODELS_ORDER[app_label], x.get('object_name')
                )
            )

            extra_context = {'app_list': [app_dict]}

        return super().app_index(request, app_label, extra_context)


class AdminWithRequest:
    """
    Class used to pass request object to admin form
    """

    def get_form(self, request, obj=None, **kwargs):
        AdminForm = super().get_form(request, obj, **kwargs)

        class AdminFormWithRequest(AdminForm):
            def __new__(cls, *args, **kwargs):
                kwargs['request'] = request
                return AdminForm(*args, **kwargs)

        return AdminFormWithRequest


class CustomUserAdmin(AdminWithRequest, UserAdmin, HijackUserAdminMixin):
    form = ImmersionUserChangeForm
    add_form = ImmersionUserCreationForm

    filter_horizontal = ('components', 'groups', 'user_permissions')

    add_fieldsets = (
        (
            None,
            {
                'classes': ('wide',),
                'fields': (
                    'username',
                    'password1',
                    'password2',
                    'email',
                    'first_name',
                    'last_name',
                ),
            },
        ),
    )

    def __init__(self, model, admin_site):
        super(CustomUserAdmin, self).__init__(model, admin_site)
        self.form.admin_site = admin_site

    def get_actions(self, request):
        actions = super().get_actions(request)
        # Disable delete
        try:
            del actions['delete_selected']
        except KeyError:
            pass
        return actions

    def has_delete_permission(self, request, obj=None):
        no_delete_msg = _("You don't have enough privileges to delete this account")

        if obj:
            if request.user.is_superuser:
                return True
            elif obj.is_superuser:
                messages.warning(request, no_delete_msg)
                return False

            # A user can only be deleted if not superuser and the authenticated user has
            # rights on ALL his groups
            if request.user.is_scuio_ip_manager():
                user_groups = obj.groups.all().values_list('name', flat=True)
                rights = settings.HAS_RIGHTS_ON_GROUP.get('SCUIO-IP')

                if not (set(x for x in user_groups) - set(rights)):
                    return True

            messages.warning(request, no_delete_msg)

            return False

    def has_change_permission(self, request, obj=None):
        if obj:
            if request.user.is_superuser or request.user == obj:
                return True
            elif obj.is_superuser:
                return False

            # A user can only be updated if not superuser and the authenticated user has
            # rights on ALL his groups
            if request.user.is_scuio_ip_manager():
                user_groups = obj.groups.all().values_list('name', flat=True)
                rights = settings.HAS_RIGHTS_ON_GROUP.get('SCUIO-IP')

                if not (set(x for x in user_groups) - set(rights)):
                    return True

            return False

        return True

    def get_list_display(self, request):
        list_display = ['username', 'email', 'first_name', 'last_name', 'is_superuser', 'is_staff']

        # add hijack button for admin users
        if request.user.is_superuser:
            list_display.append('hijack_field')

        return list_display

    def get_fieldsets(self, request, obj=None):
        # On user change, add Components in permissions fieldset
        # after Group selection
        if not obj:
            return super().get_fieldsets(request, obj)
        else:
            lst = list(UserAdmin.fieldsets)
            permissions_fields = list(lst[2])
            permissions_fields_list = list(permissions_fields[1]['fields'])
            permissions_fields_list.insert(4, 'components')

            if not request.user.is_superuser:
                # Remove components widget for non superusers
                try:
                    permissions_fields_list.remove('user_permissions')
                except ValueError:
                    pass

            lst[2] = ('Permissions', {'fields': tuple(permissions_fields_list)})

            fieldsets = tuple(lst)

        return fieldsets

    class Media:
        js = ('js/immersion_user.js',)  # implements user search
        css = {'all': ('css/immersionlyceens.css',)}


class TrainingDomainAdmin(AdminWithRequest, admin.ModelAdmin):
    form = TrainingDomainForm
    list_display = ('label', 'active')
    list_filter = ('active',)
    ordering = ('label',)
    search_fields = ('label',)

    def get_actions(self, request):
        actions = super().get_actions(request)
        # Disable delete
        try:
            del actions['delete_selected']
        except KeyError:
            pass
        return actions

    def has_delete_permission(self, request, obj=None):
        if not request.user.is_scuio_ip_manager():
            return False

        if obj and TrainingSubdomain.objects.filter(training_domain=obj).exists():
            messages.warning(
                request,
                _(
                    """This training domain can't be deleted """
                    """because it is used by training subdomains"""
                ),
            )
            return False

        return True


class TrainingSubdomainAdmin(AdminWithRequest, admin.ModelAdmin):
    form = TrainingSubdomainForm
    list_display = ('label', 'training_domain', 'active')
    list_filter = ('active',)
    ordering = ('label',)
    search_fields = ('label',)

    def get_actions(self, request):
        # Disable delete
        actions = super().get_actions(request)
        # Manage KeyError if rights for groups don't include delete !
        try:
            del actions['delete_selected']
        except KeyError:
            pass
        return actions

    def has_delete_permission(self, request, obj=None):
        if not request.user.is_scuio_ip_manager():
            return False

        if obj and Training.objects.filter(training_subdomains=obj).exists():
            messages.warning(
                request,
                _(
                    """This training subdomain can't be deleted """
                    """because it is used by a training"""
                ),
            )
            return False

        return True


class CampusAdmin(AdminWithRequest, admin.ModelAdmin):
    form = CampusForm
    list_display = ('label', 'active')
    list_filter = ('active',)
    ordering = ('label',)
    search_fields = ('label',)

    def get_actions(self, request):
        # Disable delete
        actions = super().get_actions(request)
        # Manage KeyError if rights for groups don't include delete !
        try:
            del actions['delete_selected']
        except KeyError:
            pass
        return actions

    def has_delete_permission(self, request, obj=None):
        if not request.user.is_scuio_ip_manager():
            return False

        if obj and Building.objects.filter(campus=obj).exists():
            messages.warning(
                request,
                _("""This campus can't be deleted """ """because it is used by a building"""),
            )
            return False

        return True


class BuildingAdmin(AdminWithRequest, admin.ModelAdmin):
    form = BuildingForm
    list_display = ('label', 'campus', 'url', 'active')
    list_filter = ('campus', 'active')
    ordering = (
        'campus',
        'label',
    )
    search_fields = ('label',)


class BachelorMentionAdmin(AdminWithRequest, admin.ModelAdmin):
    form = BachelorMentionForm
    list_display = ('label', 'active')
    ordering = ('label',)


class GeneralBachelorTeachingAdmin(AdminWithRequest, admin.ModelAdmin):
    form = GeneralBachelorTeachingForm
    list_display = ('label', 'active')
    list_filter = ('active',)
    ordering = ('label',)
    search_fields = ('label',)


class ComponentAdmin(AdminWithRequest, admin.ModelAdmin):
    form = ComponentForm
    list_display = ('code', 'label', 'active')
    list_filter = ('active',)
    ordering = ('label',)
    search_fields = ('label',)

    def get_actions(self, request):
        # Disable delete
        actions = super().get_actions(request)
        # Manage KeyError if rights for groups don't include delete !
        try:
            del actions['delete_selected']
        except KeyError:
            pass
        return actions

    def has_delete_permission(self, request, obj=None):
        if not request.user.is_scuio_ip_manager():
            return False

        if obj and Training.objects.filter(components=obj).exists():
            messages.warning(
                request,
                _("""This component can't be deleted """ """because it is used by a training"""),
            )
            return False

        return True


class TrainingAdmin(AdminWithRequest, admin.ModelAdmin):
    form = TrainingForm
    filter_horizontal = (
        'components',
        'training_subdomains',
    )
    list_display = ('label', 'active')
    list_filter = ('active',)
    ordering = ('label',)
    search_fields = ('label',)

    def has_delete_permission(self, request, obj=None):
        if not request.user.is_scuio_ip_manager():
            return False

        if obj and Course.objects.filter(training=obj).exists():
            messages.warning(
                request,
                _("""This training can't be deleted because """ """it is used by some courses"""),
            )
            return False

        return True


class CancelTypeAdmin(AdminWithRequest, admin.ModelAdmin):
    form = CancelTypeForm
    list_display = ('label', 'active')
    ordering = ('label',)


class CourseTypeAdmin(AdminWithRequest, admin.ModelAdmin):
    form = CourseTypeForm
    list_display = ('label', 'active')
    ordering = ('label',)


class PublicTypeAdmin(AdminWithRequest, admin.ModelAdmin):
    form = PublicTypeForm
    list_display = ('label', 'active')
    ordering = ('label',)


class UniversityYearAdmin(AdminWithRequest, admin.ModelAdmin):
    form = UniversityYearForm
    list_display = (
        'label',
        'start_date',
        'end_date',
        'active',
    )
    list_filter = ('active',)
    search_fields = ('label',)

    def get_readonly_fields(self, request, obj=None):
        fields = ['active', 'purge_date']
        if obj:
            if obj.purge_date is not None:
                return list(
                    set(
                        [field.name for field in self.opts.local_fields]
                        + [field.name for field in self.opts.local_many_to_many]
                    )
                )

            elif obj.start_date <= datetime.today().date():
                fields.append('start_date')
        return fields

    # def get_actions(self, request):
    #     # Disable delete
    #     actions = super().get_actions(request)
    #     del actions['delete_selected']
    #     return actions

    def has_delete_permission(self, request, obj=None):
        if not request.user.is_scuio_ip_manager():
            return False

        if obj:
            if obj.start_date <= datetime.today().date():
                messages.warning(
                    request,
                    _(
                        """This component can't be deleted """
                        """because university year has already started"""
                    ),
                )
                return False
            elif obj.purge_date is not None:
                messages.warning(
                    request,
                    _(
                        """This component can't be deleted """
                        """because a purge date is defined"""
                    ),
                )
                return False

        return True


class HolidayAdmin(AdminWithRequest, admin.ModelAdmin):
    form = HolidayForm
    list_display = ('label', 'date')


class VacationAdmin(AdminWithRequest, admin.ModelAdmin):
    form = VacationForm
    list_display = ('label', 'start_date', 'end_date')


class UniversityYearAdmin(AdminWithRequest, admin.ModelAdmin):
    form = UniversityYearForm
    list_display = (
        'label',
        'start_date',
        'end_date',
        'active',
    )
    list_filter = ('active',)
    search_fields = ('label',)

    def get_readonly_fields(self, request, obj=None):
        fields = ['active', 'purge_date']
        if obj:
            if obj.purge_date is not None:
                return list(
                    set(
                        [field.name for field in self.opts.local_fields]
                        + [field.name for field in self.opts.local_many_to_many]
                    )
                )

            elif obj.start_date <= datetime.today().date():
                fields.append('start_date')
        return fields

    def has_delete_permission(self, request, obj=None):
        if not request.user.is_scuio_ip_manager():
            return False

        if obj:
            if obj.start_date <= datetime.today().date():
                messages.warning(
                    request,
                    _(
                        """This component can't be deleted """
                        """because university year has already started"""
                    ),
                )
                return False
            elif obj.purge_date is not None:
                messages.warning(
                    request,
                    _(
                        """This component can't be deleted """
                        """because a purge date is defined"""
                    ),
                )
                return False

        return True


class CalendarAdmin(AdminWithRequest, admin.ModelAdmin):
    form = CalendarForm
    list_display = ('label',)
    search_fields = ('label',)

    def get_readonly_fields(self, request, obj=None):
        fields = []
        if obj:

            # global evaluation date
            if (obj.year_start_date and obj.year_start_date <= datetime.today().date()) or (
                obj.global_evaluation_date
                and obj.global_evaluation_date <= datetime.today().date()
            ):
                fields.append('global_evaluation_date')

            # year_start > today
            if obj.year_start_date and obj.year_start_date <= datetime.today().date():
                fields.append('year_start_date')

            # semester1_start > today
            if obj.semester1_start_date and obj.semester1_start_date <= datetime.today().date():
                fields.append('year_start_date')
                fields.append('calendar_mode')
            # semester1_end > today
            if obj.semester1_end_date and obj.semester1_end_date <= datetime.today().date():
                fields.append('semester1_end_date')
                fields.append('semester1_registration_start_date')

            # semester2_start > today
            if obj.semester2_start_date and obj.semester2_start_date <= datetime.today().date():
                fields.append('year_start_date')
            # semester2_end > today
            if obj.semester2_end_date and obj.semester2_end_date <= datetime.today().date():
                fields.append('semester1_end_date')
                fields.append('semester1_registration_start_date')

        return fields

    def has_add_permission(self, request):
        """Singleton"""
        return not Calendar.objects.exists()

    class Media:
        # TODO: check why I can't use django.jquery stuff !!!!!
        js = (
            'js/jquery-3.4.1.slim.min.js',
            'js/admin_calendar.js',
        )


class HighSchoolAdmin(AdminWithRequest, admin.ModelAdmin):
    form = HighSchoolForm
    list_display = (
        'label',
        'city',
        'email',
        'head_teacher_name',
        'referent_name',
        'convention_start_date',
        'convention_end_date',
    )
    list_filter = ('city',)
    ordering = ('label',)
    search_fields = ('label', 'city', 'head_teacher_name', 'referent_name')

    def get_actions(self, request):
        # Disable delete
        actions = super().get_actions(request)
        # Manage KeyError if rights for groups don't include delete !
        try:
            del actions['delete_selected']
        except KeyError:
            pass
        return actions

    def has_delete_permission(self, request, obj=None):
        # Only superadmin could delete Highschool items
        # TODO: maybe only use model groups rights !!!
        if request.user.is_superuser:
            return True

        return False

    class Media:
        # TODO: check why I can't use django.jquery stuff !!!!!
        if settings.USE_GEOAPI:
            js = (
                'js/jquery-3.4.1.slim.min.js',
                'js/admin_highschool.js',
            )


class AccompanyingDocumentAdmin(AdminWithRequest, admin.ModelAdmin):
    form = AccompanyingDocumentForm
    # list_display = ('label', 'description', 'public_type', 'fileUrl')
    ordering = ('label',)
    search_fields = ('label', 'fileName')
    list_filter = ('public_type',)

    # def fileUrl(self, obj):
    #     if obj.document:
    #         return format_html(f'<a href="{obj.document.url}">{obj.document.url}</a>')
    #     else:
    #         return format_html('<a href=""></a>')

    def get_list_display(self, request):

        def file_url(obj):
            url = request.build_absolute_uri(reverse('accompanying_document', args=(obj.pk, )))
            return format_html(f'<a href="{url}">{url}</a>')
            
        file_url.short_description = _('Address')

        return (
            'label', 'description', 'public_type', file_url,
        )

<<<<<<< HEAD

class InformationTextAdmin(AdminWithRequest, SummernoteModelAdmin):
    form = InformationTextForm
    list_display = ('label', 'code', 'active')
    list_filter = ('label', 'code')
    ordering = ('label',)
    search_fields = ('label', 'code', 'active')

    def get_readonly_fields(self, request, obj=None):
        fields = []
        if obj:
            if obj.label:
                fields.append('label')
            if obj.code:
                fields.append('code')
        return fields
=======
    # file_url.short_description = _("Document Address")

>>>>>>> b46a3595


admin.site = CustomAdminSite(name='Repositories')

admin.site.register(ImmersionUser, CustomUserAdmin)
admin.site.register(TrainingDomain, TrainingDomainAdmin)
admin.site.register(TrainingSubdomain, TrainingSubdomainAdmin)
admin.site.register(Training, TrainingAdmin)
admin.site.register(Component, ComponentAdmin)
admin.site.register(BachelorMention, BachelorMentionAdmin)
admin.site.register(Campus, CampusAdmin)
admin.site.register(Building, BuildingAdmin)
admin.site.register(HighSchool, HighSchoolAdmin)
admin.site.register(CancelType, CancelTypeAdmin)
admin.site.register(CourseType, CourseTypeAdmin)
admin.site.register(GeneralBachelorTeaching, GeneralBachelorTeachingAdmin)
admin.site.register(PublicType, PublicTypeAdmin)
admin.site.register(UniversityYear, UniversityYearAdmin)
admin.site.register(Holiday, HolidayAdmin)
admin.site.register(Vacation, VacationAdmin)
admin.site.register(Calendar, CalendarAdmin)
<<<<<<< HEAD
admin.site.register(InformationText, InformationTextAdmin)
=======
admin.site.register(AccompanyingDocument, AccompanyingDocumentAdmin)
>>>>>>> b46a3595
<|MERGE_RESOLUTION|>--- conflicted
+++ resolved
@@ -9,19 +9,6 @@
 from django_summernote.admin import SummernoteModelAdmin
 from hijack_admin.admin import HijackUserAdminMixin
 
-<<<<<<< HEAD
-from .admin_forms import (BachelorMentionForm, BuildingForm, CalendarForm,
-                          CampusForm, CancelTypeForm, ComponentForm, CourseTypeForm,
-                          GeneralBachelorTeachingForm, HighSchoolForm, HolidayForm,
-                          ImmersionUserChangeForm, ImmersionUserCreationForm, PublicTypeForm,
-                          TrainingDomainForm, TrainingForm, TrainingSubdomainForm,
-                          UniversityYearForm,
-                          VacationForm, InformationTextForm)
-from .models import (BachelorMention, Building, Calendar, Campus, CancelType,
-                     Component, Course, CourseType, GeneralBachelorTeaching, HighSchool, Holiday,
-                     ImmersionUser, PublicType, Training, TrainingDomain, TrainingSubdomain,
-                     UniversityYear, Vacation, InformationText)
-=======
 from .admin_forms import (
     AccompanyingDocumentForm, BachelorMentionForm, BuildingForm, CalendarForm, CampusForm,
     CancelTypeForm, ComponentForm, CourseTypeForm, GeneralBachelorTeachingForm, HighSchoolForm,
@@ -32,8 +19,8 @@
     AccompanyingDocument, BachelorMention, Building, Calendar, Campus, CancelType, Component,
     Course, CourseType, GeneralBachelorTeaching, HighSchool, Holiday, ImmersionUser, PublicType,
     Training, TrainingDomain, TrainingSubdomain, UniversityYear, Vacation,
+    InformationText
 )
->>>>>>> b46a3595
 
 
 class CustomAdminSite(admin.AdminSite):
@@ -631,6 +618,24 @@
             )
 
 
+class InformationTextAdmin(AdminWithRequest, SummernoteModelAdmin):
+    form = InformationTextForm
+    list_display = ('label', 'code', 'active')
+    list_filter = ('label', 'code')
+    ordering = ('label',)
+    search_fields = ('label', 'code', 'active')
+
+    def get_readonly_fields(self, request, obj=None):
+        fields = []
+        if obj:
+            if obj.label:
+                fields.append('label')
+            if obj.code:
+                fields.append('code')
+        return fields
+
+
+
 class AccompanyingDocumentAdmin(AdminWithRequest, admin.ModelAdmin):
     form = AccompanyingDocumentForm
     # list_display = ('label', 'description', 'public_type', 'fileUrl')
@@ -649,34 +654,15 @@
         def file_url(obj):
             url = request.build_absolute_uri(reverse('accompanying_document', args=(obj.pk, )))
             return format_html(f'<a href="{url}">{url}</a>')
-            
+
         file_url.short_description = _('Address')
 
         return (
             'label', 'description', 'public_type', file_url,
         )
 
-<<<<<<< HEAD
-
-class InformationTextAdmin(AdminWithRequest, SummernoteModelAdmin):
-    form = InformationTextForm
-    list_display = ('label', 'code', 'active')
-    list_filter = ('label', 'code')
-    ordering = ('label',)
-    search_fields = ('label', 'code', 'active')
-
-    def get_readonly_fields(self, request, obj=None):
-        fields = []
-        if obj:
-            if obj.label:
-                fields.append('label')
-            if obj.code:
-                fields.append('code')
-        return fields
-=======
     # file_url.short_description = _("Document Address")
 
->>>>>>> b46a3595
 
 
 admin.site = CustomAdminSite(name='Repositories')
@@ -698,8 +684,5 @@
 admin.site.register(Holiday, HolidayAdmin)
 admin.site.register(Vacation, VacationAdmin)
 admin.site.register(Calendar, CalendarAdmin)
-<<<<<<< HEAD
 admin.site.register(InformationText, InformationTextAdmin)
-=======
-admin.site.register(AccompanyingDocument, AccompanyingDocumentAdmin)
->>>>>>> b46a3595
+admin.site.register(AccompanyingDocument, AccompanyingDocumentAdmin)
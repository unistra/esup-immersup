--- conflicted
+++ resolved
@@ -2,15 +2,9 @@
 from django.contrib.auth.admin import UserAdmin
 from hijack_admin.admin import HijackUserAdminMixin
 
-<<<<<<< HEAD
-from .models import Campus, CourseDomain, ImmersionUser
-=======
 from .models import (
     CourseDomain, ImmersionUser,
-    BachelorMention)
-
->>>>>>> 7283a62f
-
+    BachelorMention, Campus)
 
 class CourseDomainAdmin(admin.ModelAdmin):
     list_display = ('label', 'active')
@@ -62,11 +56,7 @@
     """
 
 
-<<<<<<< HEAD
 class CampusAdmin(admin.ModelAdmin):
-=======
-class BachelorMentionAdmin(admin.ModelAdmin):
->>>>>>> 7283a62f
     list_display = ('label', 'active')
 
     def has_module_permission(self, request):
@@ -84,13 +74,27 @@
     def has_update_permission(self, request, obj=None):
         return request.user.is_scuio_ip_manager()
 
-<<<<<<< HEAD
-admin.site.register(ImmersionUser, CustomUserAdmin)
-admin.site.register(CourseDomain, CourseDomainAdmin)
-admin.site.register(Campus, CampusAdmin)
-=======
+
+class BachelorMentionAdmin(admin.ModelAdmin):
+    list_display = ('label', 'active')
+
+    def has_module_permission(self, request):
+        return True
+
+    def has_view_permission(self, request, obj=None):
+        return True
+
+    def has_add_permission(self, request, obj=None):
+        return request.user.is_scuio_ip_manager()
+
+    def has_delete_permission(self, request, obj=None):
+        return request.user.is_scuio_ip_manager()
+
+    def has_update_permission(self, request, obj=None):
+        return request.user.is_scuio_ip_manager()
+
 
 admin.site.register(ImmersionUser, CustomUserAdmin)
 admin.site.register(CourseDomain, CourseDomainAdmin)
 admin.site.register(BachelorMention, BachelorMentionAdmin)
->>>>>>> 7283a62f
+admin.site.register(Campus, CampusAdmin)
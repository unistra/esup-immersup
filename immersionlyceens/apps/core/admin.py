from datetime import datetime

from django.contrib import admin, messages
from django.contrib.auth.admin import UserAdmin
from django.utils.translation import ugettext_lazy as _
from hijack_admin.admin import HijackUserAdminMixin

from .admin_forms import (BachelorMentionForm, BuildingForm, CampusForm,
                          CancelTypeForm, ComponentForm, CourseTypeForm,
                          GeneralBachelorTeachingForm, HighSchoolForm,
                          ImmersionUserCreationForm, PublicTypeForm,
                          TrainingDomainForm, TrainingForm,
                          TrainingSubdomainForm, UniversityYearForm)
from .models import (BachelorMention, Building, Campus, CancelType, Component,
                     CourseType, GeneralBachelorTeaching, HighSchool,
                     ImmersionUser, PublicType, Training, TrainingDomain,
                     TrainingSubdomain, UniversityYear)


class CustomAdminSite(admin.AdminSite):
    def get_app_list(self, request):
        """
        Return a sorted list of all the installed apps that have been
        registered in this site.
        """
        ordering = {
            'ImmersionUser': 1,
            'UniversityYear': 2,
            'HighSchool': 3,
            'GeneralBachelorTeaching': 4,
            'BachelorMention': 5,
            'Campus': 6,
            'Building': 7,
            'Component': 8,
            'TrainingDomain': 9,
            'TrainingSubdomain': 10,
            'Training': 11,
            'CourseType': 12,
            'PublicType': 13,
            'CancelType': 14,
        }

<<<<<<< HEAD
from .models import (
    BachelorMention, Building, Campus, CancelType, Component,
    CourseType, GeneralBachelorTeaching, ImmersionUser, Training,
    TrainingDomain, TrainingSubdomain, PublicType,
    UniversityYear, Holiday, Vacation, Calendar)

from .admin_forms import (
    BachelorMentionForm, BuildingForm, CampusForm,
    CancelTypeForm, ComponentForm, CourseTypeForm,
    GeneralBachelorTeachingForm, TrainingForm,
    TrainingDomainForm, TrainingSubdomainForm,
    CourseTypeForm, PublicTypeForm, UniversityYearForm, HolidayForm, VacationForm, CalendarForm)
=======
        app_dict = self._build_app_dict(request)

        # Sort the apps alphabetically.
        app_list = sorted(app_dict.values(), key=lambda x: x['name'].lower())

        # Sort the models alphabetically within each app.
        # key=lambda x: x['name']
        for app in app_list:
            app['models'].sort(key=lambda x: ordering[x.get('object_name')])

        return app_list

>>>>>>> 78415246

class AdminWithRequest:
    """
    Class used to pass request object to admin form
    """

    def get_form(self, request, obj=None, **kwargs):
        AdminForm = super().get_form(request, obj, **kwargs)

        class AdminFormWithRequest(AdminForm):
            def __new__(cls, *args, **kwargs):
                kwargs['request'] = request
                return AdminForm(*args, **kwargs)

        return AdminFormWithRequest


class CustomUserAdmin(UserAdmin, HijackUserAdminMixin):
    #form = ImmersionUserChangeForm
    add_form = ImmersionUserCreationForm

    add_fieldsets = (
        (None, {
            'classes': ('wide',),
            'fields': ('username', 'password1', 'password2',
                       'email', 'first_name', 'last_name')
        }),
    )

    # add hijack button to display list of users
    list_display = ('username', 'email', 'first_name',
                    'last_name', 'is_staff', 'hijack_field',)

    def __init__(self, model, admin_site):
        super(CustomUserAdmin, self).__init__(model, admin_site)
        self.form.admin_site = admin_site

    class Media:
        js = (
            'js/immersion_user.js',  # implements user search
        )
        css = {
            'all': ('css/immersionlyceens.css',)
        }


class TrainingDomainAdmin(AdminWithRequest, admin.ModelAdmin):
    form = TrainingDomainForm
    list_display = ('label', 'active')
    list_filter = ('active',)
    search_fields = ('label',)

    def get_actions(self, request):
        # Disable delete
        actions = super().get_actions(request)
        del actions['delete_selected']
        return actions

    def has_delete_permission(self, request, obj=None):
        if not request.user.is_scuio_ip_manager():
            return False

        if obj and TrainingSubdomain.objects.filter(
                training_domain=obj).exists():
            messages.warning(request, _(
                """This training domain can't be deleted """
                """because it is used by training subdomains"""))
            return False

        return True


class TrainingSubdomainAdmin(AdminWithRequest, admin.ModelAdmin):
    form = TrainingSubdomainForm
    list_display = ('label', 'training_domain', 'active')
    list_filter = ('active',)
    search_fields = ('label',)

    def get_actions(self, request):
        # Disable delete
        actions = super().get_actions(request)
        del actions['delete_selected']
        return actions

    def has_delete_permission(self, request, obj=None):
        if not request.user.is_scuio_ip_manager():
            return False

        if obj and Training.objects.filter(training_subdomains=obj).exists():
            messages.warning(request, _(
                """This training subdomain can't be deleted """
                """because it is used by a training"""))
            return False

        return True


class CampusAdmin(AdminWithRequest, admin.ModelAdmin):
    form = CampusForm
    list_display = ('label', 'active')
    list_filter = ('active',)
    search_fields = ('label',)

    def get_actions(self, request):
        # Disable delete
        actions = super().get_actions(request)
        del actions['delete_selected']
        return actions

    def has_delete_permission(self, request, obj=None):
        if not request.user.is_scuio_ip_manager():
            return False

        if obj and Building.objects.filter(campus=obj).exists():
            messages.warning(request, _(
                """This campus can't be deleted """
                """because it is used by a building"""))
            return False

        return True


class BuildingAdmin(AdminWithRequest, admin.ModelAdmin):
    form = BuildingForm
    list_display = ('label', 'campus', 'url', 'active')
    list_filter = ('campus', 'active')
    search_fields = ('label',)


class BachelorMentionAdmin(AdminWithRequest, admin.ModelAdmin):
    form = BachelorMentionForm
    list_display = ('label', 'active')


class GeneralBachelorTeachingAdmin(AdminWithRequest, admin.ModelAdmin):
    form = GeneralBachelorTeachingForm
    list_display = ('label', 'active')
    list_filter = ('active',)
    search_fields = ('label',)


class ComponentAdmin(AdminWithRequest, admin.ModelAdmin):
    form = ComponentForm
    list_display = ('code', 'label', 'active')
    list_filter = ('active',)
    search_fields = ('label',)

    def get_actions(self, request):
        # Disable delete
        actions = super().get_actions(request)
        del actions['delete_selected']
        return actions

    def has_delete_permission(self, request, obj=None):
        if not request.user.is_scuio_ip_manager():
            return False

        if obj and Training.objects.filter(components=obj).exists():
            messages.warning(request, _(
                """This component can't be deleted """
                """because it is used by a training"""))
            return False

        return True


class TrainingAdmin(AdminWithRequest, admin.ModelAdmin):
    form = TrainingForm
    filter_horizontal = ('components', 'training_subdomains', )
    list_display = ('label', 'active')
    list_filter = ('active',)
    search_fields = ('label',)


class CancelTypeAdmin(AdminWithRequest, admin.ModelAdmin):
    form = CancelTypeForm
    list_display = ('label', 'active')


class CourseTypeAdmin(AdminWithRequest, admin.ModelAdmin):
    form = CourseTypeForm
    list_display = ('label', 'active')


class PublicTypeAdmin(AdminWithRequest, admin.ModelAdmin):
    form = PublicTypeForm
    list_display = ('label', 'active')


class UniversityYearAdmin(AdminWithRequest, admin.ModelAdmin):
    form = UniversityYearForm
    list_display = ('label', 'start_date', 'end_date', 'active',)
    list_filter = ('active',)
    search_fields = ('label',)

    def get_readonly_fields(self, request, obj=None):
        fields = ['active', 'purge_date']
        if obj:
            if obj.purge_date is not None:
                return list(set(
                    [field.name for field in self.opts.local_fields] +
                    [field.name for field in self.opts.local_many_to_many]
                ))

            elif obj.start_date <= datetime.today().date():
                fields.append('start_date')
        return fields

    # def get_actions(self, request):
    #     # Disable delete
    #     actions = super().get_actions(request)
    #     del actions['delete_selected']
    #     return actions

    def has_delete_permission(self, request, obj=None):
        if not request.user.is_scuio_ip_manager():
            return False

        if obj:
            if obj.start_date <= datetime.today().date():
                messages.warning(request, _(
                    """This component can't be deleted """
                    """because university year has already started"""))
                return False
            elif obj.purge_date is not None:
                messages.warning(request, _(
                    """This component can't be deleted """
                    """because a purge date is defined"""))
                return False

        return True


<<<<<<< HEAD
class HolidayAdmin(AdminWithRequest, admin.ModelAdmin):
    form = HolidayForm
    list_display = ('label', 'date')


class VacationAdmin(AdminWithRequest, admin.ModelAdmin):
    form = VacationForm
    list_display = ('label', 'start_date', 'end_date')


class UniversityYearAdmin(AdminWithRequest, admin.ModelAdmin):
    form = UniversityYearForm
    list_display = ('label', 'start_date', 'end_date', 'active',)
    list_filter = ('active',)
    search_fields = ('label',)

    def get_readonly_fields(self, request, obj=None):
        fields = ['active', 'purge_date']
        if obj:
            if obj.purge_date is not None:
                return list(set(
                    [field.name for field in self.opts.local_fields] +
                    [field.name for field in self.opts.local_many_to_many]
                ))

            elif obj.start_date <= datetime.today().date():
                fields.append('start_date')
        return fields

    def has_delete_permission(self, request, obj=None):
        if not request.user.is_scuio_ip_manager():
            return False

        if obj:
            print(obj.start_date)
            if obj.start_date <= datetime.today().date():
                messages.warning(request, _("""This component can't be deleted """
                    """because university year has already started"""))
                return False
            elif obj.purge_date is not None:
                messages.warning(request, _("""This component can't be deleted """
                    """because a purge date is defined"""))
                return False

        return True


class CalendarAdmin(AdminWithRequest, admin.ModelAdmin):
    form = CalendarForm
    list_display = ('label',)
    search_fields = ('label',)
=======
class HighSchoolAdmin(AdminWithRequest, admin.ModelAdmin):
    form = HighSchoolForm
    list_display = ('label', 'city', 'email', 'head_teacher_name',
        'referent_name', 'convention_start_date', 'convention_end_date')
    list_filter = ('city',)
    search_fields = ('label', 'label', 'head_teacher_name', 'referent_name')
>>>>>>> 78415246

    class Media:
        # TODO: check why I can't use django.jquery stuff !!!!!
        js = (
            'js/jquery-3.4.1.slim.min.js',
<<<<<<< HEAD
            'js/admin_calendar.js',
        )

=======
            'js/admin_highschool.js',
        )

admin.site = CustomAdminSite(name='Repositories')
>>>>>>> 78415246

admin.site.register(ImmersionUser, CustomUserAdmin)
admin.site.register(TrainingDomain, TrainingDomainAdmin)
admin.site.register(TrainingSubdomain, TrainingSubdomainAdmin)
admin.site.register(Training, TrainingAdmin)
admin.site.register(Component, ComponentAdmin)
admin.site.register(BachelorMention, BachelorMentionAdmin)
admin.site.register(Campus, CampusAdmin)
admin.site.register(Building, BuildingAdmin)
admin.site.register(HighSchool, HighSchoolAdmin)
admin.site.register(CancelType, CancelTypeAdmin)
admin.site.register(CourseType, CourseTypeAdmin)
admin.site.register(GeneralBachelorTeaching, GeneralBachelorTeachingAdmin)
admin.site.register(PublicType, PublicTypeAdmin)
admin.site.register(UniversityYear, UniversityYearAdmin)
admin.site.register(Holiday, HolidayAdmin)
admin.site.register(Vacation, VacationAdmin)
admin.site.register(Calendar, CalendarAdmin)<|MERGE_RESOLUTION|>--- conflicted
+++ resolved
@@ -10,11 +10,13 @@
                           GeneralBachelorTeachingForm, HighSchoolForm,
                           ImmersionUserCreationForm, PublicTypeForm,
                           TrainingDomainForm, TrainingForm,
-                          TrainingSubdomainForm, UniversityYearForm)
+                          TrainingSubdomainForm, UniversityYearForm,
+                          Holiday, Vacation, Calendar)
 from .models import (BachelorMention, Building, Campus, CancelType, Component,
                      CourseType, GeneralBachelorTeaching, HighSchool,
                      ImmersionUser, PublicType, Training, TrainingDomain,
-                     TrainingSubdomain, UniversityYear)
+                     TrainingSubdomain, UniversityYear,
+                     HolidayForm, VacationForm, CalendarForm)
 
 
 class CustomAdminSite(admin.AdminSite):
@@ -40,20 +42,6 @@
             'CancelType': 14,
         }
 
-<<<<<<< HEAD
-from .models import (
-    BachelorMention, Building, Campus, CancelType, Component,
-    CourseType, GeneralBachelorTeaching, ImmersionUser, Training,
-    TrainingDomain, TrainingSubdomain, PublicType,
-    UniversityYear, Holiday, Vacation, Calendar)
-
-from .admin_forms import (
-    BachelorMentionForm, BuildingForm, CampusForm,
-    CancelTypeForm, ComponentForm, CourseTypeForm,
-    GeneralBachelorTeachingForm, TrainingForm,
-    TrainingDomainForm, TrainingSubdomainForm,
-    CourseTypeForm, PublicTypeForm, UniversityYearForm, HolidayForm, VacationForm, CalendarForm)
-=======
         app_dict = self._build_app_dict(request)
 
         # Sort the apps alphabetically.
@@ -66,7 +54,6 @@
 
         return app_list
 
->>>>>>> 78415246
 
 class AdminWithRequest:
     """
@@ -131,8 +118,7 @@
 
         if obj and TrainingSubdomain.objects.filter(
                 training_domain=obj).exists():
-            messages.warning(request, _(
-                """This training domain can't be deleted """
+            messages.warning(request, _("""This training domain can't be deleted """
                 """because it is used by training subdomains"""))
             return False
 
@@ -300,7 +286,6 @@
         return True
 
 
-<<<<<<< HEAD
 class HolidayAdmin(AdminWithRequest, admin.ModelAdmin):
     form = HolidayForm
     list_display = ('label', 'date')
@@ -352,29 +337,30 @@
     form = CalendarForm
     list_display = ('label',)
     search_fields = ('label',)
-=======
+
+    class Media:
+        # TODO: check why I can't use django.jquery stuff !!!!!
+        js = (
+            'js/jquery-3.4.1.slim.min.js',
+            'js/admin_calendar.js',
+        )
+
+
 class HighSchoolAdmin(AdminWithRequest, admin.ModelAdmin):
     form = HighSchoolForm
     list_display = ('label', 'city', 'email', 'head_teacher_name',
         'referent_name', 'convention_start_date', 'convention_end_date')
     list_filter = ('city',)
     search_fields = ('label', 'label', 'head_teacher_name', 'referent_name')
->>>>>>> 78415246
 
     class Media:
         # TODO: check why I can't use django.jquery stuff !!!!!
         js = (
             'js/jquery-3.4.1.slim.min.js',
-<<<<<<< HEAD
-            'js/admin_calendar.js',
-        )
-
-=======
             'js/admin_highschool.js',
         )
 
 admin.site = CustomAdminSite(name='Repositories')
->>>>>>> 78415246
 
 admin.site.register(ImmersionUser, CustomUserAdmin)
 admin.site.register(TrainingDomain, TrainingDomainAdmin)

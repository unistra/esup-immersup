--- conflicted
+++ resolved
@@ -2,12 +2,6 @@
 from django.contrib.auth.admin import UserAdmin
 from hijack_admin.admin import HijackUserAdminMixin
 
-from .admin_forms import CourseDomainForm
-from .models import (BachelorMention, Building, Campus, CourseDomain,
-                     ImmersionUser)
-
-<<<<<<< HEAD
-=======
 from .models import (
     BachelorMention, Building, Campus, ImmersionUser,
     TrainingDomain, TrainingSubdomain
@@ -17,7 +11,6 @@
     BachelorMentionForm, BuildingForm, CampusForm,
     TrainingDomainForm, TrainingSubdomainForm,
 )
->>>>>>> 836e48f6
 
 class AdminWithRequest:
     def get_form(self, request, obj=None, **kwargs):

from datetime import datetime

from django.conf import settings
from django.contrib import admin, messages
from django.contrib.auth.admin import UserAdmin
from django.contrib.sites.models import Site
from django.utils.translation import ugettext_lazy as _
from hijack_admin.admin import HijackUserAdminMixin

from .admin_forms import (BachelorMentionForm, BuildingForm, CalendarForm,
    CampusForm, CancelTypeForm, ComponentForm, CourseTypeForm,
    GeneralBachelorTeachingForm, HighSchoolForm, HolidayForm,
    ImmersionUserCreationForm, ImmersionUserChangeForm, PublicTypeForm,
    TrainingDomainForm, TrainingForm, TrainingSubdomainForm, UniversityYearForm,
    VacationForm)

from .models import (BachelorMention, Building, Calendar, Campus, CancelType,
    Component, CourseType, GeneralBachelorTeaching, HighSchool, Holiday,
    ImmersionUser, PublicType, Training, TrainingDomain, TrainingSubdomain,
    UniversityYear, Vacation)


class CustomAdminSite(admin.AdminSite):
    def __init__(self, *args, **kwargs):
        super().__init__(*args, **kwargs)
        self._registry.update(admin.site._registry)

<<<<<<< HEAD
    def find_in_list(self, l, value):
        try:
            return l.index(value)
        except ValueError:
            return 999

=======
>>>>>>> 7265a406
    def get_app_list(self, request):
        """
        Custom apps and models order
        """
        app_dict = self._build_app_dict(request)
<<<<<<< HEAD
        app_list = sorted(app_dict.values(),
            key=lambda x: self.find_in_list(
                settings.ADMIN_APPS_ORDER, x['app_label'].lower())
        )

        for app in app_list:
            if not settings.ADMIN_MODELS_ORDER.get(app['app_label'].lower()):
                app['models'].sort(key=lambda x: x['app_label'])
            else:
                app['models'].sort(
                    key=lambda x: self.find_in_list(
                        settings.ADMIN_MODELS_ORDER[app['app_label'].lower()],
                        x.get('object_name')))

            yield app
=======
        for app_name, object_list in settings.ADMIN_APPS_ORDER:
            try:
              app = app_dict[app_name]
              app['models'].sort(key=lambda x: object_list.index(x['object_name']))
              yield app
            except KeyError:
              app = None

    def app_index(self, request, app_label, extra_context=None):
        if not extra_context:
            extra_context = {}

        extra_context['app_list'] = [self._build_app_dict(request, app_label)]

        return super().app_index(request, app_label, extra_context=extra_context)
>>>>>>> 7265a406


    def app_index(self, request, app_label, extra_context=None):
        """
        Custom order for app models
        """
        if settings.ADMIN_MODELS_ORDER.get(app_label):
            app_dict = self._build_app_dict(request, app_label)
            app_dict['models'].sort(
                key=lambda x: self.find_in_list(
                    settings.ADMIN_MODELS_ORDER[app_label], x.get('object_name')))

            extra_context = {'app_list': [app_dict]}

        return super().app_index(request, app_label, extra_context)


class AdminWithRequest:
    """
    Class used to pass request object to admin form
    """

    def get_form(self, request, obj=None, **kwargs):
        AdminForm = super().get_form(request, obj, **kwargs)

        class AdminFormWithRequest(AdminForm):
            def __new__(cls, *args, **kwargs):
                kwargs['request'] = request
                return AdminForm(*args, **kwargs)

        return AdminFormWithRequest


class CustomUserAdmin(AdminWithRequest, UserAdmin, HijackUserAdminMixin):
    form = ImmersionUserChangeForm
    add_form = ImmersionUserCreationForm

    filter_horizontal = ('components', 'groups', 'user_permissions')

    # Add Components in permissions fieldset after Group selection
    lst = list(UserAdmin.fieldsets)
    permissions_fields = list(lst[2])
    permissions_fields_list = list(permissions_fields[1]['fields'])
    permissions_fields_list.insert(4, 'components')
    lst[2] = ('Permissions', {'fields': tuple(permissions_fields_list)})

    fieldsets = tuple(lst)

    add_fieldsets = (
        (None, {
            'classes': ('wide',),
            'fields': ('username', 'password1', 'password2',
                       'email', 'first_name', 'last_name')
        }),
    )

    # add hijack button to display list of users
    list_display = ('username', 'email', 'first_name',
                    'last_name', 'is_superuser', 'is_staff',
                    'hijack_field',)

    def __init__(self, model, admin_site):
        super(CustomUserAdmin, self).__init__(model, admin_site)
        self.form.admin_site = admin_site

    def has_delete_permission(self, request, obj=None):
        if request.user.is_superuser:
            return True

        if obj and request.user.is_scuio_ip_manager() and \
                obj.groups.filter(name__in=['REF-CMP']).exists:
            return True

        return False

    class Media:
        js = (
            'js/immersion_user.js',  # implements user search
        )
        css = {
            'all': ('css/immersionlyceens.css',)
        }


class TrainingDomainAdmin(AdminWithRequest, admin.ModelAdmin):
    form = TrainingDomainForm
    list_display = ('label', 'active')
    list_filter = ('active',)
    ordering = ('label', )
    search_fields = ('label',)

    def get_actions(self, request):
        # Disable delete
        actions = super().get_actions(request)
        del actions['delete_selected']
        return actions

    def has_delete_permission(self, request, obj=None):
        if not request.user.is_scuio_ip_manager():
            return False

        if obj and TrainingSubdomain.objects.filter(
                training_domain=obj).exists():
            messages.warning(request, _(
                """This training domain can't be deleted """
                """because it is used by training subdomains"""))
            return False

        return True


class TrainingSubdomainAdmin(AdminWithRequest, admin.ModelAdmin):
    form = TrainingSubdomainForm
    list_display = ('label', 'training_domain', 'active')
    list_filter = ('active',)
    ordering = ('label',)
    search_fields = ('label',)

    def get_actions(self, request):
        # Disable delete
        # Manage KeyError if rights for groups don't include delete !
        try:
            del actions['delete_selected']
        except KeyError:
            pass
        return actions

    def has_delete_permission(self, request, obj=None):
        if not request.user.is_scuio_ip_manager():
            return False

        if obj and Training.objects.filter(training_subdomains=obj).exists():
            messages.warning(request, _(
                """This training subdomain can't be deleted """
                """because it is used by a training"""))
            return False

        return True


class CampusAdmin(AdminWithRequest, admin.ModelAdmin):
    form = CampusForm
    list_display = ('label', 'active')
    list_filter = ('active',)
    ordering = ('label',)
    search_fields = ('label',)

    def get_actions(self, request):
        # Disable delete
        actions = super().get_actions(request)
        # Manage KeyError if rights for groups don't include delete !
        try:
            del actions['delete_selected']
        except KeyError:
            pass
        return actions

    def has_delete_permission(self, request, obj=None):
        if not request.user.is_scuio_ip_manager():
            return False

        if obj and Building.objects.filter(campus=obj).exists():
            messages.warning(request, _(
                """This campus can't be deleted """
                """because it is used by a building"""))
            return False

        return True


class BuildingAdmin(AdminWithRequest, admin.ModelAdmin):
    form = BuildingForm
    list_display = ('label', 'campus', 'url', 'active')
    list_filter = ('campus', 'active')
    ordering = ('campus', 'label',)
    search_fields = ('label',)


class BachelorMentionAdmin(AdminWithRequest, admin.ModelAdmin):
    form = BachelorMentionForm
    list_display = ('label', 'active')
    ordering = ('label',)


class GeneralBachelorTeachingAdmin(AdminWithRequest, admin.ModelAdmin):
    form = GeneralBachelorTeachingForm
    list_display = ('label', 'active')
    list_filter = ('active',)
    ordering = ('label',)
    search_fields = ('label',)


class ComponentAdmin(AdminWithRequest, admin.ModelAdmin):
    form = ComponentForm
    list_display = ('code', 'label', 'active')
    list_filter = ('active',)
    ordering = ('label',)
    search_fields = ('label',)

    def get_actions(self, request):
        # Disable delete
        actions = super().get_actions(request)
        # Manage KeyError if rights for groups don't include delete !
        try:
            del actions['delete_selected']
        except KeyError:
            pass
        return actions

    def has_delete_permission(self, request, obj=None):
        if not request.user.is_scuio_ip_manager():
            return False

        if obj and Training.objects.filter(components=obj).exists():
            messages.warning(request, _(
                """This component can't be deleted """
                """because it is used by a training"""))
            return False

        return True


class TrainingAdmin(AdminWithRequest, admin.ModelAdmin):
    form = TrainingForm
    filter_horizontal = ('components', 'training_subdomains', )
    list_display = ('label', 'active')
    list_filter = ('active',)
    ordering = ('label',)
    search_fields = ('label',)


class CancelTypeAdmin(AdminWithRequest, admin.ModelAdmin):
    form = CancelTypeForm
    list_display = ('label', 'active')
    ordering = ('label',)


class CourseTypeAdmin(AdminWithRequest, admin.ModelAdmin):
    form = CourseTypeForm
    list_display = ('label', 'active')
    ordering = ('label',)


class PublicTypeAdmin(AdminWithRequest, admin.ModelAdmin):
    form = PublicTypeForm
    list_display = ('label', 'active')
    ordering = ('label',)


class UniversityYearAdmin(AdminWithRequest, admin.ModelAdmin):
    form = UniversityYearForm
    list_display = ('label', 'start_date', 'end_date', 'active',)
    list_filter = ('active',)
    search_fields = ('label',)

    def get_readonly_fields(self, request, obj=None):
        fields = ['active', 'purge_date']
        if obj:
            if obj.purge_date is not None:
                return list(set(
                    [field.name for field in self.opts.local_fields] +
                    [field.name for field in self.opts.local_many_to_many]
                ))

            elif obj.start_date <= datetime.today().date():
                fields.append('start_date')
        return fields

    # def get_actions(self, request):
    #     # Disable delete
    #     actions = super().get_actions(request)
    #     del actions['delete_selected']
    #     return actions

    def has_delete_permission(self, request, obj=None):
        if not request.user.is_scuio_ip_manager():
            return False

        if obj:
            if obj.start_date <= datetime.today().date():
                messages.warning(request, _(
                    """This component can't be deleted """
                    """because university year has already started"""))
                return False
            elif obj.purge_date is not None:
                messages.warning(request, _(
                    """This component can't be deleted """
                    """because a purge date is defined"""))
                return False

        return True


class HolidayAdmin(AdminWithRequest, admin.ModelAdmin):
    form = HolidayForm
    list_display = ('label', 'date')


class VacationAdmin(AdminWithRequest, admin.ModelAdmin):
    form = VacationForm
    list_display = ('label', 'start_date', 'end_date')


class UniversityYearAdmin(AdminWithRequest, admin.ModelAdmin):
    form = UniversityYearForm
    list_display = ('label', 'start_date', 'end_date', 'active',)
    list_filter = ('active',)
    search_fields = ('label',)

    def get_readonly_fields(self, request, obj=None):
        fields = ['active', 'purge_date']
        if obj:
            if obj.purge_date is not None:
                return list(set(
                    [field.name for field in self.opts.local_fields] +
                    [field.name for field in self.opts.local_many_to_many]
                ))

            elif obj.start_date <= datetime.today().date():
                fields.append('start_date')
        return fields

    def has_delete_permission(self, request, obj=None):
        if not request.user.is_scuio_ip_manager():
            return False

        if obj:
            if obj.start_date <= datetime.today().date():
                messages.warning(request, _(
                    """This component can't be deleted """
                    """because university year has already started"""))
                return False
            elif obj.purge_date is not None:
                messages.warning(request, _(
                    """This component can't be deleted """
                    """because a purge date is defined"""))
                return False

        return True


class CalendarAdmin(AdminWithRequest, admin.ModelAdmin):
    form = CalendarForm
    list_display = ('label',)
    search_fields = ('label',)

    def get_readonly_fields(self, request, obj=None):
        fields = []
        if obj:

            # global evaluation date
            if (obj.year_start_date and obj.year_start_date <= datetime.today().date())\
                    or (obj.global_evaluation_date \
                        and obj.global_evaluation_date <= datetime.today().date()):
                fields.append('global_evaluation_date')

            # year_start > today
            if obj.year_start_date and \
                obj.year_start_date <= datetime.today().date():
                fields.append('year_start_date')

            # semester1_start > today
            if obj.semester1_start_date and \
                obj.semester1_start_date <= datetime.today().date():
                fields.append('year_start_date')
                fields.append('calendar_mode')
            # semester1_end > today
            if obj.semester1_end_date and \
                obj.semester1_end_date <= datetime.today().date():
                fields.append('semester1_end_date')
                fields.append('semester1_registration_start_date')

            # semester2_start > today
            if obj.semester2_start_date and \
                obj.semester2_start_date <= datetime.today().date():
                fields.append('year_start_date')
            # semester2_end > today
            if obj.semester2_end_date and \
                obj.semester2_end_date <= datetime.today().date():
                fields.append('semester1_end_date')
                fields.append('semester1_registration_start_date')

        return fields

    class Media:
        # TODO: check why I can't use django.jquery stuff !!!!!
        js = (
            'js/jquery-3.4.1.slim.min.js',
            'js/admin_calendar.js',
        )


class HighSchoolAdmin(AdminWithRequest, admin.ModelAdmin):
    form = HighSchoolForm
    list_display = ('label', 'city', 'email', 'head_teacher_name',
                    'referent_name', 'convention_start_date',
                    'convention_end_date')
    list_filter = ('city',)
    ordering = ('label',)
    search_fields = ('label', 'city', 'head_teacher_name', 'referent_name')

    def get_actions(self, request):
        # Disable delete
        actions = super().get_actions(request)
        # Manage KeyError if rights for groups don't include delete !
        try:
            del actions['delete_selected']
        except KeyError:
            pass
        return actions

    def has_delete_permission(self, request, obj=None):
        # Only superadmin could delete Highschool items
        # TODO: maybe only use model groups rights !!!
        if request.user.is_superuser:
            return True

        return False

    class Media:
        # TODO: check why I can't use django.jquery stuff !!!!!
        js = (
            'js/jquery-3.4.1.slim.min.js',
            'js/admin_highschool.js',
        )

admin.site = CustomAdminSite(name='Repositories')

admin.site.register(ImmersionUser, CustomUserAdmin)
admin.site.register(TrainingDomain, TrainingDomainAdmin)
admin.site.register(TrainingSubdomain, TrainingSubdomainAdmin)
admin.site.register(Training, TrainingAdmin)
admin.site.register(Component, ComponentAdmin)
admin.site.register(BachelorMention, BachelorMentionAdmin)
admin.site.register(Campus, CampusAdmin)
admin.site.register(Building, BuildingAdmin)
admin.site.register(HighSchool, HighSchoolAdmin)
admin.site.register(CancelType, CancelTypeAdmin)
admin.site.register(CourseType, CourseTypeAdmin)
admin.site.register(GeneralBachelorTeaching, GeneralBachelorTeachingAdmin)
admin.site.register(PublicType, PublicTypeAdmin)
admin.site.register(UniversityYear, UniversityYearAdmin)
admin.site.register(Holiday, HolidayAdmin)
admin.site.register(Vacation, VacationAdmin)
admin.site.register(Calendar, CalendarAdmin)<|MERGE_RESOLUTION|>--- conflicted
+++ resolved
@@ -25,21 +25,17 @@
         super().__init__(*args, **kwargs)
         self._registry.update(admin.site._registry)
 
-<<<<<<< HEAD
     def find_in_list(self, l, value):
         try:
             return l.index(value)
         except ValueError:
             return 999
 
-=======
->>>>>>> 7265a406
     def get_app_list(self, request):
         """
         Custom apps and models order
         """
         app_dict = self._build_app_dict(request)
-<<<<<<< HEAD
         app_list = sorted(app_dict.values(),
             key=lambda x: self.find_in_list(
                 settings.ADMIN_APPS_ORDER, x['app_label'].lower())
@@ -55,24 +51,6 @@
                         x.get('object_name')))
 
             yield app
-=======
-        for app_name, object_list in settings.ADMIN_APPS_ORDER:
-            try:
-              app = app_dict[app_name]
-              app['models'].sort(key=lambda x: object_list.index(x['object_name']))
-              yield app
-            except KeyError:
-              app = None
-
-    def app_index(self, request, app_label, extra_context=None):
-        if not extra_context:
-            extra_context = {}
-
-        extra_context['app_list'] = [self._build_app_dict(request, app_label)]
-
-        return super().app_index(request, app_label, extra_context=extra_context)
->>>>>>> 7265a406
-
 
     def app_index(self, request, app_label, extra_context=None):
         """

--- conflicted
+++ resolved
@@ -97,15 +97,6 @@
 
     filter_horizontal = ('components', 'groups', 'user_permissions')
 
-<<<<<<< HEAD
-    add_fieldsets = (
-        None,
-        {
-            'classes': ('wide',),
-            'fields': ('username', 'password1', 'password2', 'email', 'first_name', 'last_name',),
-        },
-    )
-=======
     add_fieldsets = ((None, {
         'classes': ('wide',),
         'fields': (
@@ -117,7 +108,6 @@
             'last_name',
         ),},
     ),)
->>>>>>> 5c3b9939
 
     def __init__(self, model, admin_site):
         super(CustomUserAdmin, self).__init__(model, admin_site)

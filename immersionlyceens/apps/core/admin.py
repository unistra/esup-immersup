from django.contrib import admin
from django.contrib.auth.admin import UserAdmin
from hijack_admin.admin import HijackUserAdminMixin

<<<<<<< HEAD
from .models import (BachelorMention, Building, Campus,
                     ImmersionUser, CancelType, TrainingSubdomain, Component, TrainingDomain)
=======
from .models import (
    BachelorMention, Building, Campus, Component,
    ImmersionUser, Training, TrainingDomain, TrainingSubdomain
)
>>>>>>> 7a2c127c

from .admin_forms import (
    BachelorMentionForm, BuildingForm, CampusForm,
    ComponentForm, TrainingForm, TrainingDomainForm,
    TrainingSubdomainForm,
)

class AdminWithRequest:
    """
    Class used to pass request object to admin form
    """
    def get_form(self, request, obj=None, **kwargs):
        AdminForm = super().get_form(request, obj, **kwargs)

        class AdminFormWithRequest(AdminForm):
            def __new__(cls, *args, **kwargs):
                kwargs['request'] = request
                return AdminForm(*args, **kwargs)

        return AdminFormWithRequest


class CustomUserAdmin(UserAdmin, HijackUserAdminMixin):
    #form = ImmersionUserChangeForm
    #add_form = ImmersionUserCreationForm

    add_fieldsets = (
        (None, {
            'classes': ('wide',),
            'fields': ('username', 'password1', 'password2',
                       'email', 'first_name', 'last_name')
        }),
    )

    # add hijack button to display list of users
    list_display = ('username', 'email', 'first_name',
        'last_name', 'is_staff', 'hijack_field',)

    def __init__(self, model, admin_site):
        super(CustomUserAdmin, self).__init__(model, admin_site)
        self.form.admin_site = admin_site

    """
    class Media:
        js = (
            'js/immersion_user.js',  # app static folder
        )
        css = {
            'all': ('css/immersion.css',)
        }
    """


class TrainingDomainAdmin(AdminWithRequest, admin.ModelAdmin):
    form = TrainingDomainForm
    list_display = ('label', 'active')
    list_filter = ('active',)
    search_fields = ('label',)

    def has_delete_permission(self, request, obj=None):
        if not request.user.is_scuio_ip_manager():
            return False

        if obj and TrainingSubdomain.objects.filter(
                training_domain=obj):
            return False

        return True


class TrainingSubdomainAdmin(AdminWithRequest, admin.ModelAdmin):
    form = TrainingSubdomainForm
    list_display = ('label', 'training_domain', 'active')
    list_filter = ('active',)
    search_fields = ('label',)


class CampusAdmin(AdminWithRequest, admin.ModelAdmin):
    form = CampusForm
    list_display = ('label', 'active')
    list_filter = ('active',)
    search_fields = ('label',)


class BuildingAdmin(AdminWithRequest, admin.ModelAdmin):
    form = BuildingForm
    list_display = ('label', 'campus', 'url', 'active')
    list_filter = ('campus', 'active')
    search_fields = ('label',)


class BachelorMentionAdmin(AdminWithRequest, admin.ModelAdmin):
    form = BachelorMentionForm
    list_display = ('label', 'active')


class ComponentAdmin(AdminWithRequest, admin.ModelAdmin):
    form = ComponentForm
    list_display = ('code', 'label', 'active')
    list_filter = ('active',)
    search_fields = ('label',)

    def has_delete_permission(self, request, obj=None):
        if not request.user.is_scuio_ip_manager():
            return False

        if obj and Training.objects.filter(components=obj).exists():
            return False

        return True


class TrainingAdmin(AdminWithRequest, admin.ModelAdmin):
    form = TrainingForm
    filter_horizontal = ('components', 'training_subdomains', )
    list_display = ('label', 'active')
    list_filter = ('active',)
    search_fields = ('label',)


class CancelTypeAdmin(admin.ModelAdmin):
    list_display = ('label', 'active')

    def has_module_permission(self, request):
        return True

    def has_view_permission(self, request, obj=None):
        return True

    def has_add_permission(self, request, obj=None):
        return request.user.is_scuio_ip_manager()

    def has_delete_permission(self, request, obj=None):
        return request.user.is_scuio_ip_manager()

    def has_update_permission(self, request, obj=None):
        return request.user.is_scuio_ip_manager()


admin.site.register(ImmersionUser, CustomUserAdmin)
admin.site.register(TrainingDomain, TrainingDomainAdmin)
admin.site.register(TrainingSubdomain, TrainingSubdomainAdmin)
admin.site.register(Training, TrainingAdmin)
admin.site.register(Component, ComponentAdmin)
admin.site.register(BachelorMention, BachelorMentionAdmin)
admin.site.register(Campus, CampusAdmin)
admin.site.register(Building, BuildingAdmin)
admin.site.register(CancelType, CancelTypeAdmin)<|MERGE_RESOLUTION|>--- conflicted
+++ resolved
@@ -2,20 +2,15 @@
 from django.contrib.auth.admin import UserAdmin
 from hijack_admin.admin import HijackUserAdminMixin
 
-<<<<<<< HEAD
-from .models import (BachelorMention, Building, Campus,
-                     ImmersionUser, CancelType, TrainingSubdomain, Component, TrainingDomain)
-=======
 from .models import (
-    BachelorMention, Building, Campus, Component,
+    BachelorMention, Building, Campus, CancelType, Component,
     ImmersionUser, Training, TrainingDomain, TrainingSubdomain
 )
->>>>>>> 7a2c127c
 
 from .admin_forms import (
     BachelorMentionForm, BuildingForm, CampusForm,
-    ComponentForm, TrainingForm, TrainingDomainForm,
-    TrainingSubdomainForm,
+    CancelTypeForm, ComponentForm, TrainingForm,
+    TrainingDomainForm, TrainingSubdomainForm,
 )
 
 class AdminWithRequest:
@@ -132,22 +127,8 @@
 
 
 class CancelTypeAdmin(admin.ModelAdmin):
+    form = CancelTypeForm
     list_display = ('label', 'active')
-
-    def has_module_permission(self, request):
-        return True
-
-    def has_view_permission(self, request, obj=None):
-        return True
-
-    def has_add_permission(self, request, obj=None):
-        return request.user.is_scuio_ip_manager()
-
-    def has_delete_permission(self, request, obj=None):
-        return request.user.is_scuio_ip_manager()
-
-    def has_update_permission(self, request, obj=None):
-        return request.user.is_scuio_ip_manager()
 
 
 admin.site.register(ImmersionUser, CustomUserAdmin)

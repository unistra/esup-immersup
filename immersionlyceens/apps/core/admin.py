from datetime import datetime

from django.conf import settings
from django.contrib import admin, messages
from django.contrib.auth.admin import UserAdmin
from django.urls import reverse
from django.utils.html import format_html
from django.utils.translation import ugettext_lazy as _
from hijack_admin.admin import HijackUserAdminMixin

from .admin_forms import (
    AccompanyingDocumentForm, BachelorMentionForm, BuildingForm, CalendarForm, CampusForm,
    CancelTypeForm, ComponentForm, CourseTypeForm, GeneralBachelorTeachingForm, HighSchoolForm,
    HolidayForm, ImmersionUserChangeForm, ImmersionUserCreationForm, PublicTypeForm,
    TrainingDomainForm, TrainingForm, TrainingSubdomainForm, UniversityYearForm, VacationForm,
)
from .models import (
    AccompanyingDocument, BachelorMention, Building, Calendar, Campus, CancelType, Component,
    Course, CourseType, GeneralBachelorTeaching, HighSchool, Holiday, ImmersionUser, PublicType,
    Training, TrainingDomain, TrainingSubdomain, UniversityYear, Vacation,
)


class CustomAdminSite(admin.AdminSite):
    def __init__(self, *args, **kwargs):
        super().__init__(*args, **kwargs)
        self._registry.update(admin.site._registry)

    def find_in_list(self, l, value):
        try:
            return l.index(value)
        except ValueError:
            return 999

    def get_app_list(self, request):
        """
        Custom apps and models order
        """
        app_dict = self._build_app_dict(request)
        app_list = sorted(
            app_dict.values(),
            key=lambda x: self.find_in_list(settings.ADMIN_APPS_ORDER, x['app_label'].lower()),
        )

        for app in app_list:
            if not settings.ADMIN_MODELS_ORDER.get(app['app_label'].lower()):
                app['models'].sort(key=lambda x: x.get('app_label'))
            else:
                app['models'].sort(
                    key=lambda x: self.find_in_list(
                        settings.ADMIN_MODELS_ORDER[app['app_label'].lower()], x.get('object_name')
                    )
                )

            yield app

    def app_index(self, request, app_label, extra_context=None):
        """
        Custom order for app models
        """
        if settings.ADMIN_MODELS_ORDER.get(app_label):
            app_dict = self._build_app_dict(request, app_label)
            app_dict['models'].sort(
                key=lambda x: self.find_in_list(
                    settings.ADMIN_MODELS_ORDER[app_label], x.get('object_name')
                )
            )

            extra_context = {'app_list': [app_dict]}

        return super().app_index(request, app_label, extra_context)


class AdminWithRequest:
    """
    Class used to pass request object to admin form
    """

    def get_form(self, request, obj=None, **kwargs):
        AdminForm = super().get_form(request, obj, **kwargs)

        class AdminFormWithRequest(AdminForm):
            def __new__(cls, *args, **kwargs):
                kwargs['request'] = request
                return AdminForm(*args, **kwargs)

        return AdminFormWithRequest


class CustomUserAdmin(AdminWithRequest, UserAdmin, HijackUserAdminMixin):
    form = ImmersionUserChangeForm
    add_form = ImmersionUserCreationForm

    filter_horizontal = ('components', 'groups', 'user_permissions')

    add_fieldsets = (
        (
            None,
            {
                'classes': ('wide',),
                'fields': (
                    'username',
                    'password1',
                    'password2',
                    'email',
                    'first_name',
                    'last_name',
                ),
            },
        ),
    )

    def __init__(self, model, admin_site):
        super(CustomUserAdmin, self).__init__(model, admin_site)
        self.form.admin_site = admin_site

    def get_actions(self, request):
        actions = super().get_actions(request)
        # Disable delete
        try:
            del actions['delete_selected']
        except KeyError:
            pass
        return actions

    def has_delete_permission(self, request, obj=None):
        no_delete_msg = _("You don't have enough privileges to delete this account")

        if obj:
            if request.user.is_superuser:
                return True
            elif obj.is_superuser:
                messages.warning(request, no_delete_msg)
                return False

            # A user can only be deleted if not superuser and the authenticated user has
            # rights on ALL his groups
            if request.user.is_scuio_ip_manager():
                user_groups = obj.groups.all().values_list('name', flat=True)
                rights = settings.HAS_RIGHTS_ON_GROUP.get('SCUIO-IP')

                if not (set(x for x in user_groups) - set(rights)):
                    return True

<<<<<<< HEAD
            messages.warning(request, no_delete_msg)

            return False

    def has_change_permission(self, request, obj=None):
        if obj:
            if request.user.is_superuser or request.user == obj:
                return True
            elif obj.is_superuser:
                return False

            # A user can only be updated if not superuser and the authenticated user has
            # rights on ALL his groups
            if request.user.is_scuio_ip_manager():
                user_groups = obj.groups.all().values_list('name', flat=True)
                rights = settings.HAS_RIGHTS_ON_GROUP.get('SCUIO-IP')

                if not (set(x for x in user_groups) - set(rights)):
                    return True
=======
            messages.warning(
                request, _("""You don't have enough privileges to delete """ """this account""")
            )
>>>>>>> 18c39f5a

            return False

    def get_list_display(self, request):
        list_display = ['username', 'email', 'first_name', 'last_name', 'is_superuser', 'is_staff']

        # add hijack button for admin users
        if request.user.is_superuser:
            list_display.append('hijack_field')

        return list_display

    def get_fieldsets(self, request, obj=None):
        # On user change, add Components in permissions fieldset
        # after Group selection
        if not obj:
            return super().get_fieldsets(request, obj)
        else:
            lst = list(UserAdmin.fieldsets)
            permissions_fields = list(lst[2])
            permissions_fields_list = list(permissions_fields[1]['fields'])
            permissions_fields_list.insert(4, 'components')

            if not request.user.is_superuser:
                # Remove components widget for non superusers
                try:
                    permissions_fields_list.remove('user_permissions')
                except ValueError:
                    pass

            lst[2] = ('Permissions', {'fields': tuple(permissions_fields_list)})

            fieldsets = tuple(lst)

        return fieldsets

    class Media:
        js = ('js/immersion_user.js',)  # implements user search
        css = {'all': ('css/immersionlyceens.css',)}


class TrainingDomainAdmin(AdminWithRequest, admin.ModelAdmin):
    form = TrainingDomainForm
    list_display = ('label', 'active')
    list_filter = ('active',)
    ordering = ('label',)
    search_fields = ('label',)

    def get_actions(self, request):
        actions = super().get_actions(request)
        # Disable delete
        try:
            del actions['delete_selected']
        except KeyError:
            pass
        return actions

    def has_delete_permission(self, request, obj=None):
        if not request.user.is_scuio_ip_manager():
            return False

        if obj and TrainingSubdomain.objects.filter(training_domain=obj).exists():
            messages.warning(
                request,
                _(
                    """This training domain can't be deleted """
                    """because it is used by training subdomains"""
                ),
            )
            return False

        return True


class TrainingSubdomainAdmin(AdminWithRequest, admin.ModelAdmin):
    form = TrainingSubdomainForm
    list_display = ('label', 'training_domain', 'active')
    list_filter = ('active',)
    ordering = ('label',)
    search_fields = ('label',)

    def get_actions(self, request):
        # Disable delete
        actions = super().get_actions(request)
        # Manage KeyError if rights for groups don't include delete !
        try:
            del actions['delete_selected']
        except KeyError:
            pass
        return actions

    def has_delete_permission(self, request, obj=None):
        if not request.user.is_scuio_ip_manager():
            return False

        if obj and Training.objects.filter(training_subdomains=obj).exists():
            messages.warning(
                request,
                _(
                    """This training subdomain can't be deleted """
                    """because it is used by a training"""
                ),
            )
            return False

        return True


class CampusAdmin(AdminWithRequest, admin.ModelAdmin):
    form = CampusForm
    list_display = ('label', 'active')
    list_filter = ('active',)
    ordering = ('label',)
    search_fields = ('label',)

    def get_actions(self, request):
        # Disable delete
        actions = super().get_actions(request)
        # Manage KeyError if rights for groups don't include delete !
        try:
            del actions['delete_selected']
        except KeyError:
            pass
        return actions

    def has_delete_permission(self, request, obj=None):
        if not request.user.is_scuio_ip_manager():
            return False

        if obj and Building.objects.filter(campus=obj).exists():
            messages.warning(
                request,
                _("""This campus can't be deleted """ """because it is used by a building"""),
            )
            return False

        return True


class BuildingAdmin(AdminWithRequest, admin.ModelAdmin):
    form = BuildingForm
    list_display = ('label', 'campus', 'url', 'active')
    list_filter = ('campus', 'active')
    ordering = (
        'campus',
        'label',
    )
    search_fields = ('label',)


class BachelorMentionAdmin(AdminWithRequest, admin.ModelAdmin):
    form = BachelorMentionForm
    list_display = ('label', 'active')
    ordering = ('label',)


class GeneralBachelorTeachingAdmin(AdminWithRequest, admin.ModelAdmin):
    form = GeneralBachelorTeachingForm
    list_display = ('label', 'active')
    list_filter = ('active',)
    ordering = ('label',)
    search_fields = ('label',)


class ComponentAdmin(AdminWithRequest, admin.ModelAdmin):
    form = ComponentForm
    list_display = ('code', 'label', 'active')
    list_filter = ('active',)
    ordering = ('label',)
    search_fields = ('label',)

    def get_actions(self, request):
        # Disable delete
        actions = super().get_actions(request)
        # Manage KeyError if rights for groups don't include delete !
        try:
            del actions['delete_selected']
        except KeyError:
            pass
        return actions

    def has_delete_permission(self, request, obj=None):
        if not request.user.is_scuio_ip_manager():
            return False

        if obj and Training.objects.filter(components=obj).exists():
            messages.warning(
                request,
                _("""This component can't be deleted """ """because it is used by a training"""),
            )
            return False

        return True


class TrainingAdmin(AdminWithRequest, admin.ModelAdmin):
    form = TrainingForm
    filter_horizontal = (
        'components',
        'training_subdomains',
    )
    list_display = ('label', 'active')
    list_filter = ('active',)
    ordering = ('label',)
    search_fields = ('label',)

    def has_delete_permission(self, request, obj=None):
        if not request.user.is_scuio_ip_manager():
            return False

        if obj and Course.objects.filter(training=obj).exists():
            messages.warning(
                request,
                _("""This training can't be deleted because """ """it is used by some courses"""),
            )
            return False

        return True


class CancelTypeAdmin(AdminWithRequest, admin.ModelAdmin):
    form = CancelTypeForm
    list_display = ('label', 'active')
    ordering = ('label',)


class CourseTypeAdmin(AdminWithRequest, admin.ModelAdmin):
    form = CourseTypeForm
    list_display = ('label', 'active')
    ordering = ('label',)


class PublicTypeAdmin(AdminWithRequest, admin.ModelAdmin):
    form = PublicTypeForm
    list_display = ('label', 'active')
    ordering = ('label',)


class UniversityYearAdmin(AdminWithRequest, admin.ModelAdmin):
    form = UniversityYearForm
    list_display = (
        'label',
        'start_date',
        'end_date',
        'active',
    )
    list_filter = ('active',)
    search_fields = ('label',)

    def get_readonly_fields(self, request, obj=None):
        fields = ['active', 'purge_date']
        if obj:
            if obj.purge_date is not None:
                return list(
                    set(
                        [field.name for field in self.opts.local_fields]
                        + [field.name for field in self.opts.local_many_to_many]
                    )
                )

            elif obj.start_date <= datetime.today().date():
                fields.append('start_date')
        return fields

    # def get_actions(self, request):
    #     # Disable delete
    #     actions = super().get_actions(request)
    #     del actions['delete_selected']
    #     return actions

    def has_delete_permission(self, request, obj=None):
        if not request.user.is_scuio_ip_manager():
            return False

        if obj:
            if obj.start_date <= datetime.today().date():
                messages.warning(
                    request,
                    _(
                        """This component can't be deleted """
                        """because university year has already started"""
                    ),
                )
                return False
            elif obj.purge_date is not None:
                messages.warning(
                    request,
                    _(
                        """This component can't be deleted """
                        """because a purge date is defined"""
                    ),
                )
                return False

        return True


class HolidayAdmin(AdminWithRequest, admin.ModelAdmin):
    form = HolidayForm
    list_display = ('label', 'date')


class VacationAdmin(AdminWithRequest, admin.ModelAdmin):
    form = VacationForm
    list_display = ('label', 'start_date', 'end_date')


class UniversityYearAdmin(AdminWithRequest, admin.ModelAdmin):
    form = UniversityYearForm
    list_display = (
        'label',
        'start_date',
        'end_date',
        'active',
    )
    list_filter = ('active',)
    search_fields = ('label',)

    def get_readonly_fields(self, request, obj=None):
        fields = ['active', 'purge_date']
        if obj:
            if obj.purge_date is not None:
                return list(
                    set(
                        [field.name for field in self.opts.local_fields]
                        + [field.name for field in self.opts.local_many_to_many]
                    )
                )

            elif obj.start_date <= datetime.today().date():
                fields.append('start_date')
        return fields

    def has_delete_permission(self, request, obj=None):
        if not request.user.is_scuio_ip_manager():
            return False

        if obj:
            if obj.start_date <= datetime.today().date():
                messages.warning(
                    request,
                    _(
                        """This component can't be deleted """
                        """because university year has already started"""
                    ),
                )
                return False
            elif obj.purge_date is not None:
                messages.warning(
                    request,
                    _(
                        """This component can't be deleted """
                        """because a purge date is defined"""
                    ),
                )
                return False

        return True


class CalendarAdmin(AdminWithRequest, admin.ModelAdmin):
    form = CalendarForm
    list_display = ('label',)
    search_fields = ('label',)

    def get_readonly_fields(self, request, obj=None):
        fields = []
        if obj:

            # global evaluation date
<<<<<<< HEAD
            if (obj.year_start_date and obj.year_start_date <= datetime.today().date()) \
                    or (obj.global_evaluation_date and obj.global_evaluation_date <= datetime.today().date()):
=======
            if (obj.year_start_date and obj.year_start_date <= datetime.today().date()) or (
                obj.global_evaluation_date
                and obj.global_evaluation_date <= datetime.today().date()
            ):
>>>>>>> 18c39f5a
                fields.append('global_evaluation_date')

            # year_start > today
            if obj.year_start_date and obj.year_start_date <= datetime.today().date():
                fields.append('year_start_date')

            # semester1_start > today
            if obj.semester1_start_date and obj.semester1_start_date <= datetime.today().date():
                fields.append('year_start_date')
                fields.append('calendar_mode')
            # semester1_end > today
            if obj.semester1_end_date and obj.semester1_end_date <= datetime.today().date():
                fields.append('semester1_end_date')
                fields.append('semester1_registration_start_date')

            # semester2_start > today
            if obj.semester2_start_date and obj.semester2_start_date <= datetime.today().date():
                fields.append('year_start_date')
            # semester2_end > today
            if obj.semester2_end_date and obj.semester2_end_date <= datetime.today().date():
                fields.append('semester1_end_date')
                fields.append('semester1_registration_start_date')

        return fields

    def has_add_permission(self, request):
        """Singleton"""
        return not Calendar.objects.exists()

    class Media:
        # TODO: check why I can't use django.jquery stuff !!!!!
        js = (
            'js/jquery-3.4.1.slim.min.js',
            'js/admin_calendar.js',
        )


class HighSchoolAdmin(AdminWithRequest, admin.ModelAdmin):
    form = HighSchoolForm
    list_display = (
        'label',
        'city',
        'email',
        'head_teacher_name',
        'referent_name',
        'convention_start_date',
        'convention_end_date',
    )
    list_filter = ('city',)
    ordering = ('label',)
    search_fields = ('label', 'city', 'head_teacher_name', 'referent_name')

    def get_actions(self, request):
        # Disable delete
        actions = super().get_actions(request)
        # Manage KeyError if rights for groups don't include delete !
        try:
            del actions['delete_selected']
        except KeyError:
            pass
        return actions

    def has_delete_permission(self, request, obj=None):
        # Only superadmin could delete Highschool items
        # TODO: maybe only use model groups rights !!!
        if request.user.is_superuser:
            return True

        return False

    class Media:
        # TODO: check why I can't use django.jquery stuff !!!!!
<<<<<<< HEAD
        js = (
            'js/jquery-3.4.1.slim.min.js',
            'js/admin_highschool.js',
        )
=======
        if settings.USE_GEOAPI:
            js = (
                'js/jquery-3.4.1.slim.min.js',
                'js/admin_highschool.js',
            )


class AccompanyingDocumentAdmin(AdminWithRequest, admin.ModelAdmin):
    form = AccompanyingDocumentForm
    list_display = ('label', 'description', 'public_type', 'fileName', 'fileUrl')
    ordering = ('label',)
    search_fields = ('label', 'fileName')
    list_filter = ('public_type',)

    def fileUrl(self, obj):
        if obj.document:
            return format_html(f'<a href="{obj.document.url}">{obj.document.url}</a>')
        else:
            return format_html('<a href=""></a>')

    def fileName(self, obj):
        return str(obj.document)

    fileUrl.short_description = _("Document Address")
    fileName.short_description = _("Document Name")

>>>>>>> 18c39f5a

admin.site = CustomAdminSite(name='Repositories')

admin.site.register(ImmersionUser, CustomUserAdmin)
admin.site.register(TrainingDomain, TrainingDomainAdmin)
admin.site.register(TrainingSubdomain, TrainingSubdomainAdmin)
admin.site.register(Training, TrainingAdmin)
admin.site.register(Component, ComponentAdmin)
admin.site.register(BachelorMention, BachelorMentionAdmin)
admin.site.register(Campus, CampusAdmin)
admin.site.register(Building, BuildingAdmin)
admin.site.register(HighSchool, HighSchoolAdmin)
admin.site.register(CancelType, CancelTypeAdmin)
admin.site.register(CourseType, CourseTypeAdmin)
admin.site.register(GeneralBachelorTeaching, GeneralBachelorTeachingAdmin)
admin.site.register(PublicType, PublicTypeAdmin)
admin.site.register(UniversityYear, UniversityYearAdmin)
admin.site.register(Holiday, HolidayAdmin)
admin.site.register(Vacation, VacationAdmin)
admin.site.register(Calendar, CalendarAdmin)
admin.site.register(AccompanyingDocument, AccompanyingDocumentAdmin)<|MERGE_RESOLUTION|>--- conflicted
+++ resolved
@@ -1,4 +1,6 @@
 from datetime import datetime
+
+from hijack_admin.admin import HijackUserAdminMixin
 
 from django.conf import settings
 from django.contrib import admin, messages
@@ -6,7 +8,6 @@
 from django.urls import reverse
 from django.utils.html import format_html
 from django.utils.translation import ugettext_lazy as _
-from hijack_admin.admin import HijackUserAdminMixin
 
 from .admin_forms import (
     AccompanyingDocumentForm, BachelorMentionForm, BuildingForm, CalendarForm, CampusForm,
@@ -142,7 +143,6 @@
                 if not (set(x for x in user_groups) - set(rights)):
                     return True
 
-<<<<<<< HEAD
             messages.warning(request, no_delete_msg)
 
             return False
@@ -162,11 +162,6 @@
 
                 if not (set(x for x in user_groups) - set(rights)):
                     return True
-=======
-            messages.warning(
-                request, _("""You don't have enough privileges to delete """ """this account""")
-            )
->>>>>>> 18c39f5a
 
             return False
 
@@ -537,15 +532,10 @@
         if obj:
 
             # global evaluation date
-<<<<<<< HEAD
-            if (obj.year_start_date and obj.year_start_date <= datetime.today().date()) \
-                    or (obj.global_evaluation_date and obj.global_evaluation_date <= datetime.today().date()):
-=======
             if (obj.year_start_date and obj.year_start_date <= datetime.today().date()) or (
                 obj.global_evaluation_date
                 and obj.global_evaluation_date <= datetime.today().date()
             ):
->>>>>>> 18c39f5a
                 fields.append('global_evaluation_date')
 
             # year_start > today
@@ -618,12 +608,6 @@
 
     class Media:
         # TODO: check why I can't use django.jquery stuff !!!!!
-<<<<<<< HEAD
-        js = (
-            'js/jquery-3.4.1.slim.min.js',
-            'js/admin_highschool.js',
-        )
-=======
         if settings.USE_GEOAPI:
             js = (
                 'js/jquery-3.4.1.slim.min.js',
@@ -650,7 +634,6 @@
     fileUrl.short_description = _("Document Address")
     fileName.short_description = _("Document Name")
 
->>>>>>> 18c39f5a
 
 admin.site = CustomAdminSite(name='Repositories')
 

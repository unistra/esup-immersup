--- conflicted
+++ resolved
@@ -7,29 +7,19 @@
 
 from .models import (
     BachelorMention, Building, Campus, CancelType, Component,
-<<<<<<< HEAD
-    CourseType, GeneralBachelorTeaching, ImmersionUser, Training,
-    TrainingDomain, TrainingSubdomain, PublicType,
-    UniversityYear)
-=======
     CourseType, GeneralBachelorTeaching, ImmersionUser,
     PublicType, Training, TrainingDomain, TrainingSubdomain,
+    UniversityYear,
 )
->>>>>>> d1e3b1fa
 
 from .admin_forms import (
     BachelorMentionForm, BuildingForm, CampusForm,
     CancelTypeForm, ComponentForm, CourseTypeForm,
-<<<<<<< HEAD
-    GeneralBachelorTeachingForm, TrainingForm,
-    TrainingDomainForm, TrainingSubdomainForm,
-    CourseTypeForm, PublicTypeForm, UniversityYearForm)
-=======
     GeneralBachelorTeachingForm, ImmersionUserCreationForm,
     PublicTypeForm, TrainingForm, TrainingDomainForm,
-    TrainingSubdomainForm,
+    TrainingSubdomainForm, UniversityYearForm
 )
->>>>>>> d1e3b1fa
+
 
 class AdminWithRequest:
     """
@@ -228,7 +218,6 @@
             return False
 
         if obj:
-            print(obj.start_date)
             if obj.start_date <= datetime.today().date():
                 messages.warning(request, _("""This component can't be deleted """
                     """because university year has already started"""))

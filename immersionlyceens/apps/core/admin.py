from datetime import datetime

from django_summernote.admin import SummernoteModelAdmin
from hijack_admin.admin import HijackUserAdminMixin

from django.conf import settings
from django.contrib import admin, messages
from django.contrib.auth.admin import UserAdmin
from django.urls import reverse
from django.utils.html import format_html
from django.utils.translation import ugettext_lazy as _


from .admin_forms import (
    AccompanyingDocumentForm, BachelorMentionForm, BuildingForm, CalendarForm, CampusForm,
    CancelTypeForm, ComponentForm, CourseTypeForm, GeneralBachelorTeachingForm, HighSchoolForm,
<<<<<<< HEAD
    HolidayForm, ImmersionUserChangeForm, ImmersionUserCreationForm, InformationTextForm,
    PublicDocumentForm, PublicTypeForm, TrainingDomainForm, TrainingForm, TrainingSubdomainForm,
    UniversityYearForm, VacationForm,
)
from .models import (
    AccompanyingDocument, BachelorMention, Building, Calendar, Campus, CancelType, Component,
    Course, CourseType, GeneralBachelorTeaching, HighSchool, Holiday, ImmersionUser,
    InformationText, PublicDocument, PublicType, Training, TrainingDomain, TrainingSubdomain,
    UniversityYear, Vacation,
=======
    HolidayForm, ImmersionUserChangeForm, ImmersionUserCreationForm, MailTemplateForm,
    PublicTypeForm, TrainingDomainForm, TrainingForm, TrainingSubdomainForm, UniversityYearForm,
    VacationForm, InformationTextForm)
from .models import (
    AccompanyingDocument, BachelorMention, Building, Calendar, Campus, CancelType, Component,
    Course, CourseType, GeneralBachelorTeaching, HighSchool, Holiday, ImmersionUser, MailTemplate,
    PublicType, Training, TrainingDomain, TrainingSubdomain, UniversityYear, Vacation,
    InformationText
>>>>>>> b244315b
)


class CustomAdminSite(admin.AdminSite):
    def __init__(self, *args, **kwargs):
        super().__init__(*args, **kwargs)
        self._registry.update(admin.site._registry)

    def find_in_list(self, l, value):
        try:
            return l.index(value)
        except ValueError:
            return 999

    def get_app_list(self, request):
        """
        Custom apps and models order
        """
        app_dict = self._build_app_dict(request)
        app_list = sorted(
            app_dict.values(),
            key=lambda x: self.find_in_list(settings.ADMIN_APPS_ORDER, x['app_label'].lower()),
        )

        for app in app_list:
            if not settings.ADMIN_MODELS_ORDER.get(app['app_label'].lower()):
                app['models'].sort(key=lambda x: x.get('app_label'))
            else:
                app['models'].sort(
                    key=lambda x: self.find_in_list(
                        settings.ADMIN_MODELS_ORDER[app['app_label'].lower()], x.get('object_name')
                    )
                )

            yield app

    def app_index(self, request, app_label, extra_context=None):
        """
        Custom order for app models
        """
        if settings.ADMIN_MODELS_ORDER.get(app_label):
            app_dict = self._build_app_dict(request, app_label)
            app_dict['models'].sort(
                key=lambda x: self.find_in_list(
                    settings.ADMIN_MODELS_ORDER[app_label], x.get('object_name')
                )
            )

            extra_context = {'app_list': [app_dict]}

        return super().app_index(request, app_label, extra_context)


class AdminWithRequest:
    """
    Class used to pass request object to admin form
    """

    def get_form(self, request, obj=None, **kwargs):
        AdminForm = super().get_form(request, obj, **kwargs)

        class AdminFormWithRequest(AdminForm):
            def __new__(cls, *args, **kwargs):
                kwargs['request'] = request
                return AdminForm(*args, **kwargs)

        return AdminFormWithRequest


class CustomUserAdmin(AdminWithRequest, UserAdmin, HijackUserAdminMixin):
    form = ImmersionUserChangeForm
    add_form = ImmersionUserCreationForm

    filter_horizontal = ('components', 'groups', 'user_permissions')

    add_fieldsets = ((None, {
        'classes': ('wide',),
        'fields': (
            'username',
            'password1',
            'password2',
            'email',
            'first_name',
            'last_name',
        )},
    ))

    def __init__(self, model, admin_site):
        super(CustomUserAdmin, self).__init__(model, admin_site)
        self.form.admin_site = admin_site

    def get_actions(self, request):
        actions = super().get_actions(request)
        # Disable delete
        try:
            del actions['delete_selected']
        except KeyError:
            pass
        return actions

    def has_delete_permission(self, request, obj=None):
        no_delete_msg = _("You don't have enough privileges to delete this account")

        if obj:
            if request.user.is_superuser:
                return True
            elif obj.is_superuser:
                messages.warning(request, no_delete_msg)
                return False

            # A user can only be deleted if not superuser and the authenticated user has
            # rights on ALL his groups
            if request.user.is_scuio_ip_manager():
                user_groups = obj.groups.all().values_list('name', flat=True)
                rights = settings.HAS_RIGHTS_ON_GROUP.get('SCUIO-IP')

                if not (set(x for x in user_groups) - set(rights)):
                    return True

            messages.warning(request, no_delete_msg)

            return False

    def has_change_permission(self, request, obj=None):
        if obj:
            if request.user.is_superuser or request.user == obj:
                return True
            elif obj.is_superuser:
                return False

            # A user can only be updated if not superuser and the authenticated user has
            # rights on ALL his groups
            if request.user.is_scuio_ip_manager():
                user_groups = obj.groups.all().values_list('name', flat=True)
                rights = settings.HAS_RIGHTS_ON_GROUP.get('SCUIO-IP')

                if not (set(x for x in user_groups) - set(rights)):
                    return True

            return False

        return True

    def get_list_display(self, request):
        list_display = ['username', 'email', 'first_name', 'last_name', 'is_superuser', 'is_staff']

        # add hijack button for admin users
        if request.user.is_superuser:
            list_display.append('hijack_field')

        return list_display

    def get_fieldsets(self, request, obj=None):
        # On user change, add Components in permissions fieldset
        # after Group selection
        if not obj:
            return super().get_fieldsets(request, obj)
        else:
            lst = list(UserAdmin.fieldsets)
            permissions_fields = list(lst[2])
            permissions_fields_list = list(permissions_fields[1]['fields'])
            permissions_fields_list.insert(4, 'components')

            if not request.user.is_superuser:
                # Remove components widget for non superusers
                try:
                    permissions_fields_list.remove('user_permissions')
                except ValueError:
                    pass

            lst[2] = ('Permissions', {'fields': tuple(permissions_fields_list)})

            fieldsets = tuple(lst)

        return fieldsets

    class Media:
        js = ('js/immersion_user.js',)  # implements user search
        css = {'all': ('css/immersionlyceens.css',)}


class TrainingDomainAdmin(AdminWithRequest, admin.ModelAdmin):
    form = TrainingDomainForm
    list_display = ('label', 'active')
    list_filter = ('active',)
    ordering = ('label',)
    search_fields = ('label',)

    def get_actions(self, request):
        actions = super().get_actions(request)
        # Disable delete
        try:
            del actions['delete_selected']
        except KeyError:
            pass
        return actions

    def has_delete_permission(self, request, obj=None):
        if not request.user.is_scuio_ip_manager():
            return False

        if obj and TrainingSubdomain.objects.filter(training_domain=obj).exists():
            messages.warning(request, _(
                """This training domain can't be deleted """
                """because it is used by training subdomains"""))
            return False

        return True


class TrainingSubdomainAdmin(AdminWithRequest, admin.ModelAdmin):
    form = TrainingSubdomainForm
    list_display = ('label', 'training_domain', 'active')
    list_filter = (
        'training_domain',
        'active',
    )
    ordering = ('label',)
    search_fields = ('label',)

    def get_actions(self, request):
        # Disable delete
        actions = super().get_actions(request)
        # Manage KeyError if rights for groups don't include delete !
        try:
            del actions['delete_selected']
        except KeyError:
            pass
        return actions

    def has_delete_permission(self, request, obj=None):
        if not request.user.is_scuio_ip_manager():
            return False

        if obj and Training.objects.filter(training_subdomains=obj).exists():
            messages.warning(request, _(
                """This training subdomain can't be deleted """
                """because it is used by a training"""))
            return False

        return True


class CampusAdmin(AdminWithRequest, admin.ModelAdmin):
    form = CampusForm
    list_display = ('label', 'active')
    list_filter = ('active',)
    ordering = ('label',)
    search_fields = ('label',)

    def get_actions(self, request):
        # Disable delete
        actions = super().get_actions(request)
        # Manage KeyError if rights for groups don't include delete !
        try:
            del actions['delete_selected']
        except KeyError:
            pass
        return actions

    def has_delete_permission(self, request, obj=None):
        if not request.user.is_scuio_ip_manager():
            return False

        if obj and Building.objects.filter(campus=obj).exists():
            messages.warning(request, _(
                "This campus can't be deleted because it is used by a building")
            )
            return False

        return True


class BuildingAdmin(AdminWithRequest, admin.ModelAdmin):
    form = BuildingForm
    list_display = ('label', 'campus', 'url', 'active')
    list_filter = ('campus', 'active')
    ordering = (
        'campus',
        'label',
    )
    search_fields = ('label',)


class BachelorMentionAdmin(AdminWithRequest, admin.ModelAdmin):
    form = BachelorMentionForm
    list_display = ('label', 'active')
    ordering = ('label',)


class GeneralBachelorTeachingAdmin(AdminWithRequest, admin.ModelAdmin):
    form = GeneralBachelorTeachingForm
    list_display = ('label', 'active')
    list_filter = ('active',)
    ordering = ('label',)
    search_fields = ('label',)


class ComponentAdmin(AdminWithRequest, admin.ModelAdmin):
    form = ComponentForm
    list_display = ('code', 'label', 'active')
    list_filter = ('active',)
    ordering = ('label',)
    search_fields = ('label',)

    def get_actions(self, request):
        # Disable delete
        actions = super().get_actions(request)
        # Manage KeyError if rights for groups don't include delete !
        try:
            del actions['delete_selected']
        except KeyError:
            pass
        return actions

    def has_delete_permission(self, request, obj=None):
        if not request.user.is_scuio_ip_manager():
            return False

        if obj and Training.objects.filter(components=obj).exists():
            messages.warning(request, _(
                "This component can't be deleted because it is used by a training")
            )
            return False

        return True


class TrainingAdmin(AdminWithRequest, admin.ModelAdmin):
    form = TrainingForm
    filter_horizontal = ('components', 'training_subdomains')
    list_display = ('label', 'active')
    list_filter = ('active',)
    ordering = ('label',)
    search_fields = ('label',)

    def has_delete_permission(self, request, obj=None):
        if not request.user.is_scuio_ip_manager():
            return False

        if obj and Course.objects.filter(training=obj).exists():
            messages.warning( request, _(
                "This training can't be deleted because it is used by some courses"),
            )
            return False

        return True


class CancelTypeAdmin(AdminWithRequest, admin.ModelAdmin):
    form = CancelTypeForm
    list_display = ('label', 'active')
    ordering = ('label',)


class CourseTypeAdmin(AdminWithRequest, admin.ModelAdmin):
    form = CourseTypeForm
    list_display = ('label', 'active')
    ordering = ('label',)


class PublicTypeAdmin(AdminWithRequest, admin.ModelAdmin):
    form = PublicTypeForm
    list_display = ('label', 'active')
    ordering = ('label',)


class UniversityYearAdmin(AdminWithRequest, admin.ModelAdmin):
    form = UniversityYearForm
    list_display = ('label', 'start_date', 'end_date', 'active')
    list_filter = ('active',)
    search_fields = ('label',)

    def get_readonly_fields(self, request, obj=None):
        fields = ['active', 'purge_date']
        if obj:
            if obj.purge_date is not None:
                return list(
                    set(
                        [field.name for field in self.opts.local_fields]
                        + [field.name for field in self.opts.local_many_to_many]
                    )
                )

            elif obj.start_date <= datetime.today().date():
                fields.append('start_date')
        return fields

    # def get_actions(self, request):
    #     # Disable delete
    #     actions = super().get_actions(request)
    #     del actions['delete_selected']
    #     return actions

    def has_delete_permission(self, request, obj=None):
        if not request.user.is_scuio_ip_manager():
            return False

        if obj:
            if obj.start_date <= datetime.today().date():
<<<<<<< HEAD
                messages.warning(
                    request,
                    _(
                        """This university year can't be deleted """
                        """because university year has already started"""
                    ),
                )
                return False
            elif obj.purge_date is not None:
                messages.warning(
                    request,
                    _(
                        """This university year can't be deleted """
                        """because a purge date is defined"""
                    ),
                )
=======
                messages.warning(request, _(
                    """This component can't be deleted """
                    """because university year has already started"""))
                return False
            elif obj.purge_date is not None:
                messages.warning(request, _(
                    """This component can't be deleted """
                    """because a purge date is defined"""))
>>>>>>> b244315b
                return False

        return True


class HolidayAdmin(AdminWithRequest, admin.ModelAdmin):
    form = HolidayForm
    list_display = ('label', 'date')

    def has_delete_permission(self, request, obj=None):
        now = datetime.now().date()
        univ_years = UniversityYear.objects.filter(active=True)
        if len(univ_years) <= 0:
            return True
        univ_year = univ_years[0]

        if now >= univ_year.start_date:
            return False

        return True

    def has_change_permission(self, request, obj=None):
        if request.user.is_superuser:
            return True
        now = datetime.now().date()
        univ_years = UniversityYear.objects.filter(active=True)
        if len(univ_years) <= 0:
            return True
        univ_year = univ_years[0]

        if now >= univ_year.start_date:
            return False

        return True

    def has_add_permission(self, request, obj=None):
        if request.user.is_superuser:
            return True
        now = datetime.now().date()
        univ_years = UniversityYear.objects.filter(active=True)
        if len(univ_years) <= 0:
            return True
        univ_year = univ_years[0]

        if now >= univ_year.start_date:
            return False

        return True


class VacationAdmin(AdminWithRequest, admin.ModelAdmin):
    form = VacationForm
    list_display = ('label', 'start_date', 'end_date')

    def has_delete_permission(self, request, obj=None):
        if request.user.is_superuser:
            return True

        now = datetime.now().date()
        univ_years = UniversityYear.objects.filter(active=True)
        if len(univ_years) <= 0:
            return True
        univ_year = univ_years[0]

        if now >= univ_year.start_date:
            return False

        return True

    def has_change_permission(self, request, obj=None):
        if request.user.is_superuser:
            return True

        now = datetime.now().date()
        univ_years = UniversityYear.objects.filter(active=True)
        if len(univ_years) <= 0:
            return True
        univ_year = univ_years[0]

        if now >= univ_year.start_date:
            return False

        return True

    def has_add_permission(self, request, obj=None):
        if request.user.is_superuser:
            return True

        now = datetime.now().date()
        univ_years = UniversityYear.objects.filter(active=True)
        if len(univ_years) <= 0:
            return True
        univ_year = univ_years[0]

        if now >= univ_year.start_date:
            return False

        return True


class UniversityYearAdmin(AdminWithRequest, admin.ModelAdmin):
    form = UniversityYearForm
    list_display = (
        'label',
        'start_date',
        'end_date',
        'active',
    )
    list_filter = ('active',)
    search_fields = ('label',)

    def get_readonly_fields(self, request, obj=None):
        fields = ['active', 'purge_date']
        if request.user.is_superuser:
            return fields
        if obj:
            if obj.purge_date is not None:
                return list(
                    set(
                        [field.name for field in self.opts.local_fields]
                        + [field.name for field in self.opts.local_many_to_many]
                    )
                )

            elif obj.start_date <= datetime.today().date():
                fields.append('start_date')
        return fields

    def has_delete_permission(self, request, obj=None):

        if request.user.is_superuser:
            return True
        if not request.user.is_scuio_ip_manager():
            return False

        if obj:
            if obj.start_date <= datetime.today().date():
                messages.warning(request, _(
                    """This component can't be deleted """
                    """because university year has already started"""))
                return False
            elif obj.purge_date is not None:
                messages.warning(request, _(
                    "This component can't be deleted because a purge date is defined")
                )
                return False

        return True


class CalendarAdmin(AdminWithRequest, admin.ModelAdmin):
    form = CalendarForm
    list_display = ('label',)
    search_fields = ('label',)

    def get_readonly_fields(self, request, obj=None):
        fields = []
        if request.user.is_superuser:
            return []
        if obj:

            # global evaluation date
            if (obj.year_start_date and obj.year_start_date <= datetime.today().date()) or (
                obj.global_evaluation_date
                and obj.global_evaluation_date <= datetime.today().date()
            ):
                fields.append('global_evaluation_date')

            # year_start > today
            if obj.year_start_date and obj.year_start_date <= datetime.today().date():
                fields.append('year_start_date')

            # semester1_start > today
            if obj.semester1_start_date and obj.semester1_start_date <= datetime.today().date():
                fields.append('year_start_date')
                fields.append('calendar_mode')
            # semester1_end > today
            if obj.semester1_end_date and obj.semester1_end_date <= datetime.today().date():
                fields.append('semester1_end_date')
                fields.append('semester1_registration_start_date')

            # semester2_start > today
            if obj.semester2_start_date and obj.semester2_start_date <= datetime.today().date():
                fields.append('year_start_date')
            # semester2_end > today
            if obj.semester2_end_date and obj.semester2_end_date <= datetime.today().date():
                fields.append('semester1_end_date')
                fields.append('semester1_registration_start_date')

        return fields

    def has_add_permission(self, request):
        """Singleton"""
        return not Calendar.objects.exists()

    class Media:
        # TODO: check why I can't use django.jquery stuff !!!!!
        js = (
            'js/jquery-3.4.1.slim.min.js',
            'js/admin_calendar.js',
        )


class HighSchoolAdmin(AdminWithRequest, admin.ModelAdmin):
    form = HighSchoolForm
    list_display = (
        'label',
        'city',
        'email',
        'head_teacher_name',
        'referent_name',
        'convention_start_date',
        'convention_end_date',
    )
    list_filter = ('city',)
    ordering = ('label',)
    search_fields = ('label', 'city', 'head_teacher_name', 'referent_name')

    def get_actions(self, request):
        # Disable delete
        actions = super().get_actions(request)
        # Manage KeyError if rights for groups don't include delete !
        try:
            del actions['delete_selected']
        except KeyError:
            pass
        return actions

    def has_delete_permission(self, request, obj=None):
        # Only superadmin could delete Highschool items
        # TODO: maybe only use model groups rights !!!
        return request.user.is_superuser


    class Media:
        # TODO: check why I can't use django.jquery stuff !!!!!
        if settings.USE_GEOAPI:
            js = (
                'js/jquery-3.4.1.slim.min.js',
                'js/admin_highschool.js',
            )


class InformationTextAdmin(AdminWithRequest, SummernoteModelAdmin):
    form = InformationTextForm
    list_display = ('label', 'code', 'active')
    list_filter = ('label', 'code')
    ordering = ('label',)
    search_fields = ('label', 'code', 'active')

    def get_readonly_fields(self, request, obj=None):
        fields = []
        if obj:
            if obj.label:
                fields.append('label')
            if obj.code:
                fields.append('code')
        return fields


class AccompanyingDocumentAdmin(AdminWithRequest, admin.ModelAdmin):
    form = AccompanyingDocumentForm
    ordering = ('label',)
    search_fields = ('label',)
    list_filter = ('public_type', 'active')

    def get_list_display(self, request):
        def file_url(obj):
            url = request.build_absolute_uri(reverse('accompanying_document', args=(obj.pk,)))
            return format_html(f'<a href="{url}">{url}</a>')

        file_url.short_description = _('Address')
<<<<<<< HEAD

        return ('label', 'description', 'public_type', file_url, 'active')


class PublicDocumentAdmin(AdminWithRequest, admin.ModelAdmin):
    form = PublicDocumentForm
    ordering = ('label',)
    search_fields = ('label',)
    list_filter = ('published',)
    readonly_fields = ('published',)

    def get_list_display(self, request):
        def file_url(obj):
            url = request.build_absolute_uri(reverse('public_document', args=(obj.pk,)))
            return format_html(f'<a href="{url}">{url}</a>')

        file_url.short_description = _('Address')
=======
        # file_url.short_description = _("Document Address")
        return (
            'label', 'description', 'public_type', file_url,
        )


class MailTemplateAdmin(AdminWithRequest, SummernoteModelAdmin):
    form = MailTemplateForm
    list_display = ('code', 'label')
    filter_horizontal = ('available_vars', )

    summernote_fields = ('body', )

    def has_delete_permission(self, request, obj=None):
        # Only a superuser can delete a template
        return request.user.is_superuser

    class Media:
        css = {'all': ('css/immersionlyceens.css',)}
>>>>>>> b244315b

        return ('label', file_url, 'active', 'published')

      
admin.site = CustomAdminSite(name='Repositories')

admin.site.register(ImmersionUser, CustomUserAdmin)
admin.site.register(TrainingDomain, TrainingDomainAdmin)
admin.site.register(TrainingSubdomain, TrainingSubdomainAdmin)
admin.site.register(Training, TrainingAdmin)
admin.site.register(Component, ComponentAdmin)
admin.site.register(BachelorMention, BachelorMentionAdmin)
admin.site.register(Campus, CampusAdmin)
admin.site.register(Building, BuildingAdmin)
admin.site.register(HighSchool, HighSchoolAdmin)
admin.site.register(CancelType, CancelTypeAdmin)
admin.site.register(CourseType, CourseTypeAdmin)
admin.site.register(GeneralBachelorTeaching, GeneralBachelorTeachingAdmin)
admin.site.register(PublicType, PublicTypeAdmin)
admin.site.register(UniversityYear, UniversityYearAdmin)
admin.site.register(Holiday, HolidayAdmin)
admin.site.register(Vacation, VacationAdmin)
admin.site.register(Calendar, CalendarAdmin)
admin.site.register(MailTemplate, MailTemplateAdmin)
admin.site.register(InformationText, InformationTextAdmin)
admin.site.register(AccompanyingDocument, AccompanyingDocumentAdmin)
<<<<<<< HEAD
admin.site.register(PublicDocument, PublicDocumentAdmin)
=======
>>>>>>> b244315b
<|MERGE_RESOLUTION|>--- conflicted
+++ resolved
@@ -14,26 +14,15 @@
 from .admin_forms import (
     AccompanyingDocumentForm, BachelorMentionForm, BuildingForm, CalendarForm, CampusForm,
     CancelTypeForm, ComponentForm, CourseTypeForm, GeneralBachelorTeachingForm, HighSchoolForm,
-<<<<<<< HEAD
     HolidayForm, ImmersionUserChangeForm, ImmersionUserCreationForm, InformationTextForm,
-    PublicDocumentForm, PublicTypeForm, TrainingDomainForm, TrainingForm, TrainingSubdomainForm,
-    UniversityYearForm, VacationForm,
+    MailTemplateForm, PublicDocumentForm, PublicTypeForm, TrainingDomainForm, TrainingForm,
+    TrainingSubdomainForm, UniversityYearForm, VacationForm,
 )
 from .models import (
     AccompanyingDocument, BachelorMention, Building, Calendar, Campus, CancelType, Component,
     Course, CourseType, GeneralBachelorTeaching, HighSchool, Holiday, ImmersionUser,
-    InformationText, PublicDocument, PublicType, Training, TrainingDomain, TrainingSubdomain,
+    InformationText, MailTemplate, PublicDocument, PublicType, Training, TrainingDomain, TrainingSubdomain,
     UniversityYear, Vacation,
-=======
-    HolidayForm, ImmersionUserChangeForm, ImmersionUserCreationForm, MailTemplateForm,
-    PublicTypeForm, TrainingDomainForm, TrainingForm, TrainingSubdomainForm, UniversityYearForm,
-    VacationForm, InformationTextForm)
-from .models import (
-    AccompanyingDocument, BachelorMention, Building, Calendar, Campus, CancelType, Component,
-    Course, CourseType, GeneralBachelorTeaching, HighSchool, Holiday, ImmersionUser, MailTemplate,
-    PublicType, Training, TrainingDomain, TrainingSubdomain, UniversityYear, Vacation,
-    InformationText
->>>>>>> b244315b
 )
 
 
@@ -434,33 +423,14 @@
 
         if obj:
             if obj.start_date <= datetime.today().date():
-<<<<<<< HEAD
-                messages.warning(
-                    request,
-                    _(
-                        """This university year can't be deleted """
-                        """because university year has already started"""
-                    ),
-                )
-                return False
-            elif obj.purge_date is not None:
-                messages.warning(
-                    request,
-                    _(
-                        """This university year can't be deleted """
-                        """because a purge date is defined"""
-                    ),
-                )
-=======
                 messages.warning(request, _(
-                    """This component can't be deleted """
+                    """This university year can't be deleted """
                     """because university year has already started"""))
                 return False
             elif obj.purge_date is not None:
                 messages.warning(request, _(
-                    """This component can't be deleted """
+                    """This university year can't be deleted """
                     """because a purge date is defined"""))
->>>>>>> b244315b
                 return False
 
         return True
@@ -733,7 +703,6 @@
             return format_html(f'<a href="{url}">{url}</a>')
 
         file_url.short_description = _('Address')
-<<<<<<< HEAD
 
         return ('label', 'description', 'public_type', file_url, 'active')
 
@@ -751,11 +720,8 @@
             return format_html(f'<a href="{url}">{url}</a>')
 
         file_url.short_description = _('Address')
-=======
-        # file_url.short_description = _("Document Address")
-        return (
-            'label', 'description', 'public_type', file_url,
-        )
+
+        return ('label', file_url, 'active', 'published')
 
 
 class MailTemplateAdmin(AdminWithRequest, SummernoteModelAdmin):
@@ -771,9 +737,6 @@
 
     class Media:
         css = {'all': ('css/immersionlyceens.css',)}
->>>>>>> b244315b
-
-        return ('label', file_url, 'active', 'published')
 
       
 admin.site = CustomAdminSite(name='Repositories')
@@ -798,7 +761,4 @@
 admin.site.register(MailTemplate, MailTemplateAdmin)
 admin.site.register(InformationText, InformationTextAdmin)
 admin.site.register(AccompanyingDocument, AccompanyingDocumentAdmin)
-<<<<<<< HEAD
-admin.site.register(PublicDocument, PublicDocumentAdmin)
-=======
->>>>>>> b244315b
+admin.site.register(PublicDocument, PublicDocumentAdmin)
from datetime import datetime

from django.contrib import admin, messages
from django.contrib.auth.admin import UserAdmin
from hijack_admin.admin import HijackUserAdminMixin
from django.utils.translation import ugettext_lazy as _

<<<<<<< HEAD
from .admin_forms import (BuildingForm, CampusForm, CourseDomainForm,
                          HighSchoolForm)
from .models import (BachelorMention, Building, Campus, CourseDomain,
                     HighSchool, ImmersionUser)
=======
from .models import (
    BachelorMention, Building, Campus, CancelType, Component,
    CourseType, GeneralBachelorTeaching, ImmersionUser,
    PublicType, Training, TrainingDomain, TrainingSubdomain,
    UniversityYear,
)
>>>>>>> 91c71a2a

from .admin_forms import (
    BachelorMentionForm, BuildingForm, CampusForm,
    CancelTypeForm, ComponentForm, CourseTypeForm,
    GeneralBachelorTeachingForm, ImmersionUserCreationForm,
    PublicTypeForm, TrainingForm, TrainingDomainForm,
    TrainingSubdomainForm, UniversityYearForm
)

<<<<<<< HEAD
class CourseDomainAdmin(admin.ModelAdmin):
    form = CourseDomainForm
    list_display = ('label', 'active')

=======

class AdminWithRequest:
    """
    Class used to pass request object to admin form
    """
>>>>>>> 91c71a2a
    def get_form(self, request, obj=None, **kwargs):
        AdminForm = super().get_form(request, obj, **kwargs)

        class AdminFormWithRequest(AdminForm):
            def __new__(cls, *args, **kwargs):
                kwargs['request'] = request
                return AdminForm(*args, **kwargs)

        return AdminFormWithRequest


class CustomUserAdmin(UserAdmin, HijackUserAdminMixin):
    #form = ImmersionUserChangeForm
    add_form = ImmersionUserCreationForm

    add_fieldsets = (
        (None, {
            'classes': ('wide',),
            'fields': ('username', 'password1', 'password2',
                       'email', 'first_name', 'last_name')
        }),
    )

    # add hijack button to display list of users
    list_display = ('username', 'email', 'first_name',
                    'last_name', 'is_staff', 'hijack_field',)

    def __init__(self, model, admin_site):
        super(CustomUserAdmin, self).__init__(model, admin_site)
        self.form.admin_site = admin_site


    class Media:
        js = (
            'js/immersion_user.js', # implements user search
        )
        css = {
            'all': ('css/immersionlyceens.css',)
        }


<<<<<<< HEAD
class CampusAdmin(admin.ModelAdmin):
    form = CampusForm
=======
class TrainingDomainAdmin(AdminWithRequest, admin.ModelAdmin):
    form = TrainingDomainForm
>>>>>>> 91c71a2a
    list_display = ('label', 'active')
    list_filter = ('active',)
    search_fields = ('label',)

<<<<<<< HEAD
    def get_form(self, request, obj=None, **kwargs):
        AdminForm = super().get_form(request, obj, **kwargs)

        class AdminFormWithRequest(AdminForm):
            def __new__(cls, *args, **kwargs):
                kwargs['request'] = request
                return AdminForm(*args, **kwargs)

        return AdminFormWithRequest


class BuildingAdmin(admin.ModelAdmin):
=======
    def get_actions(self, request):
        # Disable delete
        actions = super().get_actions(request)
        del actions['delete_selected']
        return actions

    def has_delete_permission(self, request, obj=None):
        if not request.user.is_scuio_ip_manager():
            return False

        if obj and TrainingSubdomain.objects.filter(
                training_domain=obj).exists():
            messages.warning(request, _("""This training domain can't be deleted """
                """because it is used by training subdomains"""))
            return False

        return True


class TrainingSubdomainAdmin(AdminWithRequest, admin.ModelAdmin):
    form = TrainingSubdomainForm
    list_display = ('label', 'training_domain', 'active')
    list_filter = ('active',)
    search_fields = ('label',)

    def get_actions(self, request):
        # Disable delete
        actions = super().get_actions(request)
        del actions['delete_selected']
        return actions

    def has_delete_permission(self, request, obj=None):
        if not request.user.is_scuio_ip_manager():
            return False

        if obj and Training.objects.filter(training_subdomains=obj).exists():
            messages.warning(request, _("""This training subdomain can't be deleted """
                """because it is used by a training"""))
            return False

        return True


class CampusAdmin(AdminWithRequest, admin.ModelAdmin):
    form = CampusForm
    list_display = ('label', 'active')
    list_filter = ('active',)
    search_fields = ('label',)


class BuildingAdmin(AdminWithRequest, admin.ModelAdmin):
>>>>>>> 91c71a2a
    form = BuildingForm
    list_display = ('label', 'campus', 'url', 'active')
    list_filter = ('campus', 'active')
    search_fields = ('label',)

<<<<<<< HEAD
    def get_form(self, request, obj=None, **kwargs):
        AdminForm = super().get_form(request, obj, **kwargs)

        class AdminFormWithRequest(AdminForm):
            def __new__(cls, *args, **kwargs):
                kwargs['request'] = request
                return AdminForm(*args, **kwargs)

        return AdminFormWithRequest
=======

class BachelorMentionAdmin(AdminWithRequest, admin.ModelAdmin):
    form = BachelorMentionForm
    list_display = ('label', 'active')


class GeneralBachelorTeachingAdmin(AdminWithRequest, admin.ModelAdmin):
    form = GeneralBachelorTeachingForm
    list_display = ('label', 'active')
    list_filter = ('active',)
    search_fields = ('label',)


class ComponentAdmin(AdminWithRequest, admin.ModelAdmin):
    form = ComponentForm
    list_display = ('code', 'label', 'active')
    list_filter = ('active',)
    search_fields = ('label',)

    def get_actions(self, request):
        # Disable delete
        actions = super().get_actions(request)
        del actions['delete_selected']
        return actions

    def has_delete_permission(self, request, obj=None):
        if not request.user.is_scuio_ip_manager():
            return False

        if obj and Training.objects.filter(components=obj).exists():
            messages.warning(request, _("""This component can't be deleted """
                """because it is used by a training"""))
            return False

        return True
>>>>>>> 91c71a2a


class TrainingAdmin(AdminWithRequest, admin.ModelAdmin):
    form = TrainingForm
    filter_horizontal = ('components', 'training_subdomains', )
    list_display = ('label', 'active')
    list_filter = ('active',)
    search_fields = ('label',)


class CancelTypeAdmin(AdminWithRequest, admin.ModelAdmin):
    form = CancelTypeForm
    list_display = ('label', 'active')


class CourseTypeAdmin(AdminWithRequest, admin.ModelAdmin):
    form = CourseTypeForm
    list_display = ('label', 'active')


class PublicTypeAdmin(AdminWithRequest, admin.ModelAdmin):
    form = PublicTypeForm
    list_display = ('label', 'active')


class UniversityYearAdmin(AdminWithRequest, admin.ModelAdmin):
    form = UniversityYearForm
    list_display = ('label', 'start_date', 'end_date', 'active',)
    list_filter = ('active',)
    search_fields = ('label',)

    def get_readonly_fields(self, request, obj=None):
        fields = ['active', 'purge_date']
        if obj:
            if obj.purge_date is not None:
                return list(set(
                    [field.name for field in self.opts.local_fields] +
                    [field.name for field in self.opts.local_many_to_many]
                ))

            elif obj.start_date <= datetime.today().date():
                fields.append('start_date')
        return fields

    # def get_actions(self, request):
    #     # Disable delete
    #     actions = super().get_actions(request)
    #     del actions['delete_selected']
    #     return actions

    def has_delete_permission(self, request, obj=None):
        if not request.user.is_scuio_ip_manager():
            return False

        if obj:
            if obj.start_date <= datetime.today().date():
                messages.warning(request, _("""This component can't be deleted """
                    """because university year has already started"""))
                return False
            elif obj.purge_date is not None:
                messages.warning(request, _("""This component can't be deleted """
                    """because a purge date is defined"""))
                return False

        return True


class HighSchoolAdmin(admin.ModelAdmin):
    form = HighSchoolForm
    list_display = ('label', 'city', 'email', 'head_teacher_name',
                    'referent_name', 'convention_start_date',
                    'convention_end_date')
    list_filter = ('city',)
    search_fields = ('label', 'label', 'head_teacher_name', 'referent_name')

    class Media:
        # TODO: check why I can't use django.jquery stuff !!!!!
        js = (
            'js/jquery-3.4.1.slim.min.js',
            'js/admin_highschool.js',
        )

    def get_form(self, request, obj=None, **kwargs):
        AdminForm = super().get_form(request, obj, **kwargs)

        class AdminFormWithRequest(AdminForm):
            def __new__(cls, *args, **kwargs):
                kwargs['request'] = request
                return AdminForm(*args, **kwargs)

        return AdminFormWithRequest


admin.site.register(ImmersionUser, CustomUserAdmin)
admin.site.register(TrainingDomain, TrainingDomainAdmin)
admin.site.register(TrainingSubdomain, TrainingSubdomainAdmin)
admin.site.register(Training, TrainingAdmin)
admin.site.register(Component, ComponentAdmin)
admin.site.register(BachelorMention, BachelorMentionAdmin)
admin.site.register(Campus, CampusAdmin)
admin.site.register(Building, BuildingAdmin)
<<<<<<< HEAD
admin.site.register(HighSchool, HighSchoolAdmin)
=======
admin.site.register(CancelType, CancelTypeAdmin)
admin.site.register(CourseType, CourseTypeAdmin)
admin.site.register(GeneralBachelorTeaching, GeneralBachelorTeachingAdmin)
admin.site.register(PublicType, PublicTypeAdmin)
admin.site.register(UniversityYear, UniversityYearAdmin)
>>>>>>> 91c71a2a
<|MERGE_RESOLUTION|>--- conflicted
+++ resolved
@@ -2,43 +2,26 @@
 
 from django.contrib import admin, messages
 from django.contrib.auth.admin import UserAdmin
+from django.utils.translation import ugettext_lazy as _
 from hijack_admin.admin import HijackUserAdminMixin
-from django.utils.translation import ugettext_lazy as _
-
-<<<<<<< HEAD
-from .admin_forms import (BuildingForm, CampusForm, CourseDomainForm,
-                          HighSchoolForm)
-from .models import (BachelorMention, Building, Campus, CourseDomain,
-                     HighSchool, ImmersionUser)
-=======
-from .models import (
-    BachelorMention, Building, Campus, CancelType, Component,
-    CourseType, GeneralBachelorTeaching, ImmersionUser,
-    PublicType, Training, TrainingDomain, TrainingSubdomain,
-    UniversityYear,
-)
->>>>>>> 91c71a2a
-
-from .admin_forms import (
-    BachelorMentionForm, BuildingForm, CampusForm,
-    CancelTypeForm, ComponentForm, CourseTypeForm,
-    GeneralBachelorTeachingForm, ImmersionUserCreationForm,
-    PublicTypeForm, TrainingForm, TrainingDomainForm,
-    TrainingSubdomainForm, UniversityYearForm
-)
-
-<<<<<<< HEAD
-class CourseDomainAdmin(admin.ModelAdmin):
-    form = CourseDomainForm
-    list_display = ('label', 'active')
-
-=======
+
+from .admin_forms import (BachelorMentionForm, BuildingForm, CampusForm,
+                          CancelTypeForm, ComponentForm, CourseTypeForm,
+                          GeneralBachelorTeachingForm, HighSchoolForm,
+                          ImmersionUserCreationForm, PublicTypeForm,
+                          TrainingDomainForm, TrainingForm,
+                          TrainingSubdomainForm, UniversityYearForm)
+from .models import (BachelorMention, Building, Campus, CancelType, Component,
+                     CourseType, GeneralBachelorTeaching, HighSchool,
+                     ImmersionUser, PublicType, Training, TrainingDomain,
+                     TrainingSubdomain, UniversityYear)
+
 
 class AdminWithRequest:
     """
     Class used to pass request object to admin form
     """
->>>>>>> 91c71a2a
+
     def get_form(self, request, obj=None, **kwargs):
         AdminForm = super().get_form(request, obj, **kwargs)
 
@@ -70,41 +53,21 @@
         super(CustomUserAdmin, self).__init__(model, admin_site)
         self.form.admin_site = admin_site
 
-
     class Media:
         js = (
-            'js/immersion_user.js', # implements user search
+            'js/immersion_user.js',  # implements user search
         )
         css = {
             'all': ('css/immersionlyceens.css',)
         }
 
 
-<<<<<<< HEAD
-class CampusAdmin(admin.ModelAdmin):
-    form = CampusForm
-=======
 class TrainingDomainAdmin(AdminWithRequest, admin.ModelAdmin):
     form = TrainingDomainForm
->>>>>>> 91c71a2a
-    list_display = ('label', 'active')
-    list_filter = ('active',)
-    search_fields = ('label',)
-
-<<<<<<< HEAD
-    def get_form(self, request, obj=None, **kwargs):
-        AdminForm = super().get_form(request, obj, **kwargs)
-
-        class AdminFormWithRequest(AdminForm):
-            def __new__(cls, *args, **kwargs):
-                kwargs['request'] = request
-                return AdminForm(*args, **kwargs)
-
-        return AdminFormWithRequest
-
-
-class BuildingAdmin(admin.ModelAdmin):
-=======
+    list_display = ('label', 'active')
+    list_filter = ('active',)
+    search_fields = ('label',)
+
     def get_actions(self, request):
         # Disable delete
         actions = super().get_actions(request)
@@ -118,7 +81,7 @@
         if obj and TrainingSubdomain.objects.filter(
                 training_domain=obj).exists():
             messages.warning(request, _("""This training domain can't be deleted """
-                """because it is used by training subdomains"""))
+                                        """because it is used by training subdomains"""))
             return False
 
         return True
@@ -142,7 +105,7 @@
 
         if obj and Training.objects.filter(training_subdomains=obj).exists():
             messages.warning(request, _("""This training subdomain can't be deleted """
-                """because it is used by a training"""))
+                                        """because it is used by a training"""))
             return False
 
         return True
@@ -156,23 +119,11 @@
 
 
 class BuildingAdmin(AdminWithRequest, admin.ModelAdmin):
->>>>>>> 91c71a2a
     form = BuildingForm
     list_display = ('label', 'campus', 'url', 'active')
     list_filter = ('campus', 'active')
     search_fields = ('label',)
 
-<<<<<<< HEAD
-    def get_form(self, request, obj=None, **kwargs):
-        AdminForm = super().get_form(request, obj, **kwargs)
-
-        class AdminFormWithRequest(AdminForm):
-            def __new__(cls, *args, **kwargs):
-                kwargs['request'] = request
-                return AdminForm(*args, **kwargs)
-
-        return AdminFormWithRequest
-=======
 
 class BachelorMentionAdmin(AdminWithRequest, admin.ModelAdmin):
     form = BachelorMentionForm
@@ -204,11 +155,10 @@
 
         if obj and Training.objects.filter(components=obj).exists():
             messages.warning(request, _("""This component can't be deleted """
-                """because it is used by a training"""))
-            return False
-
-        return True
->>>>>>> 91c71a2a
+                                        """because it is used by a training"""))
+            return False
+
+        return True
 
 
 class TrainingAdmin(AdminWithRequest, admin.ModelAdmin):
@@ -266,11 +216,11 @@
         if obj:
             if obj.start_date <= datetime.today().date():
                 messages.warning(request, _("""This component can't be deleted """
-                    """because university year has already started"""))
+                                            """because university year has already started"""))
                 return False
             elif obj.purge_date is not None:
                 messages.warning(request, _("""This component can't be deleted """
-                    """because a purge date is defined"""))
+                                            """because a purge date is defined"""))
                 return False
 
         return True
@@ -291,15 +241,7 @@
             'js/admin_highschool.js',
         )
 
-    def get_form(self, request, obj=None, **kwargs):
-        AdminForm = super().get_form(request, obj, **kwargs)
-
-        class AdminFormWithRequest(AdminForm):
-            def __new__(cls, *args, **kwargs):
-                kwargs['request'] = request
-                return AdminForm(*args, **kwargs)
-
-        return AdminFormWithRequest
+
 
 
 admin.site.register(ImmersionUser, CustomUserAdmin)
@@ -310,12 +252,9 @@
 admin.site.register(BachelorMention, BachelorMentionAdmin)
 admin.site.register(Campus, CampusAdmin)
 admin.site.register(Building, BuildingAdmin)
-<<<<<<< HEAD
 admin.site.register(HighSchool, HighSchoolAdmin)
-=======
 admin.site.register(CancelType, CancelTypeAdmin)
 admin.site.register(CourseType, CourseTypeAdmin)
 admin.site.register(GeneralBachelorTeaching, GeneralBachelorTeachingAdmin)
 admin.site.register(PublicType, PublicTypeAdmin)
-admin.site.register(UniversityYear, UniversityYearAdmin)
->>>>>>> 91c71a2a
+admin.site.register(UniversityYear, UniversityYearAdmin)
"""
API Views
"""

import csv
import datetime
import importlib
import json
import logging
import time
import codecs

from functools import reduce
from itertools import chain, permutations
from typing import Any, Dict, List, Optional, Tuple, Union

import django_filters.rest_framework
from django.conf import settings

from django.contrib import messages
from django.contrib.auth.decorators import login_required
from django.contrib.auth.models import Group
from django.contrib.postgres.aggregates import ArrayAgg, StringAgg
from django.core.exceptions import FieldError, ObjectDoesNotExist, ValidationError
from django.core.validators import validate_email
from django.db.models import (
    BooleanField,
    Case,
    CharField,
    Count,
    DateField,
    Exists,
    ExpressionWrapper,
    F,
    Func,
    OuterRef,
    Q,
    QuerySet,
    Subquery,
    Value,
    When,
)
from django.db.models.functions import Coalesce, Concat, Greatest, JSONObject
from django.http import Http404, HttpResponse, JsonResponse
from django.template import TemplateSyntaxError
from django.template.defaultfilters import date as _date
from django.urls import resolve, reverse
from django.utils import timezone
from django.utils.decorators import method_decorator
from django.utils.formats import date_format
from django.utils.translation import gettext, gettext_lazy as _, pgettext
from django.views import View
from faker import Faker
from rest_framework import generics, serializers, status
from rest_framework.authentication import TokenAuthentication
from rest_framework.permissions import BasePermission, IsAuthenticated
from rest_framework.response import Response
from rest_framework.views import APIView

from immersionlyceens.apps.core.models import (
    Building,
    Campus,
    CancelType,
    Course,
    CourseType,
    Establishment,
    GeneralSettings,
    HigherEducationInstitution,
    HighSchool,
    HighSchoolLevel,
    Holiday,
    Immersion,
    ImmersionGroupRecord,
    ImmersionUser,
    ImmersionUserGroup,
    MailTemplate,
    MailTemplateVars,
    OffOfferEvent,
    Period,
    PublicDocument,
    RefStructuresNotificationsSettings,
    Slot,
    Structure,
    Training,
    TrainingDomain,
    TrainingSubdomain,
    UniversityYear,
    UserCourseAlert,
    Vacation,
)
from immersionlyceens.apps.core.serializers import (
    BuildingSerializer,
    CampusSerializer,
    CourseSerializer,
    CourseTypeSerializer,
    EstablishmentSerializer,
    HighSchoolLevelSerializer,
    HighSchoolSerializer,
    OffOfferEventSerializer,
    PeriodSerializer,
    SlotSerializer,
    SpeakerSerializer,
    StructureSerializer,
    TrainingDomainSerializer,
    TrainingSerializer,
    TrainingSubdomainSerializer,
    UserCourseAlertSerializer,
)
from immersionlyceens.apps.immersion.models import (
    HighSchoolStudentRecord,
    HighSchoolStudentRecordDocument,
    StudentRecord,
    VisitorRecord,
    VisitorRecordDocument,
)
from immersionlyceens.decorators import (
    groups_required,
    is_ajax_request,
    is_post_request,
    timer,
)
from immersionlyceens.libs.api.accounts import AccountAPI
from immersionlyceens.libs.mails.utils import send_email
from immersionlyceens.libs.utils import get_general_setting, render_text

from .permissions import (
    CustomDjangoModelPermissions,
    HighSchoolReadOnlyPermissions,
    IsEstablishmentManagerPermissions,
    IsHighSchoolStudentPermissions,
    IsMasterEstablishmentManagerPermissions,
    IsRefLycPermissions,
    IsSpeakerPermissions,
    IsStructureConsultantPermissions,
    IsStructureManagerPermissions,
    IsStudentPermissions,
    IsTecPermissions,
    IsVisitorPermissions,
    SpeakersReadOnlyPermissions,
    IsRefLycPermissions,
)

from .utils import get_or_create_user

logger = logging.getLogger(__name__)


@is_ajax_request
@groups_required("REF-ETAB-MAITRE", "REF-ETAB", "REF-STR", "REF-LYC", 'REF-TEC')
def ajax_get_person(request):
    response = {'msg': '', 'data': []}
    search_str = request.POST.get("username", None)
    query_order = request.POST.get("query_order")
    establishment_id = request.POST.get('establishment_id', None)
    structure_id = request.POST.get('structure_id', None)
    highschool_id = request.POST.get('highschool_id', None)

    users_queryset = None
    establishment = None
    highschool = None

    if not search_str:
        response['msg'] = gettext("Search string is empty")
        return JsonResponse(response, safe=False)

    try:
        structure_id = int(structure_id)
    except (ValueError, TypeError):
        structure_id = None

    try:
        highschool_id = int(highschool_id)
    except (ValueError, TypeError):
        highschool_id = None

    if establishment_id is None and highschool_id is None:
        response['msg'] = gettext("Please select an establishment or a high school first")
        return JsonResponse(response, safe=False)

    if establishment_id:
        try:
            establishment = Establishment.objects.get(pk=establishment_id)
        except Establishment.DoesNotExist:
            response['msg'] = gettext("Sorry, establishment not found")
            return JsonResponse(response, safe=False)
    elif highschool_id:
        try:
            highschool = HighSchool.objects.get(pk=highschool_id)
        except HighSchool.DoesNotExist:
            response['msg'] = gettext("Sorry, high school not found")
            return JsonResponse(response, safe=False)

    if establishment:
        if establishment.data_source_plugin:
            try:
                module_name = settings.ACCOUNTS_PLUGINS[establishment.data_source_plugin]
                source = importlib.import_module(module_name, package=None)
                account_api = source.AccountAPI(establishment)

                persons_list = [query_order]

                users = account_api.search_user(search_str)

                if users is not False:
                    users = sorted(users, key=lambda u: [u['lastname'], u['firstname']])
                    response['data'] = persons_list + users
                else:
                    response['msg'] = gettext("Error : can't query establishment accounts data source")

            except KeyError:
                pass
            except Exception as e:
                response['msg'] = gettext("Error : %s" % e)
        else:
            filters = {'groups__name': 'INTER', 'last_name__istartswith': search_str}

            if structure_id is not None:
                Q_filter = Q(establishment=establishment) | Q(structures=structure_id)
            else:
                Q_filter = Q(establishment=establishment)
                filters["establishment"] = establishment

            users_queryset = ImmersionUser.objects.filter(Q_filter, **filters)

    elif highschool:
        users_queryset = ImmersionUser.objects.filter(
            highschool=highschool, groups__name='INTER', last_name__istartswith=search_str
        )

    if users_queryset:
        response['data'] = [query_order] + [
            {
                'username': user.username,
                'firstname': user.first_name,
                'lastname': user.last_name,
                'email': user.email,
                'display_name': f"{user.last_name} {user.first_name}",
            }
            for user in users_queryset
        ]

    return JsonResponse(response, safe=False)


@is_ajax_request
@groups_required("REF-ETAB", 'REF-ETAB-MAITRE', 'REF-TEC')
def ajax_get_available_vars(request, template_id=None):
    response = {'msg': '', 'data': []}

    if template_id:
        template_vars = MailTemplateVars.objects.filter(mail_templates=template_id)
        response["data"] = [{'id': v.id, 'code': v.code, 'description': v.description} for v in template_vars]
    else:
        response["msg"] = gettext("Error : no template id")

    return JsonResponse(response, safe=False)


@is_ajax_request
@groups_required('REF-ETAB', 'REF-STR', 'REF-ETAB-MAITRE', 'REF-TEC')
def ajax_get_documents(request):
    response = {'msg': '', 'data': []}

    documents = PublicDocument.objects.filter(active=True)

    response['data'] = [
        {
            'id': document.id,
            'label': document.label,
            'url': request.build_absolute_uri(reverse('public_document', args=(document.pk,))),
        }
        for document in documents
    ]

    return JsonResponse(response, safe=False)


@is_ajax_request
@groups_required('REF-ETAB', 'REF-STR', 'REF-ETAB-MAITRE', 'REF-TEC')
def ajax_get_buildings(request, campus_id=None):
    response = {'msg': '', 'data': []}

    if not campus_id or campus_id == '':
        response['msg'] = gettext("Error : a valid campus must be selected")

    buildings = Building.objects.filter(campus_id=campus_id, active=True).order_by('label')

    for building in buildings:
        buildings_data = {
            'id': building.id,
            'label': building.label,
        }
        response['data'].append(buildings_data.copy())

    return JsonResponse(response, safe=False)


@is_ajax_request
def validate_slot_date(request):
    """
    Check if a date:
      - is in a vacation period
      - belongs to a valid immersions period
    :param request: the request.
    :return: a dict with data about the date
    """
    period = None
    response = {'data': {}, 'msg': ''}

    _date = request.GET.get('date')
    period = request.GET.get('period')

    if _date:
        # two format date
        error = False
        try:
            formated_date = datetime.datetime.strptime(_date, '%Y/%m/%d')
        except ValueError:
            error = True

        if error:
            try:
                formated_date = datetime.datetime.strptime(_date, '%d/%m/%Y')
            except ValueError:
                response['msg'] = gettext('Error: bad date format')
                return JsonResponse(response, safe=False)

        details = []
        is_vacation = Vacation.date_is_inside_a_vacation(formated_date.date())
        is_holiday = Holiday.date_is_a_holiday(formated_date.date())
        is_sunday = formated_date.date().weekday() == 6  # sunday

        if is_vacation:
            details.append(pgettext("vacations", "Holidays"))
        if is_holiday:
            details.append(_("Holiday"))
        if is_sunday:
            details.append(_("Sunday"))

        # Period
        try:
            period = Period.from_date(pk=period, date=formated_date)
        except Period.DoesNotExist as e:
            details.append(_("Outside valid period"))

        response['data'] = {
            'date': _date,
            'is_between': is_vacation or is_holiday or is_sunday,
            'details': details,
            'valid_period': period is not None,
        }
    else:
        response['msg'] = gettext('Error: A date is required')

    return JsonResponse(response, safe=False)


@is_post_request
@is_ajax_request
@groups_required('REF-ETAB', 'REF-LYC', 'REF-ETAB-MAITRE', 'REF-TEC')
def ajax_get_student_records(request):
    """
    Get high school student lists depending on their record status
    """
    today = timezone.localdate()

    # high_school_validation
    response = {'data': [], 'msg': ''}

    # @@@
    action = request.POST.get('action', '').upper()
    hs_id = request.POST.get('high_school_id')
    with_convention = request.POST.get('with_convention')

    # TODO : get these values from HighSchoolStudentRecord class
    actions = {
        'TO_VALIDATE': 1,
        'VALIDATED': 2,
        'REJECTED': 3,
        'TO_REVALIDATE': 4,
    }

    if not action in actions.keys():
        response['msg'] = gettext("Error: No action selected for AJAX request")
        return JsonResponse(response, safe=False)

    filter = {"validation": actions[action]}

    # Highschool : accept an int or 'all'
    try:
        hs_id = int(hs_id)
        filter['highschool_id'] = hs_id
    except (ValueError, TypeError):
        if hs_id != 'all':
            response['msg'] = gettext("Error: No high school selected")
            return JsonResponse(response, safe=False)

    # Conventions
    if with_convention in [0, 1, "0", "1"]:
        filter['highschool__with_convention'] = with_convention in (1, "1")

    if not hs_id:
        response['msg'] = gettext("Error: No high school selected")
        return JsonResponse(response, safe=False)

    # Store filters in session
    request.session["highschool_filter"] = hs_id
    request.session["convention_filter"] = with_convention

    attestations = (
        HighSchoolStudentRecordDocument.objects.filter(
            Q(validity_date__lt=today) | Q(validity_date__isnull=True),
            archive=False,
            record=OuterRef("pk"),
            requires_validity_date=True,
        )
        .exclude(Q(validity_date__isnull=True, document='') | Q(validity_date__isnull=False), mandatory=False)
        .order_by()
        .annotate(count=Func(F('id'), function='Count'))
        .values('count')
    )

    records = (
        HighSchoolStudentRecord.objects.prefetch_related('highschool')
        .filter(**filter)
        .annotate(
            user_first_name=F("student__first_name"),
            user_last_name=F("student__last_name"),
            record_level=F("level__label"),
            invalid_dates=Subquery(attestations),
        )
        .values(
            "id",
            "user_first_name",
            "user_last_name",
            "birth_date",
            "record_level",
            "class_name",
            "creation_date",
            "validation_date",
            "rejected_date",
            "invalid_dates",
            "highschool__city",
            "highschool__label",
            "highschool__with_convention",
        )
    )

    response['data'] = list(records)

    return JsonResponse(response, safe=False)


# REJECT / VALIDATE STUDENT
@is_ajax_request
@groups_required('REF-LYC', 'REF-ETAB', 'REF-ETAB-MAITRE', 'REF-TEC')
def ajax_validate_reject_student(request, validate):
    """
    Validate or reject student
    """
    today = timezone.localdate()
    response = {'data': None, 'msg': ''}

    student_record_id = request.POST.get('student_record_id')
    if student_record_id:
        filter = {}

        all_highschools_conditions = [
            request.user.is_establishment_manager(),
            request.user.is_master_establishment_manager(),
            request.user.is_operator(),
        ]

        if not any(all_highschools_conditions):
            filter['id'] = request.user.highschool.id

        hs = HighSchool.objects.filter(**filter)

        if hs:
            try:
                record = HighSchoolStudentRecord.objects.prefetch_related('attestation').get(
                    id=student_record_id, highschool__in=hs
                )

                # Check documents
                attestations = record.attestation.filter(
                    Q(validity_date__lt=today) | Q(validity_date__isnull=True),
                    archive=False,
                    requires_validity_date=True,
                ).exclude(Q(validity_date__isnull=True, document='') | Q(validity_date__isnull=False), mandatory=False)

                if validate and attestations.exists():
                    response['msg'] = _("Error: record has missing or invalid attestation dates")
                    return JsonResponse(response, safe=False)

                # 2 => VALIDATED
                # 3 => REJECTED
                record.set_status("VALIDATED" if validate else "REJECTED")
                record.validation_date = timezone.localtime() if validate else None
                record.rejected_date = None if validate else timezone.localtime()
                record.save()

                # Delete attestations ?
                if validate:
                    delete_attachments = get_general_setting("DELETE_RECORD_ATTACHMENTS_AT_VALIDATION")
                    if delete_attachments:
                        # Delete only attestations that does not require a validity date
                        for attestation in record.attestation.filter(requires_validity_date=False):
                            attestation.delete()

                template = 'CPT_MIN_VALIDE' if validate else 'CPT_MIN_REJET'
                ret = record.student.send_message(request, template)

                if ret:
                    response['msg'] = _("Record updated but notification not sent : %s") % ret
                else:
                    response['data'] = {'ok': True}

            except HighSchoolStudentRecord.DoesNotExist:
                response['msg'] = "Error: No student record"
        else:
            response['msg'] = "Error: No high school"
    else:
        response['msg'] = "Error: No student selected"

    return JsonResponse(response, safe=False)


@is_ajax_request
@is_post_request
@groups_required('REF-LYC', 'REF-ETAB', 'REF-ETAB-MAITRE', 'REF-TEC')
def ajax_validate_student(request):
    """Validate student"""
    return ajax_validate_reject_student(request=request, validate=True)


@is_ajax_request
@is_post_request
@groups_required('REF-LYC', 'REF-ETAB', 'REF-ETAB-MAITRE', 'REF-TEC')
def ajax_reject_student(request):
    """Validate student"""
    return ajax_validate_reject_student(request=request, validate=False)


@is_ajax_request
@is_post_request
@groups_required('REF-ETAB', 'REF-LYC', 'REF-ETAB-MAITRE', 'REF-TEC')
def ajax_delete_account(request):
    """
    Completely destroy a student account and all data
    """
    account_id = request.POST.get('account_id')
    send_mail = request.POST.get('send_email', False) == "true"

    if not account_id:
        response = {'error': True, 'msg': gettext("Missing parameter")}
        return JsonResponse(response, safe=False)

    try:
        account = ImmersionUser.objects.get(id=account_id)  # , groups__name__in=['LYC', 'ETU'])
    except ImmersionUser.DoesNotExist:
        response = {'error': True, 'msg': gettext("Account not found")}
        return JsonResponse(response, safe=False)

    if send_mail and account.groups.filter(name__in=['LYC', 'ETU', 'VIS']):
        account.send_message(request, 'CPT_DELETE')

    if not request.user.is_superuser:
        if account.is_speaker():
            if account.slots.exists():
                response = {'error': True, 'msg': gettext("You can't delete this account (this user has slots)")}
                return JsonResponse(response, safe=False)

            if request.user.is_high_school_manager():
                if not request.user.highschool or request.user.highschool != account.highschool:
                    response = {
                        'error': True,
                        'msg': gettext("You can't delete this account (insufficient privileges)"),
                    }
                    return JsonResponse(response, safe=False)

            if request.user.is_establishment_manager():
                if not request.user.establishment or request.user.establishment != account.establishment:
                    response = {
                        'error': True,
                        'msg': gettext("You can't delete this account (insufficient privileges)"),
                    }
                    return JsonResponse(response, safe=False)

        elif account.is_high_school_student():
            record = account.get_high_school_student_record()
            if record:
                HighSchoolStudentRecord.clear_duplicate(record.id)

        elif account.is_student() or account.is_visitor():
            pass

        else:
            response = {'error': True, 'msg': gettext("You can't delete this account (invalid group)")}
            return JsonResponse(response, safe=False)

    account.delete()

    messages.success(request, _("User deleted successfully"))

    response = {'error': False, 'msg': gettext("Account deleted")}
    return JsonResponse(response, safe=False)


@is_ajax_request
@is_post_request
@groups_required('REF-ETAB', 'LYC', 'ETU', 'REF-ETAB-MAITRE', 'REF-TEC', 'REF-LYC', 'REF-STR', 'VIS')
def ajax_cancel_registration(request):
    """
    Cancel a registration to an immersion slot
    """
    immersion_id = request.POST.get('immersion_id')
    reason_id = request.POST.get('reason_id')
    today = datetime.datetime.today()
    now = timezone.now()
    user = request.user
    allowed_structures = user.get_authorized_structures()

    # FIXME : test request.user rights on immersion.slot

    if not immersion_id or not reason_id:
        response = {'error': True, 'msg': gettext("Invalid parameters")}
    else:
        try:
            immersion = Immersion.objects.prefetch_related("slot__course", "student", "slot__speakers").get(
                pk=immersion_id
            )
            if immersion.slot.date < today.date() or (
                immersion.slot.date == today.date() and immersion.slot.start_time < today.time()
            ):
                response = {'error': True, 'msg': _("Past immersion cannot be cancelled")}
                return JsonResponse(response, safe=False)

            if immersion.slot.cancellation_limit_date < timezone.localtime():
                response = {'error': True, 'msg': _("Slot cancellation deadline has passed")}
                return JsonResponse(response, safe=False)

            slot_establishment = immersion.slot.get_establishment()
            slot_structure = immersion.slot.get_structure()
            slot_highschool = immersion.slot.get_highschool()

            # Check authenticated user rights on this registration
            valid_conditions = [
                user.is_master_establishment_manager(),
                user.is_operator(),
                user == immersion.student,
                user.is_establishment_manager() and slot_establishment == user.establishment,
                user.is_structure_manager() and slot_structure in allowed_structures,
                user.is_high_school_manager()
                and (immersion.slot.course or immersion.slot.event)
                and slot_highschool
                and user.highschool == slot_highschool,
            ]

            if not any(valid_conditions):
                response = {'error': True, 'msg': _("You don't have enough privileges to cancel this registration")}
                return JsonResponse(response, safe=False)

            cancellation_reason = CancelType.objects.get(pk=reason_id)

            # Check usability
            managers = [
                request.user.is_establishment_manager(),
                request.user.is_master_establishment_manager(),
                request.user.is_high_school_manager(),
                request.user.is_operator(),
                request.user.is_structure_manager(),
            ]

            students = [request.user.is_high_school_student(), request.user.is_visitor(), request.user.is_student()]

            if (
                not cancellation_reason.usable_for_students
                or (any(managers) and not cancellation_reason.usable_by_manager())
                or (any(students) and not cancellation_reason.usable_by_student())
            ):
                response = {'error': True, 'msg': _("You can't use this cancellation reason")}
                return JsonResponse(response, safe=False)

            immersion.cancellation_type = cancellation_reason
            immersion.cancellation_date = timezone.now()
            immersion.save()
            ret = immersion.student.send_message(request, 'IMMERSION_ANNUL', immersion=immersion, slot=immersion.slot)

            # If slot registrations are over (check limit date), also send a message to speakers
            # and structure managers
            if immersion.slot.registration_limit_date < now:
                for speaker in immersion.slot.speakers.all():
                    speaker.send_message(request, 'IMMERSION_ANNULATION_INT', slot=immersion.slot)

                # structure managers
                slot_structure = immersion.slot.get_structure()
                if slot_structure:
                    for notify in RefStructuresNotificationsSettings.objects.filter(structures=slot_structure):
                        ret = notify.user.send_message(None, "IMMERSION_ANNULATION_STR", slot=immersion.slot)

            response = {'error': False, 'msg': gettext("Immersion cancelled")}
        except Immersion.DoesNotExist:
            response = {'error': True, 'msg': gettext("User not found")}
        except CancelType.DoesNotExist:
            response = {'error': True, 'msg': gettext("Invalid cancellation reason #id")}

    return JsonResponse(response, safe=False)


@is_ajax_request
# TODO: check rights
@groups_required('REF-ETAB', 'LYC', 'ETU', 'REF-LYC', 'REF-ETAB-MAITRE', 'REF-TEC', 'VIS')
def ajax_get_immersions(request, user_id=None):
    """
    Returns students immersions
    GET parameters:
    immersion_type in "future", "past", "cancelled" or None (= all)
    slot_type in "course", "event" or None (= all)
    """
    all_types = ['course', 'event']  # Fixme : do something with this in Slot class

    slot_type = request.GET.get('slot_type') or None
    immersion_type = request.GET.get('immersion_type') or None
    user = request.user
    response = {'msg': '', 'data': []}

    if not user_id:
        response['msg'] = gettext("Error : missing user id")
        return JsonResponse(response, safe=False)

    # Valid conditions to view user's immersions : staff and the user himself
    valid_conditions = [
        user.is_master_establishment_manager(),
        user.is_operator(),
        user.is_establishment_manager(),
        user.is_high_school_manager() and user.highschool,
        user.id == user_id,
    ]

    if not any(valid_conditions):
        response['msg'] = gettext("Error : invalid user id")
        return JsonResponse(response, safe=False)

    # TODO: poc for now maybe refactor dirty code in a model method !!!!
    today = timezone.localdate()
    now = timezone.localtime()

    try:
        student = ImmersionUser.objects.get(pk=user_id)
        remaining_registrations = student.remaining_registrations_count()
    except ImmersionUser.DoesNotExist:
        response['msg'] = gettext("Error : no such user")
        return JsonResponse(response, safe=False)

    if user.is_high_school_manager() and not student.accept_to_share_immersions() and student.is_high_school_student():
        response['msg'] = gettext("Error : user don't share his immersions with his highschool")
        return JsonResponse(response, safe=False)

    time = f"{datetime.datetime.now().hour}:{datetime.datetime.now().minute}"

    filters = {
        'student_id': user_id,
    }

    prefetch = ['slot__campus', 'slot__building', 'slot__speakers']

    if slot_type:
        filters.update({f'slot__{a}__isnull': True for a in filter(lambda a: a != slot_type, all_types)})
        prefetch.append(f'slot__{slot_type}')

        if slot_type == 'course':
            prefetch += ['slot__course__training', 'slot__course_type']
    else:
        prefetch += ['slot__course', 'slot__course__training', 'slot__course_type', 'slot__event']

    if immersion_type == "cancelled":
        filters["cancellation_type__isnull"] = False
    elif immersion_type:
        filters["cancellation_type__isnull"] = True

    immersions = Immersion.objects.prefetch_related(*prefetch).filter(**filters)

    if immersion_type == "future":
        immersions = immersions.filter(Q(slot__date__gt=today) | Q(slot__date=today, slot__start_time__gte=time))
    elif immersion_type == "past":
        immersions = immersions.filter(Q(slot__date__lt=today) | Q(slot__date=today, slot__start_time__lte=time))

    for immersion in immersions:
        slot = immersion.slot
        highschool = slot.get_highschool()
        establishment = slot.get_establishment()
        structure = slot.get_structure()
        campus = slot.campus.label if slot.campus else ""
        campus_city = slot.campus.city if slot.campus else ""
        building = slot.building.label if slot.building else ""

        slot_datetime = datetime.datetime.strptime(
            "%s:%s:%s %s:%s"
            % (
                slot.date.year,
                slot.date.month,
                slot.date.day,
                slot.start_time.hour,
                slot.start_time.minute,
            ),
            "%Y:%m:%d %H:%M",
        )
        # Remote course slot not used for now
        if slot.place == Slot.REMOTE:
            meeting_place = gettext('Remote')

            if slot.url and slot.can_show_url():
                meeting_place += f"<br><a href='{slot.url}'>%s</a>" % gettext("Login link")
        elif slot.place == Slot.FACE_TO_FACE:
            meeting_place = "<br>".join(list(filter(lambda x: x, [building, slot.room])))
        elif slot.place == Slot.OUTSIDE:
            meeting_place = slot.room

        if highschool:
            hs_address = highschool.address if highschool.address else ""
            hs_address2 = highschool.address2 if highschool.address2 else ""
            hs_address3 = highschool.address2 if highschool.address2 else ""

        immersion_data = {
            'id': immersion.id,
            'type': slot.get_type(),
            'translated_type': gettext(slot.get_type().title()),
            'label': slot.get_label(),
            'establishment': establishment.label if establishment else "",
            'highschool': f'{highschool.label} - {highschool.city.title()}' if highschool else "",
            'highschool_address': f'{hs_address} {hs_address2} {hs_address3}' if highschool else "",
            'highschool_city': highschool.city.title() if highschool else "",
            'structure': structure.label if structure else "",
            'meeting_place': meeting_place,
            'campus': campus,
            'building': building,
            'room': slot.room,
            'establishments': [],
            'course': (
                {
                    'label': slot.course.label,
                    'training': slot.course.training.label,
                    'training_url': slot.course.training.url,
                    'type': slot.course_type.label,
                    'type_full': slot.course_type.full_label,
                }
                if slot.course
                else {}
            ),
            'event': {'label': slot.event.label, 'type': slot.event.event_type.label} if slot.event else {},
            'datetime': slot_datetime,
            'date': date_format(slot.date),
            'start_time': slot.start_time.strftime("%-Hh%M"),
            'end_time': slot.end_time.strftime("%-Hh%M"),
            'speakers': [],
            'info': slot.additional_information,
            'attendance': immersion.get_attendance_status_display(),
            'attendance_status': immersion.attendance_status,
            'cancellable': (
                timezone.localtime() <= slot.cancellation_limit_date if slot.cancellation_limit_date else True
            ),
            'cancellation_limit_date': slot.cancellation_limit_date,
            'cancellation_type': '',
            'slot_id': slot.id,
            'free_seats': 0,
            'can_register': False,
            'place': slot.place,
            'registration_date': immersion.registration_date,
            'cancellation_date': immersion.cancellation_date if immersion.cancellation_date else "",
            'campus_city': campus_city.title() if campus_city else "",
            'allow_individual_registrations': slot.allow_individual_registrations,
            'n_places': slot.n_places,
            'n_registered': slot.registered_students(),
            'registration_limit_date': slot.registration_limit_date,
        }

        if slot.date < today or (slot.date == today and slot.start_time < now.time()):
            immersion_data['time_type'] = "past"
        elif slot.date > today or slot.start_time > now.time():
            immersion_data['time_type'] = "future"

        if slot.n_places:
            immersion_data['free_seats'] = slot.n_places - slot.registered_students()

        if immersion.cancellation_type:
            immersion_data['cancellation_type'] = immersion.cancellation_type.label

            # Check user quota for this period
            if slot.registration_limit_date > now and slot.available_seats() > 0:
                period = slot.period
                if period and remaining_registrations[period.pk] > 0:
                    immersion_data['can_register'] = True

        for speaker in slot.speakers.all().order_by('last_name', 'first_name'):
            immersion_data['speakers'].append(f"{speaker.last_name} {speaker.first_name}")

        if slot.course:
            establishments = slot.course.training.distinct_establishments()

            for est in establishments:
                immersion_data['establishments'].append(f"{est.label}")

            if not establishments:
                immersion_data['establishments'].append(str(slot.course.get_etab_or_high_school()))

        immersion_data['establishments'] = ', '.join(immersion_data['establishments'])
        response['data'].append(immersion_data.copy())

    return JsonResponse(response, safe=False)


@is_ajax_request
@groups_required('LYC', 'ETU', 'VIS')
def ajax_get_other_registrants(request, immersion_id):
    immersion = None
    response = {'msg': '', 'data': []}

    try:
        immersion = Immersion.objects.get(pk=immersion_id, student=request.user)
    except ObjectDoesNotExist:
        response['msg'] = gettext("Error : invalid user or immersion id")

    if immersion:
        students = (
            ImmersionUser.objects.prefetch_related('high_school_student_record', 'immersions')
            .filter(
                immersions__slot=immersion.slot,
                high_school_student_record__isnull=False,
                high_school_student_record__visible_immersion_registrations=True,
                immersions__cancellation_type__isnull=True,
            )
            .exclude(id=request.user.id)
        )

        for student in students:
            student_data = {'name': f"{student.last_name} {student.first_name}", 'email': ""}

            if student.high_school_student_record.visible_email:
                student_data["email"] = student.email

            response['data'].append(student_data.copy())

    return JsonResponse(response, safe=False)


@is_ajax_request
@groups_required('REF-ETAB', 'REF-STR', 'INTER', 'REF-ETAB-MAITRE', 'REF-LYC', 'REF-TEC', 'CONS-STR')
def ajax_get_slot_registrations(request, slot_id):
    # TODO: should be optimized to avoid loops on queryset
    # USE ANNOTATIONS
    slot = None
    response = {'msg': '', 'data': []}

    try:
        slot = Slot.objects.get(pk=slot_id)
    except ObjectDoesNotExist:
        response['msg'] = gettext("Error : invalid slot id")

    if slot:
        immersions = Immersion.objects.prefetch_related('student').filter(slot=slot, cancellation_type__isnull=True)

        for immersion in immersions:
            immersion_data = {
                'id': immersion.id,
                'lastname': immersion.student.last_name,
                'firstname': immersion.student.first_name,
                'profile': '',
                'school': '',
                'level': '',
                'city': '',
                'attendance': immersion.get_attendance_status_display(),
                'attendance_status': immersion.attendance_status,
                'registration_date': immersion.registration_date,
            }

            if immersion.student.is_high_school_student():
                immersion_data['profile'] = pgettext("person type", "High school student")
                record = immersion.student.get_high_school_student_record()

                if record:
                    immersion_data['school'] = record.highschool.label
                    immersion_data['city'] = record.highschool.city
                    immersion_data['level'] = record.level.label

            elif immersion.student.is_student():
                immersion_data['profile'] = pgettext("person type", "Student")
                record = immersion.student.get_student_record()

                if record:
                    immersion_data['school'] = record.institution.label if record.institution else record.uai_code
                    immersion_data['level'] = record.level.label

            elif immersion.student.is_visitor():
                immersion_data['profile'] = pgettext("person type", "Visitor")

            response['data'].append(immersion_data.copy())

    return JsonResponse(response, safe=False)


@is_ajax_request
@groups_required('REF-ETAB', 'REF-STR', 'INTER', 'REF-ETAB-MAITRE', 'REF-LYC', 'REF-TEC', 'CONS-STR')
def ajax_get_slot_groups_registrations(request, slot_id):
    # TODO: should be optimized to avoid loops on queryset
    # USE ANNOTATIONS
    slot = None
    response = {'msg': '', 'data': [], 'n_group_places': 0, 'total_registered': 0}

    try:
        slot = Slot.objects.get(pk=slot_id)
        response['n_group_places'] = slot.n_group_places
    except ObjectDoesNotExist:
        response['msg'] = gettext("Error : invalid slot id")

    if slot:
        immersions = ImmersionGroupRecord.objects.prefetch_related('highschool').filter(
            slot=slot, cancellation_type__isnull=True
        )

        response['total_groups_registered'] = immersions.count()
        response['group_mode'] = slot.group_mode

        for immersion in immersions:
            total_count = (immersion.students_count or 0) + (immersion.guides_count or 0)
            immersion_data = {
                'id': immersion.id,
                'highschool_id': immersion.highschool.id,
                'school': immersion.highschool.label,
                'city': immersion.highschool.city,
                'students_count': immersion.students_count,
                'guides_count': immersion.guides_count,
                'total_count': total_count,
                'file_link': (
                    reverse('group_document', kwargs={'immersion_group_id': immersion.id}) if immersion.file else ""
                ),
                'file_name': immersion.file.name if immersion.file else "",
                'emails': immersion.emails,
                'comments': immersion.comments,
                'attendance': immersion.get_attendance_status_display(),
                'attendance_status': immersion.attendance_status,
                'registration_date': immersion.registration_date,
            }

            response['data'].append(immersion_data.copy())
            response['total_registered'] += total_count

    return JsonResponse(response, safe=False)


@is_ajax_request
@is_post_request
@groups_required('REF-ETAB', 'REF-STR', 'INTER', 'REF-ETAB-MAITRE', 'REF-TEC', 'REF-LYC', 'CONS-STR')
def ajax_set_attendance(request):
    """
    Update immersion attendance status
    """
    immersion_id = request.POST.get('immersion_id', None)
    immersion_ids = request.POST.get('immersion_ids', None)
    user = request.user
    allowed_structures = user.get_authorized_structures()

    # Control if we can cancel an immersion by clicking again on its status
    single_immersion = True

    response = {'success': '', 'error': '', 'data': []}

    if immersion_ids:
        immersion_ids = json.loads(immersion_ids)
        single_immersion = False

    try:
        attendance_value = int(request.POST.get('attendance_value'))
    except:
        attendance_value = None

    if not attendance_value:
        response['error'] = gettext("Error: no attendance status set in parameter")
        return JsonResponse(response, safe=False)

    if not immersion_id and not immersion_ids:
        response['error'] = gettext("Error: missing immersion id parameter")
        return JsonResponse(response, safe=False)

    if immersion_id and not immersion_ids:
        immersion_ids = [immersion_id]

    for immersion_id in immersion_ids:
        immersion = None
        try:
            immersion = Immersion.objects.get(pk=immersion_id)
        except Immersion.DoesNotExist:
            response['error'] = gettext("Error : query contains some invalid immersion ids")

        if immersion:
            response['error'] += "<br>" if response['error'] else ""
            response['success'] += "<br>" if response['success'] else ""

            slot_establishment = immersion.slot.get_establishment()
            slot_structure = immersion.slot.get_structure()
            slot_highschool = immersion.slot.get_highschool()

            # Check authenticated user rights on this registration
            valid_conditions = [
                user.is_master_establishment_manager(),
                user.is_operator(),
                user.is_establishment_manager() and slot_establishment == user.establishment,
                user.is_structure_manager() and slot_structure in allowed_structures,
                user.is_speaker() and user in immersion.slot.speakers.all(),
                user.is_high_school_manager() and slot_highschool and user.highschool == slot_highschool,
                user.is_structure_consultant() and slot_structure in allowed_structures,
            ]

            if any(valid_conditions):
                # current status cancellation ? (= set 0)
                if single_immersion and immersion.attendance_status == attendance_value:
                    immersion.attendance_status = 0
                else:
                    immersion.attendance_status = attendance_value

                immersion.save()
                response['success'] += f"{immersion.student} : {gettext('attendance status updated')}"
            else:
                response['error'] += "%s : %s" % (
                    immersion.student,
                    gettext("you don't have enough privileges to set the attendance status"),
                )

    return JsonResponse(response, safe=False)


@is_ajax_request
@is_post_request
@groups_required('REF-ETAB', 'REF-STR', 'INTER', 'REF-ETAB-MAITRE', 'REF-TEC', 'REF-LYC', 'CONS-STR')
def ajax_set_group_attendance(request):
    """
    Update group immersion attendance status
    """
    immersion_group_id = request.POST.get('immersion_group_id', None)
    immersion_group_ids = request.POST.get('immersion_group_ids', None)
    user = request.user
    allowed_structures = user.get_authorized_structures()

    # Control if we can cancel a group immersion by clicking again on its status
    single_immersion = True

    response = {'success': '', 'error': '', 'data': []}

    if immersion_group_ids:
        immersion_group_ids = json.loads(immersion_group_ids)
        single_immersion = False

    try:
        attendance_value = int(request.POST.get('attendance_value'))
    except:
        attendance_value = None

    if not attendance_value:
        response['error'] = gettext("Error: no attendance status set in parameter")
        return JsonResponse(response, safe=False)

    if not immersion_group_id and not immersion_group_ids:
        response['error'] = gettext("Error: missing immersion id parameter")
        return JsonResponse(response, safe=False)

    if immersion_group_id and not immersion_group_ids:
        immersion_group_ids = [immersion_group_id]

    for immersion_id in immersion_group_ids:
        immersion = None
        try:
            immersion = ImmersionGroupRecord.objects.get(pk=immersion_id)
        except ImmersionGroupRecord.DoesNotExist:
            response['error'] = gettext("Error : query contains some invalid group immersion ids")

        if immersion:
            response['error'] += "<br>" if response['error'] else ""
            response['success'] += "<br>" if response['success'] else ""

            slot_establishment = immersion.slot.get_establishment()
            slot_structure = immersion.slot.get_structure()
            slot_highschool = immersion.slot.get_highschool()

            # Check authenticated user rights on this registration
            valid_conditions = [
                user.is_master_establishment_manager(),
                user.is_operator(),
                user.is_establishment_manager() and slot_establishment == user.establishment,
                user.is_structure_manager() and slot_structure in allowed_structures,
                user.is_speaker() and user in immersion.slot.speakers.all(),
                user.is_high_school_manager() and slot_highschool and user.highschool == slot_highschool,
                user.is_structure_consultant() and slot_structure in allowed_structures,
            ]

            if any(valid_conditions):
                # current status cancellation ? (= set 0)
                if single_immersion and immersion.attendance_status == attendance_value:
                    immersion.attendance_status = 0
                else:
                    immersion.attendance_status = attendance_value

                immersion.save()
                response['success'] += f"{immersion.highschool} : {gettext('attendance status updated')}"
            else:
                response['error'] += "%s : %s" % (
                    immersion.highschool,
                    gettext("you don't have enough privileges to set the attendance status"),
                )

    return JsonResponse(response, safe=False)


@is_ajax_request
@login_required
@is_post_request
@groups_required('REF-ETAB', 'LYC', 'ETU', 'REF-STR', 'REF-ETAB-MAITRE', 'REF-TEC', 'REF-LYC', 'VIS')
def ajax_slot_registration(request):
    """
    Add a registration to an immersion slot
    """
    slot_id = request.POST.get('slot_id', None)
    student_id = request.POST.get('student_id', None)
    user = request.user
    # feedback is used to use or not django message
    # set feedback=false in ajax query when feedback
    # is used in modal or specific form !
    # warning js boolean not python one
    feedback = request.POST.get('feedback', True)
    # Should we force registering ?
    # warning js boolean not python one
    force = request.POST.get('force', False) == "true"
    structure = request.POST.get('structure', False)
    slot, student = None, None
    today = datetime.datetime.today().date()
    today_time = datetime.datetime.today().time()
    off_offer = False
    training_quota_active = False
    training_quota_count = 0
    available_training_registrations = None

    request.session.pop("last_registration_slot", None)

    can_force_reg = any([user.is_establishment_manager(), user.is_master_establishment_manager(), user.is_operator()])

    if student_id:
        try:
            student = ImmersionUser.objects.get(pk=student_id)
        except ImmersionUser.DoesNotExist:
            # FIXME ?
            pass
    else:
        student = user

    if slot_id:
        try:
            slot = Slot.objects.get(pk=slot_id)
            off_offer = True if slot.event else False
        except Slot.DoesNotExist:
            pass

    if not slot or not student:
        response = {'error': True, 'msg': _("Invalid parameters")}
        return JsonResponse(response, safe=False)

    # Valid user conditions to register a student
    allowed_structures = user.get_authorized_structures()
    user_establishment = user.establishment
    user_highschool = user.highschool

    establishment = slot.get_establishment()
    slot_structure = slot.get_structure()
    slot_highschool = slot.get_highschool()

    # Fixme : add slot restrictions here
    unpublished_slot_update_conditions = [
        user.is_master_establishment_manager(),
        user.is_operator(),
        user.is_establishment_manager() and establishment == user_establishment,
    ]

    published_slot_update_conditions = [
        any(unpublished_slot_update_conditions),
        user.is_structure_manager() and slot_structure in allowed_structures,
        slot.course and user.is_high_school_manager() and slot_highschool and slot_highschool == user_highschool,
        user.is_high_school_student(),
        user.is_student(),
        user.is_visitor(),
        user.is_high_school_manager()
        and (slot.course or slot.event)
        and slot_highschool
        and user.highschool == slot_highschool,
    ]

    # Check registration rights depending on the (not student) authenticated user
    if not slot.published and not any(unpublished_slot_update_conditions):
        response = {'error': True, 'msg': _("Registering an unpublished slot is forbidden")}
        return JsonResponse(response, safe=False)

    if slot.published and not any(published_slot_update_conditions):
        response = {'error': True, 'msg': _("Sorry, you can't add any registration to this slot")}
        return JsonResponse(response, safe=False)

    # Only valid Highschool students
    if student.is_high_school_student():
        if not student.is_valid():
            response = {'error': True, 'msg': _("Cannot register slot due to Highschool student account state")}
            return JsonResponse(response, safe=False)

        record = student.get_high_school_student_record()
        if not record or not record.is_valid():
            response = {'error': True, 'msg': _("Cannot register slot due to Highschool student record state")}
            return JsonResponse(response, safe=False)

    # Only valid Visitors records
    if student.is_visitor():
        if not student.is_valid():
            response = {'error': True, 'msg': _("Cannot register slot due to visitor account state")}
            return JsonResponse(response, safe=False)

        record = student.get_visitor_record()
        if not record or not record.is_valid():
            response = {'error': True, 'msg': _("Cannot register slot due to visitor record state")}
            return JsonResponse(response, safe=False)

    # Out of date mandatory attestations
    if student.has_obsolete_attestations():
        response = {'error': True, 'msg': _("Cannot register slot due to out of date attestations")}
        return JsonResponse(response, safe=False)

    # Check if slot date is not passed
    if slot.date < today or (slot.date == today and today_time > slot.start_time):
        response = {'error': True, 'msg': _("Register to past slot is not possible")}
        return JsonResponse(response, safe=False)

    # Slot restrictions validation
    can_register_slot, reasons = student.can_register_slot(slot)
    passed_registration_date = timezone.localtime() > slot.registration_limit_date

    if not can_register_slot or passed_registration_date:
        if can_force_reg:
            if not force:
                if not can_register_slot:
                    return JsonResponse({'error': True, 'msg': 'force_update', 'reason': 'restrictions'}, safe=False)

                if passed_registration_date:
                    return JsonResponse(
                        {'error': True, 'msg': 'force_update', 'reason': 'passed_registration_date'}, safe=False
                    )
            else:
                can_register = True
        else:
            if not can_register_slot:
                response = {'error': True, 'msg': _("Cannot register slot due to slot's restrictions")}
                return JsonResponse(response, safe=False)
            if passed_registration_date:
                response = {'error': True, 'msg': _("Cannot register slot due to passed registration date")}
                return JsonResponse(response, safe=False)

    # Check free seat in slot
    if slot.available_seats() == 0:
        response = {'error': True, 'msg': _("No seat available for selected slot")}
        return JsonResponse(response, safe=False)

    # Check current student immersions and valid dates
    if student.immersions.filter(slot=slot, cancellation_type__isnull=True).exists():
        if not structure:
            msg = _("Already registered to this slot")
        else:
            msg = _("Student already registered for selected slot")

        response = {'error': True, 'msg': msg}
    else:
        remaining_registrations = student.remaining_registrations_count()
        can_register = False

        # For courses slots only : training quotas ?
        if not off_offer:
            try:
                training_quota = GeneralSettings.get_setting("ACTIVATE_TRAINING_QUOTAS")
                training_quota_active = training_quota['activate']
                training_quota_count = training_quota['default_quota']
            except Exception as e:
                msg = _(
                    "ACTIVATE_TRAINING_QUOTAS parameter not found or incorrect : please check the platform settings"
                )
                response = {'error': True, 'msg': msg}
                return JsonResponse(response, safe=False)

        # Get period, available period registrations (quota) and the optional training quota
        period = slot.period

        if period:
            available_registrations = remaining_registrations.get(period.pk, 0)

            # If training quota is active, check registrations for this period/training

            if not off_offer and training_quota_active:
                training_regs_count = student.immersions.filter(
                    slot__date__gte=period.immersion_start_date,
                    slot__date__lte=period.immersion_end_date,
                    slot__course__training=slot.course.training,
                    cancellation_type__isnull=True,
                ).count()

                # specific quota for this training ?
                if slot.course.training.allowed_immersions:
                    training_quota_count = slot.course.training.allowed_immersions

                available_training_registrations = training_quota_count - training_regs_count
        else:
            msg = _("No period found for slot %s : please check periods settings") % slot
            response = {'error': True, 'msg': msg}
            return JsonResponse(response, safe=False)

        if off_offer:
            can_register = True
        elif available_registrations > 0 and available_training_registrations is None:
            can_register = True
        elif available_registrations > 0 and (
            available_training_registrations is not None and available_training_registrations > 0
        ):
            can_register = True
        elif can_force_reg and not force:
            reason = ""

            if available_registrations <= 0:
                reason = "quota"
            elif available_training_registrations is not None and available_training_registrations <= 0:
                reason = "training_quota"

            return JsonResponse({'error': True, 'msg': 'force_update', 'reason': reason}, safe=False)
        elif force:
            can_register = True
            if slot.is_course():
                student.set_increment_registrations_(period=period)
        elif user.is_high_school_student() or user.is_student() or user.is_visitor():
            msg = None

            if available_registrations <= 0:
                msg = _(
                    """You have no more remaining registration available for this period, """
                    """you should cancel an immersion or contact immersion service"""
                )
            elif available_training_registrations is not None and available_training_registrations <= 0:
                msg = _(
                    """You have no more remaining registration available for this training and this period, """
                    """you should cancel an immersion or contact immersion service"""
                )

            if msg:
                response = {'error': True, 'msg': msg}
                return JsonResponse(response, safe=False)
        elif user.is_structure_manager() or user.is_high_school_manager():
            msg = None

            if available_registrations <= 0:
                msg = _("This student is over quota for this period")
            elif available_training_registrations is not None and available_training_registrations <= 0:
                msg = _("This student is over training quota for this period")

            if msg:
                response = {'error': True, 'msg': msg}
                return JsonResponse(response, safe=False)

        if can_register:
            # Cancelled immersion exists : re-register
            if student.immersions.filter(slot=slot, cancellation_type__isnull=False).exists():
                student.immersions.filter(slot=slot, cancellation_type__isnull=False).update(
                    cancellation_type=None, attendance_status=0, cancellation_date=None
                )
            else:
                # New registration
                Immersion.objects.create(
                    student=student,
                    slot=slot,
                    cancellation_type=None,
                    attendance_status=0,
                )

            error = False
            ret = student.send_message(request, 'IMMERSION_CONFIRM', slot=slot)
            if not ret:
                msg = _("Registration successfully added, confirmation email sent")
            else:
                msg = _("Registration successfully added, confirmation email NOT sent : %s") % ret
                error = True

            response = {'error': error, 'msg': msg}

            # TODO: use django messages for errors as well ?
            # this is a js boolean !!!!
            if feedback == True:
                if error:
                    messages.warning(request, msg)
                else:
                    messages.success(request, msg)

            request.session["last_registration_slot_id"] = slot.id
        else:
            response = {'error': True, 'msg': _("Registration is not currently allowed")}

    return JsonResponse(response, safe=False)


@is_ajax_request
@login_required
@is_post_request
@groups_required('REF-ETAB', 'REF-STR', 'REF-ETAB-MAITRE', 'REF-TEC', 'REF-LYC')
def ajax_group_slot_registration(request):
    """
    Register a group to a slot
    """
    id = request.POST.get('id', None)
    slot_id = request.POST.get('slot_id', None)
    highschool_id = request.POST.get('highschool_id', None)
    students_count = request.POST.get('students_count', None)
    guides_count = request.POST.get('guides_count', None)
    file = request.FILES.get('file', None)
    emails = request.POST.get('emails', None)
    comments = request.POST.get('comments', None)
    feedback = request.POST.get('feedback', True)
    current_students_count = 0
    current_guides_count = 0

    error = False
    cleaned_emails = []
    user = request.user

    activate_groups = GeneralSettings.get_setting("ACTIVATE_COHORT")
    if not activate_groups:
        response = {'error': True, 'msg': _("Groups registrations are disabled")}
        return JsonResponse(response, safe=False)

    try:
        students_count = int(students_count)
        assert students_count > 0
    except:
        response = {'error': True, 'msg': _("Invalid value for students count")}
        return JsonResponse(response, safe=False)

    try:
        guides_count = int(guides_count)
        assert guides_count > 0
    except:
        response = {'error': True, 'msg': _("Invalid value for guides count")}
        return JsonResponse(response, safe=False)

    try:
        # Update
        immersion_group_record = ImmersionGroupRecord.objects.get(pk=id)
        current_students_count = immersion_group_record.students_count
        current_guides_count = immersion_group_record.guides_count
    except:
        # Creation
        immersion_group_record = None

    try:
        slot = Slot.objects.get(pk=slot_id)
    except:
        response = {'error': True, 'msg': _("Invalid slot")}
        return JsonResponse(response, safe=False)

    if not slot.allow_group_registrations:
        response = {'error': True, 'msg': _("This slot doesn't allow group registrations")}
        return JsonResponse(response, safe=False)

<<<<<<< HEAD
    if slot.group_mode == Slot.ONE_GROUP and id:
        if slot.group_immersions.filter(cancellation_type__isnull=True).exclude(pk=id).count() > 0:
=======
    if slot.group_mode == Slot.ONE_GROUP:
        excludes = {"pk": id} if id else {}

        if slot.group_immersions.filter(cancellation_type__isnull=True).exclude(**excludes).count() > 0:
>>>>>>> 51710114
            response = {'error': True, 'msg': _("This slot accepts only one registered group")}
            return JsonResponse(response, safe=False)

    # available places
    # on update, do not forget to ignore current slot students and guides count
    people_dict = slot.registered_groups_people_count()
    current_registered_count = sum(people_dict.values()) - current_guides_count - current_students_count


    if (students_count + guides_count) > (slot.n_group_places - current_registered_count):
        response = {'error': True, 'msg': _("There is not enough available places for this group")}
        return JsonResponse(response, safe=False)

    # Valid user conditions to register a group
    allowed_structures = user.get_authorized_structures()
    user_establishment = user.establishment
    user_highschool = user.highschool

    establishment = slot.get_establishment()
    slot_structure = slot.get_structure()

    # Fixme : add slot restrictions here
    unpublished_slot_update_conditions = [
        user.is_master_establishment_manager(),
        user.is_operator(),
        user.is_establishment_manager() and establishment == user_establishment,
    ]

    published_slot_update_conditions = [
        any(unpublished_slot_update_conditions),
        user.is_structure_manager() and slot_structure in allowed_structures,
        user.is_high_school_manager(),
    ]

    # Check registration rights depending on the (not student) authenticated user
    if not slot.published and not any(unpublished_slot_update_conditions):
        response = {'error': True, 'msg': _("Registering to an unpublished slot is forbidden")}
        return JsonResponse(response, safe=False)

    if slot.published and not any(published_slot_update_conditions):
        response = {'error': True, 'msg': _("Sorry, you can't add any group registration to this slot")}
        return JsonResponse(response, safe=False)

    # Validate emails format
    if emails:
        for email in map(lambda a: a.strip(), emails.split(',')):
            try:
                validate_email(email)
                cleaned_emails.append(email.lower())
            except ValidationError:
                response = {
                    'error': True,
                    'msg': _("This email seems invalid : %s. Please check the field format.") % email,
                }
                return JsonResponse(response, safe=False)
        else:
            emails = ",".join(cleaned_emails)

    if immersion_group_record:
        immersion_group_record.highschool_id = user_highschool.id if user.is_high_school_manager() else highschool_id
        immersion_group_record.students_count = students_count
        immersion_group_record.guides_count = guides_count
        immersion_group_record.comments = comments
        immersion_group_record.emails = emails
        if file:
            # Remove previous file from FS
            if immersion_group_record.file.name:
                immersion_group_record.file.storage.delete(immersion_group_record.file.name)

            immersion_group_record.file = file

        immersion_group_record.save()
        msg = _("Group successfully updated.")
    else:
        try:
            immersion_group_record = ImmersionGroupRecord.objects.create(
                slot=slot,
                highschool_id=user_highschool.id if user.is_high_school_manager() else highschool_id,
                students_count=students_count,
                guides_count=guides_count,
                comments=comments,
                emails=emails,
                file=file,
            )
            msg = _("Group successfully registered.")
        except Exception as e:
            msg = _("Registration error : %s") % e
            error = True

    if not error:
        # Send message to group contacts
        msg, error = immersion_group_record.send_message(request, 'IMMERSION_CONFIRM')

    if feedback == True:
        if error:
            messages.warning(request, msg)
        else:
            messages.success(request, msg)

    response = {'error': error, 'msg': msg}
    return JsonResponse(response, safe=False)


@login_required
@is_ajax_request
@groups_required('REF-ETAB', 'REF-STR', 'REF-ETAB-MAITRE', 'REF-TEC', 'REF-LYC')
def ajax_get_available_students(request, slot_id):
    """
    Get students list for manual slot registration
    Students must have a valid record and not already registered to the slot
    """
    response = {'data': [], 'slot': {}, 'msg': ''}
    user = request.user

    try:
        slot = Slot.objects.get(pk=slot_id)
        # Slot restrictions
        response['slot'] = {
            "establishments_restrictions": slot.establishments_restrictions,
            "levels_restrictions": slot.levels_restrictions,
            "bachelors_restrictions": slot.bachelors_restrictions,
            "allowed_establishments": [e.uai_reference_id for e in slot.allowed_establishments.all()],
            "allowed_highschools": [hs.id for hs in slot.allowed_highschools.all()],
            "allowed_highschool_levels": [level.id for level in slot.allowed_highschool_levels.all()],
            "allowed_student_levels": [level.id for level in slot.allowed_student_levels.all()],
            "allowed_post_bachelor_levels": [level.id for level in slot.allowed_post_bachelor_levels.all()],
            "allowed_bachelor_types": [bt.id for bt in slot.allowed_bachelor_types.all()],
            "allowed_bachelor_mentions": [bm.id for bm in slot.allowed_bachelor_mentions.all()],
            "allowed_bachelor_teachings": [bt.id for bt in slot.allowed_bachelor_teachings.all()],
        }
    except Slot.DoesNotExist:
        response['msg'] = _("Error : slot not found")
        return JsonResponse(response, safe=False)

    valid_high_school_record = HighSchoolStudentRecord.STATUSES["VALIDATED"]
    valid_visitor_record = VisitorRecord.STATUSES["VALIDATED"]

    # Secondary query needed in exclude : we need to see students who have cancelled their registration to
    # keep the possibility to read them
    students = (
        ImmersionUser.objects.prefetch_related(
            "groups",
            "immersions",
            "high_school_student_record__highschool",
            "student_record__institution",
            "high_school_student_record__level",
            "student_record__level",
            "high_school_student_record__post_bachelor_level",
            "high_school_student_record__bachelor_type",
            "high_school_student_record__technological_bachelor_mention",
        )
        .filter(
            Q(high_school_student_record__isnull=False, high_school_student_record__validation=valid_high_school_record)
            | Q(student_record__isnull=False)
            | Q(visitor_record__isnull=False, visitor_record__validation=valid_visitor_record),
            groups__name__in=['LYC', 'ETU', 'VIS'],
            validation_string__isnull=True,
        )
        .exclude(immersions__in=(Immersion.objects.filter(slot__id=slot_id, cancellation_type__isnull=True)))
    )

    # Restrictions :
    # Some users will only see a warning about restrictions not met (ref-etab, ref-etab-maitre, ref-tec)
    # Others won't even see the filtered participants in the list (ref-lyc, ref-str)

    if user.is_high_school_manager() or user.is_structure_manager():
        if slot.establishments_restrictions:
            establishment_filter = {}

            if slot.allowed_establishments.exists():
                establishment_filter['establishment__in'] = slot.allowed_establishments.all()

            if slot.allowed_highschools.exists():
                establishment_filter['high_school_student_record__highschool__in'] = slot.allowed_highschools.all()

            if establishment_filter:
                students = students.filter(
                    reduce(lambda x, y: x | y, [Q(**{'%s' % f: value}) for f, value in establishment_filter.items()])
                )

        if slot.levels_restrictions:
            levels_restrictions = {}

            if slot.allowed_highschool_levels.exists():
                levels_restrictions['high_school_student_record__level__in'] = slot.allowed_highschool_levels.all()

            if slot.allowed_post_bachelor_levels.exists():
                levels_restrictions['high_school_student_record__post_bachelor_level__in'] = (
                    slot.allowed_post_bachelor_levels.all()
                )

            if slot.allowed_student_levels.exists():
                levels_restrictions['student_record__level__in'] = slot.allowed_student_levels.all()

            if levels_restrictions:
                students = students.filter(
                    reduce(lambda x, y: x | y, [Q(**{'%s' % f: value}) for f, value in levels_restrictions.items()])
                )

        if slot.bachelors_restrictions:
            bachelor_type_filter = {}
            bachelors_restrictions = {}

            if slot.allowed_bachelor_types.exists():
                bachelor_type_filter = {
                    'high_school_student_record__bachelor_type__in': slot.allowed_bachelor_types.all()
                }

            if slot.allowed_bachelor_mentions.exists():
                bachelors_restrictions['high_school_student_record__technological_bachelor_mention__in'] = (
                    slot.allowed_bachelor_mentions.all()
                )

            if slot.allowed_bachelor_teachings.exists():
                bachelors_restrictions['high_school_student_record__general_bachelor_teachings__in'] = (
                    slot.allowed_bachelor_teachings.all()
                )

            if bachelor_type_filter and bachelors_restrictions:
                students = students.filter(
                    reduce(lambda x, y: x | y, [Q(**{'%s' % f: value}) for f, value in bachelors_restrictions.items()]),
                    **bachelor_type_filter,
                )

    # Annotations
    students = students.annotate(
        record_highschool_label=F('high_school_student_record__highschool__label'),
        record_highschool_id=F('high_school_student_record__highschool__id'),
        institution_label=F('student_record__institution__label'),
        institution_uai_code=F('student_record__uai_code'),
        city=F('high_school_student_record__highschool__city'),
        class_name=F('high_school_student_record__class_name'),
        profile=Case(
            When(high_school_student_record__isnull=False, then=Value(pgettext("person type", "High school student"))),
            When(student_record__isnull=False, then=Value(pgettext("person type", "Student"))),
            When(visitor_record__isnull=False, then=Value(pgettext("person type", "Visitor"))),
            default=Value(gettext("Unknown")),
        ),
        profile_name=Case(
            When(high_school_student_record__isnull=False, then=Value("highschool")),
            When(student_record__isnull=False, then=Value("student")),
            When(visitor_record__isnull=False, then=Value("visitor")),
            default=Value(gettext("Unknown")),
        ),
        level_id=Coalesce(F('high_school_student_record__level__id'), F('student_record__level__id')),
        level=Coalesce(
            Case(
                When(
                    high_school_student_record__level__is_post_bachelor=True,
                    then=Concat(
                        F('high_school_student_record__level__label'),
                        Value(' - '),
                        F('high_school_student_record__post_bachelor_level__label'),
                    ),
                ),
                default=F('high_school_student_record__level__label'),
            ),
            F('student_record__level__label'),
        ),
        post_bachelor_level_id=F('high_school_student_record__post_bachelor_level__id'),
        post_bachelor_level=F('high_school_student_record__post_bachelor_level__label'),
        bachelor_type_id=F('high_school_student_record__bachelor_type__id'),
        bachelor_type=F('high_school_student_record__bachelor_type__label'),
        bachelor_type_is_professional=F('high_school_student_record__bachelor_type__professional'),
        technological_bachelor_mention_id=F('high_school_student_record__technological_bachelor_mention__id'),
        technological_bachelor_mention=F('high_school_student_record__technological_bachelor_mention__label'),
        general_bachelor_teachings_ids=ArrayAgg(
            F('high_school_student_record__general_bachelor_teachings__id'),
            ordering='high_school_student_record__general_bachelor_teachings__id',
            distinct=True,
        ),
    )

    students = students.values(
        "id",
        "last_name",
        "first_name",
        "record_highschool_label",
        "record_highschool_id",
        "institution_label",
        "institution_uai_code",
        "city",
        "class_name",
        "profile",
        "profile_name",
        "level",
        "level_id",
        "post_bachelor_level",
        "post_bachelor_level_id",
        "bachelor_type_id",
        "bachelor_type",
        "technological_bachelor_mention_id",
        "technological_bachelor_mention",
        "general_bachelor_teachings_ids",
        "bachelor_type_is_professional",
    )

    response['data'] = [s for s in students]

    return JsonResponse(response, safe=False)


@login_required
@is_ajax_request
@groups_required('REF-ETAB', 'REF-STR', 'REF-LYC', 'REF-ETAB-MAITRE', 'REF-TEC')
def ajax_get_highschool_students(request):
    """
    Retrieve students from a highschool or all students if user is ref-etab manager
    and no highschool id is specified
    """
    highschool_id = None
    no_record_filter: bool = False
    response: Dict[str, Any] = {'data': [], 'msg': ''}

    admin_groups: List[bool] = [
        request.user.is_establishment_manager(),
        request.user.is_master_establishment_manager(),
        request.user.is_operator(),
        request.user.is_high_school_manager() and request.user.highschool and request.user.highschool.postbac_immersion,
    ]

    # request agreement setting
    try:
        request_agreement = GeneralSettings.get_setting("REQUEST_FOR_STUDENT_AGREEMENT")
    except:
        request_agreement = False

    if any(admin_groups):
        no_record_filter = resolve(request.path_info).url_name == 'get_students_without_record'

    if (
        request.user.is_high_school_manager()
        and request.user.highschool
        and not request.user.highschool.postbac_immersion
    ):
        highschool_id = request.user.highschool.id

    if highschool_id:
        students = ImmersionUser.objects.prefetch_related(
            'high_school_student_record__highschool',
            'high_school_student_record__post_bachelor_level',
            'high_school_student_record__bachelor_type',
            'high_school_student_record__origin_bachelor_type',
            'immersions',
            'groups',
        ).filter(validation_string__isnull=True, high_school_student_record__highschool__id=highschool_id)
    else:
        students = ImmersionUser.objects.prefetch_related(
            'high_school_student_record__level',
            'high_school_student_record__highschool',
            'high_school_student_record__post_bachelor_level',
            'high_school_student_record__origin_bachelor_type',
            'student_record__level',
            'student_record__institution',
            'student_record__origin_bachelor_type',
            'visitor_record',
            'immersions',
            'groups',
        ).filter(validation_string__isnull=True, groups__name__in=['ETU', 'LYC', 'VIS'])

    if no_record_filter:
        students = students.filter(
            high_school_student_record__isnull=True, student_record__isnull=True, visitor_record__isnull=True
        )
    else:
        students = students.filter(
            Q(high_school_student_record__isnull=False)
            | Q(student_record__isnull=False)
            | Q(visitor_record__isnull=False)
        )

    students = students.annotate(
        high_school_record_id=F('high_school_student_record__id'),
        student_record_id=F('student_record__id'),
        visitor_record_id=F('visitor_record__id'),
        user_type=Case(
            When(high_school_student_record__isnull=False, then=Value(pgettext("person type", "High school student"))),
            When(student_record__isnull=False, then=Value(pgettext("person type", "Student"))),
            When(visitor_record__isnull=False, then=Value(pgettext("person type", "Visitor"))),
            default=Value(gettext("Unknown")),
        ),
        level=Coalesce(F('high_school_student_record__level__label'), F('student_record__level__label')),
        birth_date=Coalesce(
            F('student_record__birth_date'),
            F('high_school_student_record__birth_date'),
            F('visitor_record__birth_date'),
        ),
        class_name=F('high_school_student_record__class_name'),
        high_school_id=F('high_school_student_record__highschool__id'),
        institution=Coalesce(
            F('high_school_student_record__highschool__label'),
            F('student_record__institution__label'),
        ),
        uai_code=F('student_record__uai_code'),
        high_school_student_level=F('high_school_student_record__level__label'),
        post_bachelor_level=Coalesce(
            F('student_record__current_diploma'), F('high_school_student_record__post_bachelor_level__label')
        ),
        is_post_bachelor=F('high_school_student_record__level__is_post_bachelor'),
        student_origin_bachelor=F('student_record__origin_bachelor_type__label'),
        hs_origin_bachelor=F('high_school_student_record__origin_bachelor_type__label'),
        bachelor=F('high_school_student_record__bachelor_type__label'),
        registered=Count(F('immersions')),
        request_agreement=Value(request_agreement),
        allow_high_school_consultation=Case(
            When(Q(request_agreement=False), then=True),
            When(
                high_school_student_record__highschool__with_convention=True,
                then=F('high_school_student_record__allow_high_school_consultation'),
            ),
            default=True,
        ),
    ).values()

    response['data'] = [l for l in students]

    return JsonResponse(response, safe=False)


@is_ajax_request
@is_post_request
@groups_required('REF-ETAB', 'REF-STR', 'INTER', 'REF-ETAB-MAITRE', 'REF-TEC', 'REF-LYC', 'CONS-STR')
def ajax_send_email(request):
    """
    Send an email to all students registered to a specific slot, or all contacts of all groups
    depending on the value of 'mode'
    """
    slot_id = request.POST.get('slot_id', None)
    send_copy = request.POST.get('send_copy', False) == "true"
    subject = request.POST.get('subject', "")
    body = request.POST.get('body', "")
    mode = request.POST.get('mode', "")

    response = {'error': False, 'msg': ''}

    if mode not in ['student', 'group']:
        response = {'error': True, 'msg': gettext("mode param ('group' or 'student') is required")}
        return JsonResponse(response, safe=False)

    if not slot_id:
        response = {'error': True, 'msg': gettext("Slot id is missing")}
        return JsonResponse(response, safe=False)

    if not body.strip():
        response = {'error': True, 'msg': gettext("Body is missing")}
        return JsonResponse(response, safe=False)

    if not subject.strip():
        response = {'error': True, 'msg': gettext("Subject is missing")}
        return JsonResponse(response, safe=False)

    try:
        slot = Slot.objects.get(pk=slot_id)

        slot_label = slot.get_label()
        date = date_format(slot.date, format='l d F Y', use_l10n=True)
        start_time = slot.start_time.isoformat(timespec='minutes')
        end_time = slot.end_time.isoformat(timespec='minutes')
        subject = f"{slot_label} : {date} ({start_time}-{end_time}) - {subject}"
    except Slot.DoesNotExist:
        response = {'error': True, 'msg': gettext("Invalid slot id")}
        return JsonResponse(response, safe=False)

    if mode == 'student':
        immersions = Immersion.objects.filter(slot_id=slot_id, cancellation_type__isnull=True)

        for immersion in immersions:
            recipient = immersion.student.email
            try:
                send_email(recipient, subject, body)
            except Exception:
                response['error'] = True
                response['msg'] += _("%s : error") % recipient
    else:
        # group mode
        immersions = ImmersionGroupRecord.objects.filter(slot_id=slot_id, cancellation_type__isnull=True)
        for immersion in immersions:
            for recipient in immersion.emails.split(","):
                try:
                    send_email(recipient, subject, body)
                except Exception:
                    response['error'] = True
                    response['msg'] += _("%s : error") % recipient

    # Send a copy to the sender if requested - append "(copy)" to the subject
    if send_copy:
        subject = "{} ({})".format(subject, _("copy"))
        recipient = request.user.email
        try:
            send_email(recipient, subject, body)
        except Exception:
            response['error'] = True
            response['msg'] += _("%s : error") % recipient

    return JsonResponse(response, safe=False)


@is_ajax_request
@is_post_request
@groups_required('REF-ETAB', 'REF-STR', 'REF-ETAB-MAITRE', 'REF-TEC', 'REF-LYC')
def ajax_batch_cancel_registration(request):
    """
    Cancel registrations to immersions slots
    """
    immersion_ids = request.POST.get('immersion_ids')
    reason_id = request.POST.get('reason_id')
    slot_id = request.POST.get('slot_id')

    immersion_errors = []
    cancelled_immersions = 0
    msg = ""
    warning_msg = ""
    err = False
    err_msg = None
    today = datetime.datetime.today()
    now = timezone.now()
    user = request.user
    mail_returns = set()
    allowed_structures = user.get_authorized_structures()

    if not all([immersion_ids, reason_id, slot_id]):
        response = {'error': True, 'msg': gettext("Invalid parameters")}
    else:
        try:
            slot = Slot.objects.get(pk=slot_id)
        except (Slot.DoesNotExist, ValueError):
            response = {'error': True, 'msg': gettext("Invalid slot id")}
            return JsonResponse(response, safe=False)

        try:
            json_data = json.loads(immersion_ids)
        except json.decoder.JSONDecodeError:
            response = {'error': True, 'msg': gettext("Invalid json decoding")}
            return JsonResponse(response, safe=False)

        # Check user rights on slot
        slot_establishment = slot.get_establishment()
        slot_structure = slot.get_structure()
        slot_highschool = slot.get_highschool()

        # Check authenticated user rights on this registration
        valid_conditions = [
            user.is_master_establishment_manager(),
            user.is_operator(),
            user.is_establishment_manager() and slot_establishment == user.establishment,
            user.is_structure_manager() and slot_structure in allowed_structures,
            user.is_high_school_manager()
            and (slot.course or slot.event)
            and slot_highschool
            and user.highschool == slot_highschool,
        ]


        if not any(valid_conditions):
            response = {'error': True, 'msg': _("You don't have enough privileges to cancel these registrations")}
            return JsonResponse(response, safe=False)

        # Check slot date
        if slot.date < today.date() or (slot.date == today.date() and slot.start_time < today.time()):
            response = {'error': True, 'msg': _("Past immersion cannot be cancelled")}
            return JsonResponse(response, safe=False)

        # Cancellation reason
        try:
            cancellation_reason = CancelType.objects.get(pk=reason_id)
        except CancelType.DoesNotExist:
            response = {'error': True, 'msg': _("Invalid cancellation reason #id")}
            return JsonResponse(response, safe=False)

        # Check usability
        managers = [
            request.user.is_establishment_manager(),
            request.user.is_master_establishment_manager(),
            request.user.is_high_school_manager(),
            request.user.is_operator(),
            request.user.is_structure_manager(),
        ]

        students = [request.user.is_high_school_student(), request.user.is_visitor(), request.user.is_student()]

        if (
            not cancellation_reason.usable_for_students
            or (any(managers) and not cancellation_reason.usable_by_manager())
            or (any(students) and not cancellation_reason.usable_by_student())
        ):
            response = {'error': True, 'msg': _("You can't use this cancellation reason")}
            return JsonResponse(response, safe=False)

        for immersion_id in json_data:
            try:
                immersion = Immersion.objects.get(pk=immersion_id, slot=slot)
                immersion.cancellation_type = cancellation_reason
                immersion.cancellation_date = timezone.now()
                immersion.save()

                cancelled_immersions += 1

                ret = immersion.student.send_message(
                    request, 'IMMERSION_ANNUL', immersion=immersion, slot=immersion.slot
                )
                if ret:
                    mail_returns.add(ret)

            except Immersion.DoesNotExist:
                immersion_errors.append(_("Immersion %s not found") % immersion_id)

        # If slot registrations are over (check limit date), also send a message to speakers
        # and structure managers
        if slot.registration_limit_date < now:
            for speaker in slot.speakers.all():
                ret = speaker.send_message(request, 'IMMERSION_ANNULATION_INT', slot=slot)
                if ret:
                    mail_returns.add(ret)

            # structure managers
            slot_structure = slot.get_structure()

            if slot_structure:
                for notify in RefStructuresNotificationsSettings.objects.filter(structures=slot_structure):
                    ret = notify.user.send_message(None, "IMMERSION_ANNULATION_STR", slot=slot)
                    if ret:
                        mail_returns.add(ret)

        # Return warnings and errors
        if cancelled_immersions:
            msg = _("%s immersion(s) cancelled") % cancelled_immersions

        if mail_returns:
            err = True
            warning_msg = _("Warning : some confirmation emails have not been sent :") + " <br><ul>"
            for ret in mail_returns:
                warning_msg += f"<li>{ret}</li>"
            warning_msg += "</ul>"
            msg += f"<br>{warning_msg}"

        if immersion_errors:
            err = True
            error_msg = _("Immersions warnings") + " :<br><ul>"
            for immersion_error in immersion_errors:
                error_msg += f"<li>{immersion_error}</li>"
            error_msg += "</ul>"
            msg += f"<br>{error_msg}"

        response = {'error': err, 'msg': msg}

    return JsonResponse(response, safe=False)


@is_ajax_request
@is_post_request
@groups_required('REF-ETAB', 'REF-STR', 'REF-ETAB-MAITRE', 'REF-TEC', 'REF-LYC')
def ajax_groups_batch_cancel_registration(request):
    """
    Cancel registrations to groups immersions slots
    """
    groups_immersion_ids = request.POST.get('groups_immersion_ids')
    reason_id = request.POST.get('reason_id')
    slot_id = request.POST.get('slot_id')

    immersion_errors = []
    cancelled_immersions = 0
    msg = ""
    warning_msg = ""
    err = False
    err_msg = None
    today = datetime.datetime.today()
    now = timezone.now()
    user = request.user
    mail_returns = set()
    allowed_structures = user.get_authorized_structures()

    if not all([groups_immersion_ids, reason_id, slot_id]):
        response = {'error': True, 'msg': gettext("Invalid parameters")}
    else:
        try:
            slot = Slot.objects.get(pk=slot_id)
        except (Slot.DoesNotExist, ValueError):
            response = {'error': True, 'msg': gettext("Invalid slot id")}
            return JsonResponse(response, safe=False)

        try:
            json_data = json.loads(groups_immersion_ids)
        except json.decoder.JSONDecodeError:
            response = {'error': True, 'msg': gettext("Invalid json decoding")}
            return JsonResponse(response, safe=False)

        # Check user rights on slot
        slot_establishment = slot.get_establishment()
        slot_structure = slot.get_structure()
        slot_highschool = slot.get_highschool()
        # Check if highschool manager can cancelled his groups registrations from his highschool
        other_hs_count = (
            ImmersionGroupRecord.objects.filter(pk__in=json_data, slot=slot).exclude(highschool=user.highschool).count()
        )

        # Check authenticated user rights on this registration
        valid_conditions = [
            user.is_master_establishment_manager(),
            user.is_operator(),
            user.is_establishment_manager() and slot_establishment == user.establishment,
            user.is_structure_manager() and slot_structure in allowed_structures,
            user.is_high_school_manager()
            and (slot.course or slot.event)
            and slot_highschool
            and user.highschool == slot_highschool,
            user.is_high_school_manager() and (slot.course or slot.event) and other_hs_count == 0,
        ]

        if not any(valid_conditions):
            response = {'error': True, 'msg': _("You don't have enough privileges to cancel these registrations")}
            return JsonResponse(response, safe=False)

        # Check slot date
        if slot.date < today.date() or (slot.date == today.date() and slot.start_time < today.time()):
            response = {'error': True, 'msg': _("Past immersion cannot be cancelled")}
            return JsonResponse(response, safe=False)

        # Cancellation reason
        # TODO : check that the reason is compatible with groups immersions
        try:
            cancellation_reason = CancelType.objects.get(pk=reason_id)
        except CancelType.DoesNotExist:
            response = {'error': True, 'msg': _("Invalid cancellation reason #id")}
            return JsonResponse(response, safe=False)

        # Check usability for groups
        managers = [
            request.user.is_establishment_manager(),
            request.user.is_master_establishment_manager(),
            request.user.is_high_school_manager(),
            request.user.is_operator(),
            request.user.is_structure_manager(),
        ]

        students = [request.user.is_high_school_student(), request.user.is_visitor(), request.user.is_student()]

        if (
            not cancellation_reason.usable_for_groups
            or (any(managers) and not cancellation_reason.usable_by_manager())
            or (any(students) and not cancellation_reason.usable_by_student())
        ):
            response = {'error': True, 'msg': _("You can't use this cancellation reason")}
            return JsonResponse(response, safe=False)

        for immersion_id in json_data:
            try:
                group_immersion = ImmersionGroupRecord.objects.get(pk=immersion_id, slot=slot)
                group_immersion.cancellation_type = cancellation_reason
                group_immersion.cancellation_date = timezone.now()
                group_immersion.save()

                cancelled_immersions += 1

                # Send message to group contacts
                msg, error = group_immersion.send_message(request, 'IMMERSION_ANNUL')

                if error:
                    mail_returns.add(msg)

            except ImmersionGroupRecord.DoesNotExist:
                immersion_errors.append(_("Group immersion %s not found") % immersion_id)

        # If slot registrations are over (check limit date), also send a message to speakers
        # and structure managers
        if slot.registration_limit_date < now:
            for speaker in slot.speakers.all():
                ret = speaker.send_message(request, 'IMMERSION_ANNULATION_INT', slot=slot)
                if ret:
                    mail_returns.add(ret)

            # structure managers
            slot_structure = slot.get_structure()

            if slot_structure:
                for notify in RefStructuresNotificationsSettings.objects.filter(structures=slot_structure):
                    ret = notify.user.send_message(None, "IMMERSION_ANNULATION_STR", slot=slot)
                    if ret:
                        mail_returns.add(ret)

        # Return warnings and errors
        if cancelled_immersions:
            msg = _("%s immersion(s) cancelled") % cancelled_immersions

        if mail_returns:
            err = True
            warning_msg = _("Warning : some confirmation emails have not been sent :") + " <br><ul>"
            for ret in mail_returns:
                warning_msg += f"<li>{ret}</li>"
            warning_msg += "</ul>"
            msg += f"<br>{warning_msg}"

        if immersion_errors:
            err = True
            error_msg = _("Immersions warnings") + " :<br><ul>"
            for immersion_error in immersion_errors:
                error_msg += f"<li>{immersion_error}</li>"
            error_msg += "</ul>"
            msg += f"<br>{error_msg}"

        response = {'error': err, 'msg': msg}

    return JsonResponse(response, safe=False)


@groups_required('REF-ETAB', 'REF-STR', 'REF-ETAB-MAITRE', 'REF-LYC', 'REF-TEC')
def get_csv_structures(request):
    filters = {}
    Q_filters = Q()
    content = []
    today = _date(datetime.datetime.today(), 'Ymd')

    structures = request.user.get_authorized_structures()
    structure_label = structures[0].label.replace(' ', '_') if structures.count() == 1 else 'structures'
    t = request.GET.get('type')
    infield_separator = '|'

    if not t:
        raise Http404

    registered_students_count = (
        Immersion.objects.filter(slot=OuterRef("pk"), cancellation_type__isnull=True)
        .order_by()
        .annotate(count=Func(F('id'), function='Count'))
        .values('count')
    )

    # Export courses
    if t == 'course':

        label = _('courses')

        if request.user.is_master_establishment_manager() or request.user.is_operator():

            header = [
                _('establishment'),
                _('structure'),
                _('training domain'),
                _('training subdomain'),
                _('training'),
                _('course'),
                _('course_type'),
                _('date'),
                _('start_time'),
                _('end_time'),
                _('campus'),
                _('building'),
                _('meeting place'),
                _('speakers'),
                _('registration number'),
                _('place number'),
                _('additional information'),
            ]

            fields = [
                'establishment',
                'structure',
                'domains',
                'subdomains',
                'training_label',
                'course_label',
                'slot_course_type',
                'slot_date',
                'slot_start_time',
                'slot_end_time',
                'slot_campus',
                'slot_building',
                'slot_room',
                'slot_speakers',
                'registered',
                'slot_n_places',
                'info',
            ]

        elif request.user.is_establishment_manager():

            header = [
                _('structure'),
                _('training domain'),
                _('training subdomain'),
                _('training'),
                _('course'),
                _('course_type'),
                _('date'),
                _('start_time'),
                _('end_time'),
                _('campus'),
                _('building'),
                _('meeting place'),
                _('speakers'),
                _('registration number'),
                _('place number'),
                _('additional information'),
            ]

            filters['course__structure__in'] = request.user.establishment.structures.all()

            fields = [
                'structure',
                'domains',
                'subdomains',
                'training_label',
                'course_label',
                'slot_course_type',
                'slot_date',
                'slot_start_time',
                'slot_end_time',
                'slot_campus',
                'slot_building',
                'slot_room',
                'slot_speakers',
                'registered',
                'slot_n_places',
                'info',
            ]

        elif request.user.is_high_school_manager():

            header = [
                _('training domain'),
                _('training subdomain'),
                _('training'),
                _('course'),
                _('course_type'),
                _('date'),
                _('start_time'),
                _('end_time'),
                _('meeting place'),
                _('speakers'),
                _('registration number'),
                _('place number'),
                _('additional information'),
            ]
            filters['course__highschool'] = request.user.highschool

            fields = [
                'domains',
                'subdomains',
                'training_label',
                'course_label',
                'slot_course_type',
                'slot_date',
                'slot_start_time',
                'slot_end_time',
                'slot_room',
                'slot_speakers',
                'registered',
                'slot_n_places',
                'info',
            ]

        elif request.user.is_structure_manager():
            header = [
                _('structure'),
                _('training domain'),
                _('training subdomain'),
                _('training'),
                _('course'),
                _('course_type'),
                _('date'),
                _('start_time'),
                _('end_time'),
                _('campus'),
                _('building'),
                _('meeting place'),
                _('speakers'),
                _('registration number'),
                _('place number'),
                _('additional information'),
            ]
            filters['course__structure__in'] = structures

            fields = [
                'structure',
                'domains',
                'subdomains',
                'training_label',
                'course_label',
                'slot_course_type',
                'slot_date',
                'slot_start_time',
                'slot_end_time',
                'slot_campus',
                'slot_building',
                'slot_room',
                'slot_speakers',
                'registered',
                'slot_n_places',
                'info',
            ]

        slots = (
            Slot.objects.prefetch_related(
                'immersions',
                'speakers',
                'course',
                'course__establishment',
                'course__structure',
                'course__highschool',
                'course__training__training_subdomains',
            )
            .filter(**filters, published=True, course__isnull=False)
            .order_by('date', 'start_time')
        )

        content = slots.annotate(
            establishment=Coalesce(
                F('course__structure__establishment__label'),
                Concat(
                    F('course__highschool__label'),
                    Value(' - '),
                    F('course__highschool__city'),
                    output_field=CharField(),
                ),
            ),
            structure=F('course__structure__label'),
            domains=StringAgg(
                F('course__training__training_subdomains__training_domain__label'),
                infield_separator,
                default=Value(''),
                output_field=CharField(),
                distinct=True,
            ),
            subdomains=StringAgg(
                F('course__training__training_subdomains__label'),
                infield_separator,
                default=Value(''),
                output_field=CharField(),
                distinct=True,
            ),
            training_label=F('course__training__label'),
            course_label=F('course__label'),
            slot_course_type=F('course_type__label'),
            slot_date=ExpressionWrapper(
                Func(F('date'), Value('DD/MM/YYYY'), function='to_char'), output_field=CharField()
            ),
            slot_start_time=F('start_time'),
            slot_end_time=F('end_time'),
            slot_campus=F('campus__label'),
            slot_building=F('building__label'),
            slot_room=Case(
                When(place=Slot.FACE_TO_FACE, then=F('room')),
                When(place=Slot.OUTSIDE, then=F('room')),
                When(place=Slot.REMOTE, then=Value(gettext('Remote'))),
            ),
            slot_speakers=StringAgg(
                Concat(F('speakers__last_name'), Value(' '), F('speakers__first_name')),
                infield_separator,
                default=Value(''),
                output_field=CharField(),
                distinct=True,
            ),
            registered=Subquery(registered_students_count),
            slot_n_places=F('n_places'),
            info=(F('additional_information')),
        ).values_list(*fields)

    # Export events
    if t == 'event':

        label = _('events')

        if request.user.is_master_establishment_manager() or request.user.is_operator():

            header = [
                _('establishment'),
                _('structure'),
                _('event type'),
                _('label'),
                _('description'),
                _('campus'),
                _('building'),
                _('meeting place'),
                _('date'),
                _('start_time'),
                _('end_time'),
                _('speakers'),
                _('registration number'),
                _('place number'),
                _('additional information'),
            ]

            fields = [
                'establishment',
                'structure',
                'type',
                'label',
                'desc',
                'slot_campus',
                'slot_building',
                'slot_room',
                'slot_date',
                'slot_start_time',
                'slot_end_time',
                'slot_speakers',
                'registered',
                'slot_n_places',
                'info',
            ]

        elif request.user.is_establishment_manager():

            header = [
                _('structure'),
                _('event type'),
                _('label'),
                _('description'),
                _('campus'),
                _('building'),
                _('meeting place'),
                _('date'),
                _('start_time'),
                _('end_time'),
                _('speakers'),
                _('registration number'),
                _('place number'),
                _('additional information'),
            ]

            Q_filters = Q(event__establishment=request.user.establishment) | Q(
                event__structure__in=request.user.establishment.structures.all()
            )

            fields = [
                'structure',
                'type',
                'label',
                'desc',
                'slot_campus',
                'slot_building',
                'slot_room',
                'slot_date',
                'slot_start_time',
                'slot_end_time',
                'slot_speakers',
                'registered',
                'slot_n_places',
                'info',
            ]

        elif request.user.is_structure_manager():

            header = [
                _('structure'),
                _('event type'),
                _('label'),
                _('description'),
                _('campus'),
                _('building'),
                _('meeting place'),
                _('date'),
                _('start_time'),
                _('end_time'),
                _('speakers'),
                _('registration number'),
                _('place number'),
                _('additional information'),
            ]

            filters['event__structure__in'] = structures

            fields = [
                'structure',
                'type',
                'label',
                'desc',
                'slot_campus',
                'slot_building',
                'slot_room',
                'slot_date',
                'slot_start_time',
                'slot_end_time',
                'slot_speakers',
                'registered',
                'slot_n_places',
                'info',
            ]

        elif request.user.is_high_school_manager():

            header = [
                _('event type'),
                _('label'),
                _('description'),
                _('meeting place'),
                _('date'),
                _('start_time'),
                _('end_time'),
                _('speakers'),
                _('registration number'),
                _('place number'),
                _('additional information'),
            ]

            filters['event__highschool'] = request.user.highschool

            fields = [
                'type',
                'label',
                'desc',
                'slot_room',
                'slot_date',
                'slot_start_time',
                'slot_end_time',
                'slot_speakers',
                'registered',
                'slot_n_places',
                'info',
            ]

        slots = (
            Slot.objects.prefetch_related(
                'immersions', 'speakers', 'event', 'event__establishment', 'event__structure', 'event__highschool'
            )
            .filter(Q_filters, **filters, published=True, event__isnull=False)
            .order_by('date', 'start_time')
        )

        content = slots.annotate(
            establishment=Coalesce(
                F('event__establishment__label'),
                Concat(
                    F('event__highschool__label'), Value(' - '), F('event__highschool__city'), output_field=CharField()
                ),
            ),
            structure=F('event__structure__label'),
            type=F('event__event_type__label'),
            label=F('event__label'),
            desc=F('event__description'),
            slot_campus=F('campus__label'),
            slot_building=F('building__label'),
            slot_room=Case(
                When(place=Slot.FACE_TO_FACE, then=F('room')),
                When(place=Slot.OUTSIDE, then=F('room')),
                When(place=Slot.REMOTE, then=Value(gettext('Remote'))),
            ),
            slot_date=ExpressionWrapper(
                Func(F('date'), Value('DD/MM/YYYY'), function='to_char'), output_field=CharField()
            ),
            slot_start_time=F('start_time'),
            slot_end_time=F('end_time'),
            slot_speakers=StringAgg(
                Concat(F('speakers__last_name'), Value(' '), F('speakers__first_name')),
                infield_separator,
                default=Value(''),
                output_field=CharField(),
                distinct=True,
            ),
            registered=Subquery(registered_students_count),
            slot_n_places=F('n_places'),
            info=(F('additional_information')),
        ).values_list(*fields)

    # Forge CSV file
    response = HttpResponse(content_type='text/csv')
    response['Content-Disposition'] = f'attachment; filename="{structure_label}_{label}_{today}.csv"'
    # Dirty hack for ms-excel to recognize utf-8
    response.write(codecs.BOM_UTF8)
    writer = csv.writer(response, **settings.CSV_OPTIONS)
    writer.writerow(header)
    writer.writerows(content)

    return response


@groups_required('REF-LYC', 'REF-ETAB', 'REF-ETAB-MAITRE', 'REF-TEC')
def get_csv_highschool(request):
    response = HttpResponse(content_type='text/csv')
    today = _date(datetime.datetime.today(), 'Ymd')
    request_agreement = GeneralSettings.get_setting("REQUEST_FOR_STUDENT_AGREEMENT")
    hs = request.user.highschool
    h_name = hs.label.replace(' ', '_')
    response['Content-Disposition'] = f'attachment; filename="{h_name}_{today}.csv"'
    infield_separator = '|'
    header = [
        _('last name'),
        _('first name'),
        _('birthdate'),
        _('level'),
        _('class name'),
        _('bachelor type'),
        _('establishment'),
        _('type'),
        _('training domain'),
        _('training subdomain'),
        _('training'),
        _('course/event label'),
        _('date'),
        _('start_time'),
        _('end_time'),
        _('campus'),
        _('building'),
        _('meeting place'),
        _('attendance status'),
        _('additional information'),
        _('high school consultancy agreement'),
        _('registrations visibility agreement'),
    ]

    Q_filters = Q(immersions__cancellation_type__isnull=True)

    students = (
        ImmersionUser.objects.prefetch_related(
            'high_school_student_record__level',
            'high_school_student_record__highschool',
            'high_school_student_record__bachelor_type',
            'immersions',
            'immersions__slot',
        )
        .filter(
            Q_filters,
            groups__name='LYC',
            high_school_student_record__highschool__id=hs.id,
        )
        .order_by('last_name', 'first_name')
    )

    attendance_status_choices = dict(Immersion._meta.get_field('attendance_status').flatchoices)
    attendance_status_whens = [
        When(immersions__attendance_status=k, then=Value(str(v))) for k, v in attendance_status_choices.items()
    ]

    if request_agreement:

        agreed_students = (
            students.filter(high_school_student_record__allow_high_school_consultation=True)
            .annotate(
                student_last_name=F('last_name'),
                student_first_name=F('first_name'),
                student_birth_date=ExpressionWrapper(
                    Func(F('high_school_student_record__birth_date'), Value('DD/MM/YYYY'), function='to_char'),
                    output_field=CharField(),
                ),
                student_bachelor_type=F('high_school_student_record__bachelor_type__label'),
                slot_establishment=Coalesce(
                    F('immersions__slot__course__structure__establishment__label'),
                    F('immersions__slot__event__establishment__label'),
                ),
                slot_type=Case(
                    When(immersions__slot__course__isnull=False, then=Value(pgettext("slot type", "Course"))),
                    When(immersions__slot__event__isnull=False, then=Value(pgettext("slot type", "Event"))),
                    When(immersions__isnull=False, then=Value("")),
                ),
                domains=StringAgg(
                    F('immersions__slot__course__training__training_subdomains__training_domain__label'),
                    infield_separator,
                    default=Value(''),
                    output_field=CharField(),
                    distinct=True,
                ),
                subdomains=StringAgg(
                    F('immersions__slot__course__training__training_subdomains__label'),
                    infield_separator,
                    default=Value(''),
                    output_field=CharField(),
                    distinct=True,
                ),
                training_label=F('immersions__slot__course__training__label'),
                slot_label=Coalesce(
                    F('immersions__slot__course__label'),
                    F('immersions__slot__event__label'),
                ),
                slot_date=ExpressionWrapper(
                    Func(F('immersions__slot__date'), Value('DD/MM/YYYY'), function='to_char'), output_field=CharField()
                ),
                slot_start_time=F('immersions__slot__start_time'),
                slot_end_time=F('immersions__slot__end_time'),
                slot_campus_label=F('immersions__slot__campus__label'),
                slot_building=F('immersions__slot__building__label'),
                slot_room=Case(
                    When(immersions__slot__place=Slot.FACE_TO_FACE, then=F('immersions__slot__room')),
                    When(immersions__slot__place=Slot.OUTSIDE, then=F('immersions__slot__room')),
                    When(immersions__slot__place=Slot.REMOTE, then=Value(gettext('Remote'))),
                ),
                attendance=Case(*attendance_status_whens, output_field=CharField()),
                informations=F('immersions__slot__additional_information'),
                detail_consultancy=Case(
                    When(high_school_student_record__allow_high_school_consultation=True, then=Value(gettext('Yes'))),
                    When(high_school_student_record__allow_high_school_consultation=False, then=Value(gettext('No'))),
                ),
                detail_registrations=Case(
                    When(high_school_student_record__visible_immersion_registrations=True, then=Value(gettext('Yes'))),
                    When(high_school_student_record__visible_immersion_registrations=False, then=Value(gettext('No'))),
                ),
            )
            .values_list(
                'student_last_name',
                'student_first_name',
                'student_birth_date',
                'high_school_student_record__level__label',
                'high_school_student_record__class_name',
                'student_bachelor_type',
                'slot_establishment',
                'slot_type',
                'domains',
                'subdomains',
                'training_label',
                'slot_label',
                'slot_date',
                'slot_start_time',
                'slot_end_time',
                'slot_campus_label',
                'slot_building',
                'slot_room',
                'attendance',
                'informations',
                'detail_consultancy',
                'detail_registrations',
            )
        )
        not_agreed_students = (
            students.filter(high_school_student_record__allow_high_school_consultation=False)
            .annotate(
                student_last_name=F('last_name'),
                student_first_name=F('first_name'),
                student_birth_date=ExpressionWrapper(
                    Func(F('high_school_student_record__birth_date'), Value('DD/MM/YYYY'), function='to_char'),
                    output_field=CharField(),
                ),
                student_bachelor_type=F('high_school_student_record__bachelor_type__label'),
                slot_establishment=Value(''),
                slot_type=Value(''),
                domains=Value(''),
                subdomains=Value(''),
                training_label=Value(''),
                slot_label=Value(''),
                slot_date=Value(''),
                slot_start_time=Value(''),
                slot_end_time=Value(''),
                slot_campus_label=Value(''),
                slot_building=Value(''),
                slot_room=Value(''),
                attendance=Value(''),
                informations=Value(''),
                detail_consultancy=Case(
                    When(high_school_student_record__allow_high_school_consultation=True, then=Value(gettext('Yes'))),
                    When(high_school_student_record__allow_high_school_consultation=False, then=Value(gettext('No'))),
                ),
                detail_registrations=Case(
                    When(high_school_student_record__visible_immersion_registrations=True, then=Value(gettext('Yes'))),
                    When(high_school_student_record__visible_immersion_registrations=False, then=Value(gettext('No'))),
                ),
            )
            .values_list(
                'student_last_name',
                'student_first_name',
                'student_birth_date',
                'high_school_student_record__level__label',
                'high_school_student_record__class_name',
                'student_bachelor_type',
                'slot_establishment',
                'slot_type',
                'domains',
                'subdomains',
                'training_label',
                'slot_label',
                'slot_date',
                'slot_start_time',
                'slot_end_time',
                'slot_campus_label',
                'slot_building',
                'slot_room',
                'attendance',
                'informations',
                'detail_consultancy',
                'detail_registrations',
            )
        )

        content = chain(agreed_students, not_agreed_students.distinct())

    else:

        content = students.annotate(
            student_last_name=F('last_name'),
            student_first_name=F('first_name'),
            student_birth_date=ExpressionWrapper(
                Func(F('high_school_student_record__birth_date'), Value('DD/MM/YYYY'), function='to_char'),
                output_field=CharField(),
            ),
            student_bachelor_type=F('high_school_student_record__bachelor_type__label'),
            slot_establishment=Coalesce(
                F('immersions__slot__course__structure__establishment__label'),
                F('immersions__slot__event__establishment__label'),
            ),
            slot_type=Case(
                When(immersions__slot__course__isnull=False, then=Value(pgettext("slot type", "Course"))),
                When(immersions__slot__event__isnull=False, then=Value(pgettext("slot type", "Event"))),
                When(immersions__isnull=False, then=Value("")),
            ),
            domains=StringAgg(
                F('immersions__slot__course__training__training_subdomains__training_domain__label'),
                infield_separator,
                default=Value(''),
                output_field=CharField(),
                distinct=True,
            ),
            subdomains=StringAgg(
                F('immersions__slot__course__training__training_subdomains__label'),
                infield_separator,
                default=Value(''),
                output_field=CharField(),
                distinct=True,
            ),
            training_label=F('immersions__slot__course__training__label'),
            slot_label=Coalesce(
                F('immersions__slot__course__label'),
                F('immersions__slot__event__label'),
            ),
            slot_date=ExpressionWrapper(
                Func(F('immersions__slot__date'), Value('DD/MM/YYYY'), function='to_char'), output_field=CharField()
            ),
            slot_start_time=F('immersions__slot__start_time'),
            slot_end_time=F('immersions__slot__end_time'),
            slot_campus_label=F('immersions__slot__campus__label'),
            slot_building=F('immersions__slot__building__label'),
            slot_room=Case(
                When(immersions__slot__place=Slot.FACE_TO_FACE, then=F('immersions__slot__room')),
                When(immersions__slot__place=Slot.OUTSIDE, then=F('immersions__slot__room')),
                When(immersions__slot__place=Slot.REMOTE, then=Value(gettext('Remote'))),
            ),
            attendance=Case(*attendance_status_whens, output_field=CharField()),
            informations=F('immersions__slot__additional_information'),
            detail_consultancy=Case(
                When(high_school_student_record__allow_high_school_consultation=True, then=Value(gettext('Yes'))),
                When(high_school_student_record__allow_high_school_consultation=False, then=Value(gettext('No'))),
            ),
            detail_registrations=Case(
                When(high_school_student_record__visible_immersion_registrations=True, then=Value(gettext('Yes'))),
                When(high_school_student_record__visible_immersion_registrations=False, then=Value(gettext('No'))),
            ),
        ).values_list(
            'student_last_name',
            'student_first_name',
            'student_birth_date',
            'high_school_student_record__level__label',
            'high_school_student_record__class_name',
            'student_bachelor_type',
            'slot_establishment',
            'slot_type',
            'domains',
            'subdomains',
            'training_label',
            'slot_label',
            'slot_date',
            'slot_start_time',
            'slot_end_time',
            'slot_campus_label',
            'slot_building',
            'slot_room',
            'attendance',
            'informations',
            'detail_consultancy',
            'detail_registrations',
        )

    # Dirty hack for ms-excel to recognize utf-8
    response.write(codecs.BOM_UTF8)
    # Forge csv file and return it
    writer = csv.writer(response, **settings.CSV_OPTIONS)
    writer.writerow(header)
    writer.writerows(list(content))

    return response


@groups_required('REF-ETAB', 'REF-ETAB-MAITRE', 'REF-TEC')
def get_csv_anonymous(request):
    response = HttpResponse(content_type='text/csv')
    today = _date(datetime.datetime.today(), 'Ymd')
    infield_separator = '|'
    t = request.GET.get('type')
    filters = {}
    Q_filters = Q()
    if not t:
        raise Http404

    registered_students_count = (
        Immersion.objects.filter(slot=OuterRef("pk"), cancellation_type__isnull=True)
        .order_by()
        .annotate(count=Func(F('id'), function='Count'))
        .values('count')
    )

    attendance_status_choices = dict(Immersion._meta.get_field('attendance_status').flatchoices)
    attendance_status_whens = [
        When(immersions__attendance_status=k, then=Value(str(v))) for k, v in attendance_status_choices.items()
    ]

    # Export courses
    if t == 'course':

        label = _('anonymous_courses')

        if request.user.is_master_establishment_manager() or request.user.is_operator():

            header = [
                _('establishment'),
                _('structure'),
                _('training domain'),
                _('training subdomain'),
                _('training'),
                _('course'),
                _('course_type'),
                _('date'),
                _('start_time'),
                _('end_time'),
                _('campus'),
                _('building'),
                _('meeting place'),
                _('speakers'),
                _('registration number'),
                _('place number'),
                _('additional information'),
            ]

            fields = [
                'establishment',
                'structure',
                'domains',
                'subdomains',
                'training_label',
                'course_label',
                'slot_course_type',
                'slot_date',
                'slot_start_time',
                'slot_end_time',
                'slot_campus',
                'slot_building',
                'slot_room',
                'slot_speakers',
                'registered',
                'slot_n_places',
                'info',
            ]

        elif request.user.is_establishment_manager():

            header = [
                _('structure'),
                _('training domain'),
                _('training subdomain'),
                _('training'),
                _('course'),
                _('course_type'),
                _('date'),
                _('start_time'),
                _('end_time'),
                _('campus'),
                _('building'),
                _('meeting place'),
                _('speakers'),
                _('registration number'),
                _('place number'),
                _('additional information'),
            ]

            fields = [
                'structure',
                'domains',
                'subdomains',
                'training_label',
                'course_label',
                'slot_course_type',
                'slot_date',
                'slot_start_time',
                'slot_end_time',
                'slot_campus',
                'slot_building',
                'slot_room',
                'slot_speakers',
                'registered',
                'slot_n_places',
                'info',
            ]

            filters['course__structure__in'] = request.user.establishment.structures.all()

        content = []

        slots = Slot.objects.prefetch_related(
            'immersions',
            'speakers',
            'course',
            'course__establishment',
            'course__structure',
            'course__highschool',
            'student__visitor_record',
            'student__student_record',
            'student__high_school_student_record',
            'course__training__training_subdomains',
        ).filter(**filters, published=True, course__isnull=False)

        content = slots.annotate(
            establishment=Coalesce(
                F('course__structure__establishment__label'),
                Concat(
                    F('course__highschool__label'),
                    Value(' - '),
                    F('course__highschool__city'),
                    output_field=CharField(),
                ),
            ),
            structure=F('course__structure__label'),
            domains=StringAgg(
                F('course__training__training_subdomains__training_domain__label'),
                infield_separator,
                default=Value(''),
                output_field=CharField(),
                distinct=True,
            ),
            subdomains=StringAgg(
                F('course__training__training_subdomains__label'),
                infield_separator,
                default=Value(''),
                output_field=CharField(),
                distinct=True,
            ),
            training_label=F('course__training__label'),
            course_label=F('course__label'),
            slot_course_type=F('course_type__label'),
            slot_date=ExpressionWrapper(
                Func(F('date'), Value('DD/MM/YYYY'), function='to_char'), output_field=CharField()
            ),
            slot_start_time=F('start_time'),
            slot_end_time=F('end_time'),
            slot_campus=F('campus__label'),
            slot_building=F('building__label'),
            slot_room=Case(
                When(place=Slot.FACE_TO_FACE, then=F('room')),
                When(place=Slot.OUTSIDE, then=F('room')),
                When(place=Slot.REMOTE, then=Value(gettext('Remote'))),
            ),
            slot_speakers=StringAgg(
                Concat(F('speakers__last_name'), Value(' '), F('speakers__first_name')),
                infield_separator,
                default=Value(''),
                output_field=CharField(),
                distinct=True,
            ),
            registered=Subquery(registered_students_count),
            slot_n_places=F('n_places'),
            info=(F('additional_information')),
        ).values_list(*fields)

    # Export events
    if t == 'event':

        label = _('anonymous_events')

        if request.user.is_master_establishment_manager() or request.user.is_operator():

            header = [
                _('establishment'),
                _('structure'),
                _('event type'),
                _('label'),
                _('description'),
                _('campus'),
                _('building'),
                _('meeting place'),
                _('date'),
                _('start_time'),
                _('end_time'),
                _('speakers'),
                _('registration number'),
                _('place number'),
                _('additional information'),
            ]

            fields = [
                'establishment',
                'structure',
                'type',
                'label',
                'desc',
                'slot_campus',
                'slot_building',
                'slot_room',
                'slot_date',
                'slot_start_time',
                'slot_end_time',
                'slot_speakers',
                'registered',
                'slot_n_places',
                'info',
            ]

        elif request.user.is_establishment_manager():

            header = [
                _('structure'),
                _('event type'),
                _('label'),
                _('description'),
                _('campus'),
                _('building'),
                _('meeting place'),
                _('date'),
                _('start_time'),
                _('end_time'),
                _('speakers'),
                _('registration number'),
                _('place number'),
                _('additional information'),
            ]
            filters['event__establishment'] = request.user.establishment

            fields = [
                'structure',
                'type',
                'label',
                'desc',
                'slot_campus',
                'slot_building',
                'slot_room',
                'slot_date',
                'slot_start_time',
                'slot_end_time',
                'slot_speakers',
                'registered',
                'slot_n_places',
                'info',
            ]

        content = []

        slots = Slot.objects.prefetch_related(
            'immersions',
            'speakers',
            'event',
            'event__establishment',
            'event__structure',
            'event__highschool',
            'student__visitor_record',
            'student__student_record',
            'student__high_school_student_record',
        ).filter(**filters, published=True, event__isnull=False)

        content = slots.annotate(
            establishment=Coalesce(
                F('event__establishment__label'),
                Concat(
                    F('event__highschool__label'), Value(' - '), F('event__highschool__city'), output_field=CharField()
                ),
            ),
            structure=F('event__structure__label'),
            type=F('event__event_type__label'),
            label=F('event__label'),
            desc=F('event__description'),
            slot_campus=F('campus__label'),
            slot_building=F('building__label'),
            slot_room=Case(
                When(place=Slot.FACE_TO_FACE, then=F('room')),
                When(place=Slot.OUTSIDE, then=F('room')),
                When(place=Slot.REMOTE, then=Value(gettext('Remote'))),
            ),
            slot_date=ExpressionWrapper(
                Func(F('date'), Value('DD/MM/YYYY'), function='to_char'), output_field=CharField()
            ),
            slot_start_time=F('start_time'),
            slot_end_time=F('end_time'),
            slot_speakers=StringAgg(
                Concat(F('speakers__last_name'), Value(' '), F('speakers__first_name')),
                infield_separator,
                default=Value(''),
                output_field=CharField(),
                distinct=True,
            ),
            registered=Subquery(registered_students_count),
            slot_n_places=F('n_places'),
            info=(F('additional_information')),
        ).values_list(*fields)

    # Export registrations
    if t == 'registration':

        label = _('anonymous_registrations')

        header = [
            _('anonymous identity'),
            _('registrant profile'),
            _('level'),
            _('origin institution'),
            _("bachelor type"),
            _('establishment'),
            _('slot type'),
            _('training domain'),
            _('training subdomain'),
            _('training'),
            _('label'),
            _('type'),
            _('date'),
            _('start_time'),
            _('end_time'),
            _('campus'),
            _('building'),
            _('meeting place'),
            _('attendance status'),
            _('additional information'),
        ]

        if request.user.is_establishment_manager():

            filters['slot__course__structure__in'] = request.user.establishment.structures.all()

        content = []

        immersions = Immersion.objects.prefetch_related(
            'slot',
            'student',
            'slot__event__establishment',
            'slot__event__structure',
            'slot__event__highschool',
            'slot__speakers',
            'slot__course__structure',
            'slot__course__highschool',
            'student__visitor_record',
            'student__student_record__origin_bachelor_type' 'student__student_record__institution',
            'student__high_school_student_record__origin_bachelor_type',
            'student__high_school_student_record__level',
            'student__high_school_student_record__highschool',
        ).filter(cancellation_type__isnull=True, slot__published=True, **filters)

        faker = Faker(settings.LANGUAGE_CODE)
        Faker.seed(4321)
        fake_names = {i: faker.name() for i in immersions.values_list('student__id', flat=True)}
        fake_names_whens = [When(student__id=k, then=Value(fake_names[k])) for k, v in fake_names.items()]

        attendance_status_choices = dict(Immersion._meta.get_field('attendance_status').flatchoices)
        attendance_status_whens = [
            When(attendance_status=k, then=Value(str(v))) for k, v in attendance_status_choices.items()
        ]

        content = immersions.annotate(
            fake_name=Case(*fake_names_whens, output_field=CharField()),
            type=Case(
                When(
                    student__high_school_student_record__isnull=False,
                    then=Value(pgettext("person type", "High school student")),
                ),
                When(student__student_record__isnull=False, then=Value(pgettext("person type", "Student"))),
                When(student__visitor_record__isnull=False, then=Value(pgettext("person type", "Visitor"))),
                default=Value(gettext("Unknown")),
            ),
            level=Coalesce(
                F('student__high_school_student_record__level__label'), F('student__student_record__level__label')
            ),
            institution=Coalesce(
                F('student__high_school_student_record__highschool__label'),
                F('student__student_record__institution__label'),
                F('student__student_record__uai_code'),
            ),
            origin_bachelor_type=Coalesce(
                F('student__high_school_student_record__bachelor_type__label'),
                F('student__student_record__origin_bachelor_type__label'),
            ),
            establishment=Coalesce(
                F('slot__course__highschool__label'),
                F('slot__course__structure__establishment__label'),
                F('slot__event__establishment__label'),
            ),
            slot_type=Case(
                When(slot__course__isnull=False, then=Value(pgettext("slot type", "Course"))),
                When(slot__event__isnull=False, then=Value(pgettext("slot type", "Event"))),
            ),
            domains=StringAgg(
                F('slot__course__training__training_subdomains__training_domain__label'),
                infield_separator,
                default=Value(''),
                output_field=CharField(),
                distinct=True,
            ),
            subdomains=StringAgg(
                F('slot__course__training__training_subdomains__label'),
                infield_separator,
                default=Value(''),
                output_field=CharField(),
                distinct=True,
            ),
            training_label=F('slot__course__training__label'),
            slot_label=Coalesce(
                F('slot__course__label'),
                F('slot__event__label'),
            ),
            slot_course_type=Coalesce(
                F('slot__course_type__label'),
                F('slot__event__event_type__label'),
            ),
            slot_date=ExpressionWrapper(
                Func(F('slot__date'), Value('DD/MM/YYYY'), function='to_char'), output_field=CharField()
            ),
            slot_start_time=F('slot__start_time'),
            slot_end_time=F('slot__end_time'),
            slot_campus_label=F('slot__campus__label'),
            slot_building=F('slot__building__label'),
            slot_room=Case(
                When(slot__place=Slot.FACE_TO_FACE, then=F('slot__room')),
                When(slot__place=Slot.OUTSIDE, then=F('slot__room')),
                When(slot__place=Slot.REMOTE, then=Value(gettext('Remote'))),
            ),
            attendance=Case(*attendance_status_whens, output_field=CharField()),
            informations=F('slot__additional_information'),
        ).values_list(
            'fake_name',
            'type',
            'level',
            'institution',
            'origin_bachelor_type',
            'establishment',
            'slot_type',
            'domains',
            'subdomains',
            'training_label',
            'slot_label',
            'slot_course_type',
            'slot_date',
            'slot_start_time',
            'slot_end_time',
            'slot_campus_label',
            'slot_building',
            'slot_room',
            'attendance',
            'informations',
        )

    # Forge csv
    response['Content-Disposition'] = f'attachment; filename={label}_{today}.csv'
    # Dirty hack for ms-excel to recognize utf-8a
    response.write(codecs.BOM_UTF8)
    writer = csv.writer(response, **settings.CSV_OPTIONS)
    writer.writerow(header)
    writer.writerows(content)
    return response


@is_ajax_request
@is_post_request
def ajax_send_email_contact_us(request):
    """
    Send an email to SCUO-IP mail address
    email address is set in general settings
    """
    subject = request.POST.get('subject', "").strip()
    body = request.POST.get('body', "").strip()
    lastname = request.POST.get('lastname', "").strip().capitalize()
    firstname = request.POST.get('firstname', "").strip().capitalize()
    email = request.POST.get('email', "").strip()
    notify_user = False

    try:
        recipient = get_general_setting('MAIL_CONTACT_REF_ETAB')
    except (NameError, ValueError):
        logger.error('MAIL_CONTACT_REF_ETAB not configured properly in settings')
        response = {'error': True, 'msg': gettext("Config parameter not found")}
        return JsonResponse(response, safe=False)

    response = {'error': False, 'msg': ''}

    if not all([subject, body, lastname, firstname, email]):
        response = {'error': True, 'msg': gettext("Invalid parameters")}
        return JsonResponse(response, safe=False)

    # Ref-etab mail sending
    try:
        body = _('Mail sent by %s from contact form') % f'{firstname} {lastname} ({email})' + '<br><br>' + body
        send_email(recipient, subject, body, None, f'{firstname} {lastname} <{email}>')
    except Exception as e:
        response['error'] = True
        response['msg'] += gettext("%s : error") % recipient

    try:
        template = MailTemplate.objects.get(code='CONTACTUS_NOTIFICATION', active=True)
        notify_user = True
    except MailTemplate.DoesNotExist:
        pass

    # Contacting user mail notification
    if notify_user:
        try:
            vars = {
                "nom": lastname,
                "prenom": firstname,
            }
            message_body = render_text(template_data=template.body, data=vars)

            send_email(email, template.subject, message_body)
        except Exception as e:
            logger.exception(e)
            response['msg'] += gettext("Couldn't send email : %s" % e)

    return JsonResponse(response, safe=False)


@login_required
@is_ajax_request
@groups_required('REF-ETAB', 'SRV-JUR', 'REF-ETAB-MAITRE', 'REF-TEC')
def ajax_get_student_presence(request):
    """
    List of registrations to every slot
    GET params: from_date, until_date, place (0:face to face or 2:outside of the establishment)
    """

    response = {'data': [], 'msg': ''}

    from_date = request.GET.get('from_date')
    until_date = request.GET.get('until_date')

    try:
        place = int(request.GET.get('place', 0))
    except:
        place = 0

    filters = {'slot__place': place}
    Q_filters = Q()

    if from_date and from_date != "None":
        filters["slot__date__gte"] = from_date

    if until_date and until_date != "None":
        filters["slot__date__lte"] = until_date

    if request.user.is_superuser or request.user.is_operator() or request.user.is_master_establishment_manager():
        Q_filters = (
            Q(slot__event__isnull=False, slot__place=Slot.FACE_TO_FACE)
            | Q(slot__event__isnull=False, slot__place=Slot.OUTSIDE)
            | Q(slot__course__isnull=False)
        )

    elif request.user.is_establishment_manager() or request.user.is_legal_department_staff():
        structures = request.user.establishment.structures.all()

        Q_filters = (
            Q(slot__course__structure__in=structures)
            | Q(slot__event__structure__in=structures, slot__place=Slot.FACE_TO_FACE)
            | Q(slot__event__structure__in=structures, slot__place=Slot.OUTSIDE)
        )

    immersions = (
        Immersion.objects.prefetch_related(
            'slot__campus',
            'slot__building',
            'slot__course__structure__establishment',
            'slot__event__establishment',
            'slot__course__structure',
            'slot__event__structure',
            'student__high_school_student_record__highschool',
            'student__student_record__institution',
            'student__visitor_record',
        )
        .filter(Q_filters, **filters, cancellation_type__isnull=True)
        .annotate(
            datatype=Value('student'),
            date=F('slot__date'),
            start_time=F('slot__start_time'),
            end_time=F('slot__end_time'),
            student_profile=Case(
                When(
                    student__high_school_student_record__isnull=False,
                    then=Value(pgettext("person type", "High school student")),
                ),
                When(student__student_record__isnull=False, then=Value(pgettext("person type", "Student"))),
                When(student__visitor_record__isnull=False, then=Value(pgettext("person type", "Visitor"))),
                default=Value(gettext("Unknown")),
            ),
            institution=Coalesce(
                F('student__high_school_student_record__highschool__label'),
                F('student__student_record__institution__label'),
                F('student__student_record__uai_code'),
                Value(''),
            ),
            first_name=F('student__first_name'),
            last_name=F('student__last_name'),
            phone=Coalesce(
                F('student__high_school_student_record__phone'),
                F('student__student_record__phone'),
                F('student__visitor_record__phone'),
                Value(''),
            ),
            email=F('student__email'),
            campus=F('slot__campus__label'),
            building=F('slot__building__label'),
            meeting_place=Case(
                When(slot__place=Slot.FACE_TO_FACE, then=F('slot__room')),
                When(slot__place=Slot.OUTSIDE, then=F('slot__room')),
                default=Value(gettext('Remote')),
            ),
            establishment=Coalesce(
                F('slot__course__structure__establishment__label'),
                F('slot__event__establishment__label'),
                F('slot__course__highschool__label'),
                F('slot__event__highschool__label'),
            ),
            structure=Coalesce(
                F('slot__course__structure__label'),
                F('slot__event__structure__label'),
            )
        )
        .values()
    )

    # Build a second queryset with group immersions

    group_immersions = (
        ImmersionGroupRecord.objects.prefetch_related(
            'slot__campus',
            'slot__building',
            'slot__course__structure__establishment',
            'slot__event__establishment',
            'slot__course__structure',
            'slot__event__structure'
            'highschool'
        )
        .filter(Q_filters, **filters, cancellation_type__isnull=True)
        .annotate(
            datatype=Value('group'),
            date=F('slot__date'),
            start_time=F('slot__start_time'),
            end_time=F('slot__end_time'),
            student_profile=Value(gettext('Group')),
            institution=F('highschool__label'),
            campus=F('slot__campus__label'),
            building=F('slot__building__label'),
            meeting_place=Case(
                When(slot__place=Slot.FACE_TO_FACE, then=F('slot__room')),
                When(slot__place=Slot.OUTSIDE, then=F('slot__room')),
                default=Value(gettext('Remote')),
            ),
            establishment=Coalesce(
                F('slot__course__structure__establishment__label'),
                F('slot__event__establishment__label'),
                F('slot__course__highschool__label'),
                F('slot__event__highschool__label'),
            ),
            structure=Coalesce(
                F('slot__course__structure__label'),
                F('slot__event__structure__label'),
            )
        )
        .values()
    )

    # Return a list with mixed values, 'datatype' field must be used to know
    # what to display in datatable
    response['data'] = list(immersions) + list(group_immersions)

    return JsonResponse(response, safe=False)


@is_ajax_request
@is_post_request
def ajax_set_course_alert(request):
    """
    Add on alert on a course availability
    """
    email = request.POST.get('email', '').lower()
    course_id = request.POST.get('course_id')
    response = {'data': [], 'msg': '', 'error': False}

    # Check parameters:
    try:
        course = Course.objects.get(pk=course_id)
    except Course.DoesNotExist:
        response['error'] = True
        response['msg'] = gettext('Invalid parameter : course not found')
        return JsonResponse(response, safe=False)

    try:
        validate_email(email)
    except:
        response['error'] = True
        response['msg'] = gettext('Invalid email format')
        return JsonResponse(response, safe=False)

    # Add an alert and warn the user if it already exists:
    alert, created = UserCourseAlert.objects.get_or_create(email=email, course=course, defaults={'email_sent': False})

    if not created and not alert.email_sent:
        response['error'] = True
        response['msg'] = gettext('You have already set an alert on this course')
        return JsonResponse(response, safe=False)

    response['msg'] = gettext('Alert successfully set')
    return JsonResponse(response, safe=False)


class UserCourseAlertList(generics.ListCreateAPIView):
    """
    User course alerts
    """

    serializer_class = UserCourseAlertSerializer
    filter_backends = [django_filters.rest_framework.DjangoFilterBackend]
    permission_classes = [
        IsVisitorPermissions | IsHighSchoolStudentPermissions | IsStudentPermissions | CustomDjangoModelPermissions
    ]

    def get_queryset(self):
        user = self.request.user

        queryset = UserCourseAlert.objects.prefetch_related(
            'course__training__training_subdomains__training_domain'
        ).filter(email=user.email)

        return queryset


class PeriodList(generics.ListAPIView):
    """
    Immersion periods
    """

    serializer_class = PeriodSerializer
    filter_backends = [django_filters.rest_framework.DjangoFilterBackend]

    def get_queryset(self):
        queryset = Period.objects.all()

        if "date" in self.request.query_params:
            _date = self.request.query_params.get("date")
            error = False

            try:
                formated_date = datetime.datetime.strptime(_date, '%Y/%m/%d')
            except ValueError:
                error = True

            if error:
                try:
                    formated_date = datetime.datetime.strptime(_date, '%d/%m/%Y')
                except ValueError:
                    return Period.objects.none()

            queryset = queryset.filter(immersion_start_date__lte=formated_date, immersion_end_date__gte=formated_date)

        return queryset


@is_ajax_request
@is_post_request
@groups_required('ETU', 'LYC', 'VIS')
def ajax_cancel_alert(request):
    """
    Remove an alert
    """
    response = {'data': [], 'msg': '', 'error': ''}
    alert_id = request.POST.get('alert_id')

    try:
        alert = UserCourseAlert.objects.get(pk=alert_id, email=request.user.email)
        alert.delete()
        response['msg'] = gettext("Alert successfully cancelled")
    except UserCourseAlert.DoesNotExist:
        response['error'] = gettext("Invalid parameter")

    return JsonResponse(response, safe=False)


@is_ajax_request
@groups_required("REF-ETAB-MAITRE", 'REF-TEC')
def ajax_get_duplicates(request):
    """
    Get duplicates lists
    """
    response = {'data': [], 'msg': ''}
    id = 0
    for t in HighSchoolStudentRecord.get_duplicate_tuples():
        records = []
        registrations = []

        for record_id in t:
            try:
                record = HighSchoolStudentRecord.objects.get(pk=record_id)
                immersions_nb = (
                    Immersion.objects.prefetch_related('slot')
                    .filter(student=record.student.pk, cancellation_type__isnull=True)
                    .count()
                )

                records.append(record)
                registrations.append(immersions_nb)
            except HighSchoolStudentRecord.DoesNotExist:
                continue

        if len(records) > 1:
            dupes_data = {
                "id": id,
                "record_ids": [r.id for r in records],
                "account_ids": [r.student.id for r in records],
                "names": [str(r.student) for r in records],
                "birthdates": [_date(r.birth_date) for r in records],
                "highschools": [f"{r.highschool.label}, {r.class_name}" for r in records],
                "emails": [r.student.email for r in records],
                "record_status": [r.validation for r in records],
                "record_links": [reverse('immersion:modify_hs_record', kwargs={'record_id': r.id}) for r in records],
                "registrations": [_('Yes') if r > 0 else _('No') for r in registrations],
            }

            id += 1

            response['data'].append(dupes_data.copy())

    return JsonResponse(response, safe=False)


@is_ajax_request
@is_post_request
@groups_required('REF-ETAB-MAITRE', 'REF-TEC')
def ajax_keep_entries(request):
    """
    Remove duplicates ids from high school student records
    """
    response = {'data': [], 'msg': '', 'error': ''}
    entries = request.POST.getlist('entries[]', [])

    try:
        l = list(permutations(entries))
    except Exception:
        response['error'] = gettext("Invalid parameter")
        return JsonResponse(response, safe=False)

    for couple in l:
        logger.debug("Duplicates : remove %s from %s", couple[0], couple[1])
        try:
            record = HighSchoolStudentRecord.objects.get(pk=int(couple[0]))
            record.remove_duplicate(id=couple[1])
        except (HighSchoolStudentRecord.DoesNotExist, ValueError):
            response['error'] = gettext("An error occurred while clearing duplicates data")

        try:
            record = HighSchoolStudentRecord.objects.get(pk=int(couple[1]))
            record.remove_duplicate(id=couple[0])
        except (HighSchoolStudentRecord.DoesNotExist, ValueError):
            response['error'] = gettext("An error occurred while clearing duplicates data")

    response['msg'] = gettext("Duplicates data cleared")

    return JsonResponse(response, safe=False)


@login_required
@is_post_request
@groups_required('INTER')
def remove_link(request):
    """
    Remove user link : remove user_id from authenticated user usergroup
    """
    response = {'data': [], 'msg': '', 'error': ''}

    user = request.user
    remove_user_id = request.POST.get('user_id')

    try:
        user_group = user.usergroup.first()
        user_group.immersionusers.remove(remove_user_id)
        response['msg'] = gettext('User removed from your group')
    except Exception:
        # No group or user not in group : nothing to do
        pass

    return JsonResponse(response, safe=False)


class CampusList(generics.ListCreateAPIView):
    """
    Campus list
    """

    serializer_class = CampusSerializer
    filter_backends = [django_filters.rest_framework.DjangoFilterBackend]
    filterset_fields = [
        'establishment',
    ]
    permission_classes = [CustomDjangoModelPermissions]

    def get_queryset(self):
        queryset = Campus.objects.filter(active=True).order_by('label')
        user = self.request.user

        if not user.is_superuser and user.is_establishment_manager():
            queryset = queryset.filter(establishment=user.establishment)

        return queryset

    def get_serializer(self, instance=None, data=None, many=False, partial=False):
        if data is not None:
            many = isinstance(data, list)
            return super().get_serializer(instance=instance, data=data, many=many, partial=partial)
        else:
            return super().get_serializer(instance=instance, many=many, partial=partial)


class EstablishmentList(generics.ListAPIView):
    """
    Establishments list
    """

    serializer_class = EstablishmentSerializer
    filter_backends = [django_filters.rest_framework.DjangoFilterBackend]
    filterset_fields = [
        'active',
    ]

    def get_queryset(self):
        queryset = Establishment.activated.order_by('label')
        user = self.request.user

        if not user.is_superuser and user.is_establishment_manager():
            queryset = queryset.filter(id=user.establishment.id)

        return queryset


class StructureList(generics.ListCreateAPIView):
    """
    Structures list
    """

    serializer_class = StructureSerializer
    filter_backends = [django_filters.rest_framework.DjangoFilterBackend]
    filterset_fields = [
        'establishment',
    ]
    permission_classes = [
        CustomDjangoModelPermissions
        | IsStructureManagerPermissions
        | IsStructureConsultantPermissions
        | IsEstablishmentManagerPermissions
        | IsRefLycPermissions
    ]

    def get_queryset(self):
        queryset = Structure.activated.order_by('code', 'label')
        user = self.request.user

        if not user.is_superuser:
            if user.is_structure_manager() or user.is_structure_consultant():
                return user.structures.order_by('code', 'label')
            if user.is_establishment_manager() and user.establishment:
                return user.establishment.structures.order_by('code', 'label')

        return queryset

    def get_serializer(self, instance=None, data=None, many=False, partial=False):
        if data is not None:
            many = isinstance(data, list)
            return super().get_serializer(instance=instance, data=data, many=many, partial=partial)
        else:
            return super().get_serializer(instance=instance, many=many, partial=partial)


class TrainingList(generics.ListCreateAPIView):
    """
    Training list / creation
    Returns only active trainings
    """

    # queryset = Training.objects.all()
    serializer_class = TrainingSerializer
    permission_classes = [
        IsRefLycPermissions
        | IsMasterEstablishmentManagerPermissions
        | IsEstablishmentManagerPermissions
        | IsStructureManagerPermissions
        | IsTecPermissions
        | CustomDjangoModelPermissions
        | IsStructureConsultantPermissions
    ]
    filterset_fields = [
        'structures',
        'highschool',
    ]

    # Auth : default (see settings/base.py)

    def get_queryset(self):
        user = self.request.user
        trainings_queryset = (
            Training.objects.prefetch_related('highschool', 'structures__establishment', 'courses')
            .filter(active=True)
            .annotate(
                nb_courses=Count('courses'),
            )
        )

        if user.is_high_school_manager():
            return trainings_queryset.filter(highschool=user.highschool)
        elif user.is_establishment_manager():
            return trainings_queryset.filter(structures__establishment=user.establishment)
        elif user.is_structure_manager():
            return trainings_queryset.filter(structures__in=user.get_authorized_structures())

        return trainings_queryset

    def get_serializer(self, instance=None, data=None, many=False, partial=False):
        if data is not None:
            many = isinstance(data, list)
            return super().get_serializer(instance=instance, data=data, many=many, partial=partial)
        else:
            return super().get_serializer(instance=instance, many=many, partial=partial)

    def post(self, request, *args, **kwargs):
        self.user = request.user
        return super().post(request, *args, **kwargs)


class TrainingDomainList(generics.ListCreateAPIView):
    """
    Training domain list / creation
    """

    queryset = TrainingDomain.objects.all()
    serializer_class = TrainingDomainSerializer
    permission_classes = [CustomDjangoModelPermissions]
    # Auth : default (see settings/base.py)

    def get_serializer(self, instance=None, data=None, many=False, partial=False):
        if data is not None:
            many = isinstance(data, list)
            return super().get_serializer(instance=instance, data=data, many=many, partial=partial)
        else:
            return super().get_serializer(instance=instance, many=many, partial=partial)

    def post(self, request, *args, **kwargs):
        self.user = request.user
        return super().post(request, *args, **kwargs)


class TrainingSubdomainList(generics.ListCreateAPIView):
    """
    Training subdomain list / creation
    """

    model = TrainingSubdomain
    queryset = TrainingSubdomain.objects.all()
    serializer_class = TrainingSubdomainSerializer
    permission_classes = [CustomDjangoModelPermissions]
    # Auth : default (see settings/base.py)

    def get_serializer(self, instance=None, data=None, many=False, partial=False):
        if data is not None:
            many = isinstance(data, list)
            return super().get_serializer(instance=instance, data=data, many=many, partial=partial)
        else:
            return super().get_serializer(instance=instance, many=many, partial=partial)

    def post(self, request, *args, **kwargs):
        self.user = request.user
        return super().post(request, *args, **kwargs)


class SpeakerList(generics.ListCreateAPIView):
    """
    Speakers (only) list / creation
    """

    model = ImmersionUser
    serializer_class = SpeakerSerializer
    permission_classes = [SpeakersReadOnlyPermissions | CustomDjangoModelPermissions]
    filterset_fields = [
        'highschool',
    ]
    # Auth : default (see settings/base.py)

    def __init__(self, *args, **kwargs):
        self.user = None
        super().__init__(*args, **kwargs)

    def get_queryset(self):
        self.user = self.request.user

        course_id = self.kwargs.get("course_id")
        event_id = self.kwargs.get("event_id")

        if course_id:
            return Course.objects.get(id=course_id).speakers.all()
        if event_id:
            return OffOfferEvent.objects.get(id=event_id).speakers.all()

        filters = {'groups__name': 'INTER'}

        if self.user.is_high_school_manager():
            filters["highschool"] = self.user.highschool

        return ImmersionUser.objects.prefetch_related("groups").filter(**filters)

    def get_serializer(self, instance=None, data=None, many=False, partial=False):
        if data is not None:
            many = isinstance(data, list)
            return super().get_serializer(instance=instance, data=data, many=many, partial=partial)
        else:
            return super().get_serializer(instance=instance, many=many, partial=partial)

    def post(self, request, *args, **kwargs):
        self.user = request.user
        return super().post(request, *args, **kwargs)

    def perform_create(self, serializer):
        user = serializer.save()

        if user:
            user.send_message(self.request, 'CPT_CREATE')
            # TODO : check send message return


class HighSchoolList(generics.ListCreateAPIView):
    """
    High schools list / creation
    Unauthenticated GET is granted only when requesting high schools with valid agreements
    Other users need authentication or Django permissions (can_* ...)
    """

    model = HighSchool
    serializer_class = HighSchoolSerializer
    filter_backends = [django_filters.rest_framework.DjangoFilterBackend]
    permission_classes = [HighSchoolReadOnlyPermissions | CustomDjangoModelPermissions]
    filterset_fields = [
        'active',
        'allow_individual_immersions',
        'id',
        'postbac_immersion',
        'signed_charter',
        'uses_agent_federation',
        'uses_student_federation',
        'with_convention',
    ]

    def __init__(self, *args, **kwargs):
        self.agreed = None
        super().__init__(*args, **kwargs)

    def get_queryset(self):
        if self.request.GET.get("agreed") is not None:
            self.agreed = self.request.GET.get("agreed", False) in ('true', 'True')

        if self.agreed:
            return HighSchool.agreed.all()

        return HighSchool.objects.all()

    def get_serializer(self, instance=None, data=None, many=False, partial=False):
        if data is not None:
            many = isinstance(data, list)
            return super().get_serializer(instance=instance, data=data, many=many, partial=partial)
        else:
            return super().get_serializer(instance=instance, many=many, partial=partial)

    def post(self, request, *args, **kwargs):
        self.user = request.user
        return super().post(request, *args, **kwargs)


class HighSchoolDetail(generics.RetrieveAPIView):
    """
    High school detail
    """

    serializer_class = HighSchoolSerializer
    filter_backends = [django_filters.rest_framework.DjangoFilterBackend]
    permission_classes = [IsAuthenticated]  # not enough ?
    lookup_fields = ['id']
    queryset = HighSchool.objects.all()


class CourseTypeList(generics.ListCreateAPIView):
    """
    Course types list
    """

    model = CourseType
    serializer_class = CourseTypeSerializer
    filter_backends = [django_filters.rest_framework.DjangoFilterBackend]
    permission_classes = [CustomDjangoModelPermissions]
    filterset_fields = ['label', 'full_label', 'active']

    def get_queryset(self):
        user = self.request.user
        queryset = CourseType.objects.all()
        return queryset

    def get_serializer(self, instance=None, data=None, many=False, partial=False):
        if data is not None:
            many = isinstance(data, list)
            return super().get_serializer(instance=instance, data=data, many=many, partial=partial)
        else:
            return super().get_serializer(instance=instance, many=many, partial=partial)


class CourseTypeDetail(generics.RetrieveAPIView):
    """
    Course Type detail
    """

    serializer_class = CourseTypeSerializer
    filter_backends = [django_filters.rest_framework.DjangoFilterBackend]
    permission_classes = [IsAuthenticated]  # enough ?
    lookup_fields = ['id']
    queryset = CourseType.objects.all()


class CourseList(generics.ListCreateAPIView):
    """
    Courses list
    """

    model = Course
    serializer_class = CourseSerializer
    filter_backends = [django_filters.rest_framework.DjangoFilterBackend]
    permission_classes = [
        IsMasterEstablishmentManagerPermissions
        | IsEstablishmentManagerPermissions
        | IsStructureManagerPermissions
        | IsTecPermissions
        | IsRefLycPermissions
        | IsSpeakerPermissions
        | CustomDjangoModelPermissions
        | IsStructureConsultantPermissions
    ]
    filterset_fields = [
        'training',
        'structure',
        'highschool',
        'published',
        'training__structures',
        'training__highschool',
    ]

    def __init__(self, *args, **kwargs):
        self.message = {}
        self.status = ""
        self.user = None
        self.user_courses = False
        self.user_filter = False
        self.filters = {}

        super().__init__(*args, **kwargs)

    def get_queryset(self):
        self.user = self.request.user
        self.user_courses = self.request.GET.get("user_courses", False) in ('true', 'True')
        self.user_filter = False
        self.filters = {}

        force_user_filter = [
            self.user_courses,
            self.user.is_speaker()
            and not any([
                self.user.is_master_establishment_manager(),
                self.user.is_establishment_manager(),
                self.user.is_high_school_manager(),
                self.user.is_structure_manager(),
                self.user.is_structure_consultant(),
                self.user.is_operator(),
            ]),
        ]

        if any(force_user_filter):
            self.user_filter = True
            self.filters["speakers__in"] = self.user.linked_users()

        queryset = (
            Course.objects.prefetch_related(
                'training__structures',
                'training__highschool',
                'training__training_subdomains',
                'highschool',
                'structure',
                'speakers',
            )
            .filter(**self.filters)
            .order_by('label')
        )

        if not self.user.is_superuser:
            if self.user.is_structure_manager() or self.user.is_structure_consultant():
                return queryset.filter(structure__in=self.user.structures.all()).order_by('label')
            if self.user.is_establishment_manager() and self.user.establishment:
                return Course.objects.filter(structure__in=self.user.establishment.structures.all()).order_by('label')

        return queryset

    def get_serializer(self, instance=None, data=None, many=False, partial=False):
        """
        Look for speaker emails and try to create/add them to serializer data
        """
        if data is not None:
            many = isinstance(data, list)

            if many:
                for course_data in data:
                    try:
                        course_data = get_or_create_user(self.request, course_data)
                    except Exception as e:
                        raise
            else:
                try:
                    data = get_or_create_user(self.request, data)
                except Exception as e:
                    raise

            return super().get_serializer(instance=instance, data=data, many=many, partial=partial)
        else:
            return super().get_serializer(
                instance=instance,
                many=many,
                partial=partial,
                context={'user_courses': self.user_filter, 'request': self.request},
            )


class CourseDetail(generics.RetrieveUpdateDestroyAPIView):
    """
    Course detail / update / destroy
    """

    serializer_class = CourseSerializer
    permission_classes = [
        IsMasterEstablishmentManagerPermissions
        | IsEstablishmentManagerPermissions
        | IsStructureManagerPermissions
        | IsTecPermissions
        | IsRefLycPermissions
        | IsSpeakerPermissions
        | CustomDjangoModelPermissions
        | IsStructureConsultantPermissions
    ]

    def __init__(self, *args, **kwargs):
        self.user = None
        self.user_courses = False
        self.user_filter = False
        self.filters = {}

        super().__init__(*args, **kwargs)

    def get_queryset(self, *args, **kwargs):
        return Course.objects.prefetch_related(
            'training__structures',
            'training__highschool',
            'training__training_subdomains',
            'highschool',
            'structure',
            'speakers',
        ).all()

    def get_serializer(self, instance=None, data=None, partial=False):
        """
        Look for speaker emails and try to create/add them to serializer data
        """
        self.user = self.request.user
        self.user_courses = self.request.GET.get("user_courses", False) in ('true', 'True')
        self.user_filter = False
        self.filters = {}

        force_user_filter = [
            self.user_courses,
            self.user.is_speaker()
            and not any(
                [
                    self.user.is_master_establishment_manager(),
                    self.user.is_establishment_manager(),
                    self.user.is_structure_manager(),
                    self.user.is_structure_consultant(),
                    self.user.is_operator(),
                ]
            ),
        ]

        if any(force_user_filter):
            self.user_filter = True
            self.filters["speakers__in"] = self.user.linked_users()

        serializer_kwargs = {
            "instance": instance,
            "many": False,
            "partial": partial,
            "context": {'user_courses': self.user_filter, 'request': self.request},
        }

        if data:
            try:
                data = get_or_create_user(self.request, data)
                if data:
                    serializer_kwargs["data"] = data
            except Exception as e:
                raise

        return super().get_serializer(**serializer_kwargs)

    def delete(self, request, *args, **kwargs):
        course_id = kwargs.get("pk")

        try:
            course = Course.objects.get(pk=course_id)
        except Course.DoesNotExist:
            return JsonResponse({"error": _("A valid course must be selected")}, status=status.HTTP_404_NOT_FOUND)

        if not request.user.has_course_rights(course_id):
            return JsonResponse(
                {"error": _("You are not allowed to delete this course")}, status=status.HTTP_403_FORBIDDEN
            )

        if course.slots.exists():
            return JsonResponse(
                {"error": _("Slots are linked to this course, it can't be deleted")}, status=status.HTTP_403_FORBIDDEN
            )

        super().delete(request, *args, **kwargs)

        return JsonResponse({"msg": _("Course successfully deleted")}, status=status.HTTP_200_OK)


class SlotList(generics.ListCreateAPIView):
    """
    Courses list
    """

    model = Slot
    serializer_class = SlotSerializer
    filter_backends = [django_filters.rest_framework.DjangoFilterBackend]
    permission_classes = [CustomDjangoModelPermissions]
    filterset_fields = [
        'course',
        'course_type',
        'event',
        'campus',
        'building',
        'room',
        'date',
        'start_time',
        'end_time',
        'speakers',
        'published',
        'place',
    ]

    def get_queryset(self):
        user = self.request.user
        queryset = Slot.objects.all()
        return queryset

    def get_serializer(self, instance=None, data=None, many=False, partial=False):
        if data is not None:
            many = isinstance(data, list)
            return super().get_serializer(instance=instance, data=data, many=many, partial=partial)
        else:
            return super().get_serializer(instance=instance, many=many, partial=partial)


class BuildingList(generics.ListCreateAPIView):
    """
    Buildings list
    """

    serializer_class = BuildingSerializer
    filter_backends = [django_filters.rest_framework.DjangoFilterBackend]
    filterset_fields = [
        'campus',
    ]
    permission_classes = [CustomDjangoModelPermissions]

    def get_queryset(self):
        user = self.request.user
        queryset = Building.objects.order_by('label')

        if user.is_authenticated and not user.is_superuser:
            if user.is_structure_manager():
                return queryset.filter(campus__establishment__structures__in=user.structures.all()).distinct()

            if user.is_establishment_manager() and user.establishment:
                return queryset.filter(campus__establishment=user.establishment)

        return queryset

    def get_serializer(self, instance=None, data=None, many=False, partial=False):
        if data is not None:
            many = isinstance(data, list)
            return super().get_serializer(instance=instance, data=data, many=many, partial=partial)
        else:
            return super().get_serializer(instance=instance, many=many, partial=partial)


class GetEstablishment(generics.RetrieveAPIView):
    """
    Single establishment
    """

    serializer_class = EstablishmentSerializer
    filter_backends = [django_filters.rest_framework.DjangoFilterBackend]
    queryset = Establishment.objects.all()
    lookup_field = "id"


@method_decorator(groups_required('REF-LYC'), name="dispatch")
class TrainingDetail(generics.RetrieveDestroyAPIView):
    """
    Training detail / destroy
    """

    serializer_class = TrainingSerializer

    def delete(self, request, *args, **kwargs):
        if Course.objects.filter(training_id=kwargs.get("pk")).exists():
            return JsonResponse(data={"error": _("Some courses are attached to this training: delete not allowed")})

        super().delete(request, *args, **kwargs)
        return JsonResponse(
            data={
                "msg": _("Training #%s deleted") % kwargs["pk"],
            }
        )

    def get_queryset(self):
        return Training.objects.filter(highschool=self.request.user.highschool)


class OffOfferEventList(generics.ListAPIView):
    """
    Off offer events list
    """

    serializer_class = OffOfferEventSerializer
    filter_backends = [django_filters.rest_framework.DjangoFilterBackend]
    filterset_fields = ['establishment', 'structure', 'highschool']

    def __init__(self, *args, **kwargs):
        self.message = {}
        self.status = ""
        self.user = None
        self.user_events = False
        self.user_filter = False
        self.filters = {}

        super().__init__(*args, **kwargs)

    def get_queryset(self):
        queryset = OffOfferEvent.objects.all()
        user = self.request.user
        self.user_filter = False
        user_events = self.request.GET.get('user_events', False) == 'true'

        force_user_filter = [
            user_events,
            user.is_speaker()
            and not any(
                [
                    user.is_master_establishment_manager(),
                    user.is_establishment_manager(),
                    user.is_high_school_manager(),
                    user.is_structure_manager(),
                    user.is_operator(),
                    user.is_structure_consultant(),
                ]
            ),
        ]

        if any(force_user_filter):
            self.user_filter = True

        if not user.is_superuser:
            if any(force_user_filter):
                queryset = queryset.filter(speakers__in=user.linked_users())
            elif user.is_high_school_manager():
                queryset = queryset.filter(highschool=user.highschool)
            elif user.is_establishment_manager() and user.establishment:
                queryset = OffOfferEvent.objects.filter(
                    Q(establishment=user.establishment) | Q(structure__in=user.establishment.structures.all())
                ).distinct()
            elif user.is_structure_manager() or user.is_structure_consultant():
                queryset = queryset.filter(structure__in=user.structures.all())

        return queryset.order_by('establishment', 'structure', 'highschool', 'label')

    def filter_queryset(self, queryset):
        filters = {}
        structure_id = None
        establishment_id = None
        highschool_id = None

        if "structure" in self.request.query_params:
            structure_id = self.request.query_params.get("structure", None) or None
            filters["structure"] = structure_id

        if "establishment" in self.request.query_params:
            establishment_id = self.request.query_params.get("establishment", None) or None
            filters["establishment"] = establishment_id

        if "highschool" in self.request.query_params:
            highschool_id = self.request.query_params.get("highschool", None) or None
            filters["highschool"] = highschool_id

        return queryset.filter(**filters)

    def get_serializer(self, instance=None, data=None, many=False, partial=False):
        """
        Look for speaker emails and try to create/add them to serializer data
        """
        if data is not None:
            many = isinstance(data, list)

            if many:
                for event_data in data:
                    try:
                        event_data = get_or_create_user(self.request, event_data)
                    except Exception as e:
                        raise
            else:
                try:
                    data = get_or_create_user(self.request, data)
                except Exception as e:
                    raise

            return super().get_serializer(instance=instance, data=data, many=many, partial=partial)
        else:
            return super().get_serializer(
                instance=instance,
                many=many,
                partial=partial,
                context={'user_events': self.user_filter, 'request': self.request},
            )

@method_decorator(groups_required('REF-STR', 'REF-ETAB', 'REF-ETAB-MAITRE', 'REF-LYC', 'REF-TEC'), name="dispatch")
class OffOfferEventDetail(generics.DestroyAPIView):
    """
    Off offer event detail
    """

    serializer_class = OffOfferEventSerializer
    filter_backends = [django_filters.rest_framework.DjangoFilterBackend]
    lookup_fields = ['id']
    queryset = OffOfferEvent.objects.all()

    def delete(self, request, *args, **kwargs):
        obj = self.get_object()
        user = self.request.user

        if not obj:
            return JsonResponse(data={"msg": _("Nothing to delete")})

        if not user.is_superuser:
            valid_conditions = [
                user.is_master_establishment_manager(),
                user.is_operator(),
                user.is_high_school_manager() and obj.highschool == user.highschool,
                user.is_establishment_manager() and obj.establishment == user.establishment,
                user.is_structure_manager() and obj.structure_id and obj.structure in user.get_authorized_structures(),
            ]

            if not any(valid_conditions):
                return JsonResponse(data={"msg": _("Insufficient privileges")}, status=status.HTTP_403_FORBIDDEN)

        if obj.slots.exists():
            return JsonResponse(
                data={"error": _("Some slots are attached to this event: it can't be deleted")},
                status=status.HTTP_403_FORBIDDEN,
            )

        super().delete(request, *args, **kwargs)

        return JsonResponse(data={"msg": _("Off offer event successfully deleted")})


class HighSchoolLevelList(generics.ListAPIView):
    """
    High school levels list
    """

    serializer_class = HighSchoolLevelSerializer
    filter_backends = [django_filters.rest_framework.DjangoFilterBackend]

    def get_queryset(self):
        queryset = HighSchoolLevel.objects.filter(active=True).order_by('order')
        return queryset


class HighSchoolLevelDetail(generics.RetrieveAPIView):
    """
    High school level detail
    """

    serializer_class = HighSchoolLevelSerializer
    queryset = HighSchoolLevel.objects.all()


class VisitorRecordValidation(View):
    def get(self, request, *args, **kwargs):
        """
        Return every visitor records with state = 'operator'
        """
        today = timezone.localdate()
        data: Dict[str, Any] = {"msg": "", "data": None}

        operation: str = kwargs.get('operator', '').upper()

        operations = {
            'TO_VALIDATE': 1,
            'VALIDATED': 2,
            'REJECTED': 3,
            'TO_REVALIDATE': 4,
        }

        if not operations.get(operation, None):
            data["msg"] = _("No operator given or wrong operator (to_validate, validated, rejected, to_revalidate)")
            return JsonResponse(data)

        attestations = (
            VisitorRecordDocument.objects.filter(
                Q(validity_date__lt=today) | Q(validity_date__isnull=True),
                archive=False,
                record=OuterRef("pk"),
                requires_validity_date=True,
            )
            .exclude(Q(validity_date__isnull=True, document='') | Q(validity_date__isnull=False), mandatory=False)
            .order_by()
            .annotate(count=Func(F('id'), function='Count'))
            .values('count')
        )

        records = (
            VisitorRecord.objects.filter(validation=operations[operation])
            .annotate(
                user_first_name=F("visitor__first_name"),
                user_last_name=F("visitor__last_name"),
                invalid_dates=Subquery(attestations),
            )
            .values(
                "id",
                "user_first_name",
                "user_last_name",
                "birth_date",
                "creation_date",
                "validation_date",
                "rejected_date",
                "invalid_dates",
            )
        )

        data['data'] = list(records)

        return JsonResponse(data)


@method_decorator(groups_required("REF-ETAB-MAITRE", "REF-TEC"), name="dispatch")
class VisitorRecordRejectValidate(View):
    def post(self, request, *args, **kwargs):
        today = timezone.localdate()
        data: Dict[str, Any] = {"msg": "", "data": None}

        # can't be none. No routes allowed for that
        record_id: str = self.kwargs["record_id"]
        operation: str = self.kwargs["operation"]
        validation_value: int = 1
        validation_email_template: str = ""
        delete_attachments: bool = False

        if operation == "validate":
            validation_value = VisitorRecord.STATUSES["VALIDATED"]
            validation_email_template = "CPT_MIN_VALIDE"
            delete_attachments = get_general_setting("DELETE_RECORD_ATTACHMENTS_AT_VALIDATION")
        elif operation == "reject":
            validation_value = VisitorRecord.STATUSES["REJECTED"]
            validation_email_template = "CPT_MIN_REJET"
        else:
            data["msg"] = _("Error - Bad operation selected. Allowed: validate, reject")
            return JsonResponse(data)

        try:
            record: VisitorRecord = VisitorRecord.objects.prefetch_related('attestation').get(id=record_id)

            # Check documents
            attestations = record.attestation.filter(
                Q(validity_date__lte=today) | Q(validity_date__isnull=True),
                archive=False,
                requires_validity_date=True,
            )

            if validation_value == VisitorRecord.STATUSES["VALIDATED"] and attestations.exists():
                data['msg'] = _("Error: record has missing or invalid attestation dates")
                return JsonResponse(data, safe=False)

            if delete_attachments:
                # Delete only attestations that does not require a validity date
                for attestation in record.attestation.filter(requires_validity_date=False):
                    attestation.delete()

        except VisitorRecord.DoesNotExist:
            data["msg"] = _("Error - record not found: %s") % record_id
            return JsonResponse(data)

        record.validation = validation_value
        record.validation_date = timezone.localtime() if validation_value == 2 else None
        record.rejected_date = timezone.localtime() if validation_value == 3 else None
        record.save()
        record.visitor.send_message(self.request, validation_email_template)
        data["data"] = {"record_id": record.id}
        return JsonResponse(data)


@is_ajax_request
@is_post_request
@groups_required("REF-ETAB", "REF-LYC")
def signCharter(request):
    data = {"msg": "", "error": ""}
    charter_sign = get_general_setting('CHARTER_SIGN')  # useful somewhere ?
    success = False
    user = request.user

    if user.establishment:
        user.establishment.signed_charter = True
        user.establishment.save()
        success = True
    elif user.highschool:
        user.highschool.signed_charter = True
        user.highschool.save()
        success = True

    if success:
        data["msg"] = _("Charter successfully signed")
    else:
        data["error"] = _("Charter not signed")

    return JsonResponse(data)


class MailingListGlobalView(APIView):
    authentication_classes = [
        TokenAuthentication,
    ]

    def get(self, request, *args, **kwargs):
        response: Dict[str, Any] = {"msg": "", "data": None}
        extra_filter = {}
        registered_only = request.GET.get("registered_only", False) in (1, "1", "true", "True")
        period = request.GET.get("period", None)
        period_id = None

        try:
            global_mail = get_general_setting('GLOBAL_MAILING_LIST')
        except (ValueError, NameError):
            response["msg"] = "'GLOBAL_MAILING_LIST' setting does not exist (check admin GeneralSettings values)"
            return JsonResponse(data=response, status=status.HTTP_503_SERVICE_UNAVAILABLE)

        if registered_only:
            extra_filter["immersions__isnull"] = False

            # Period filter
            try:
                period_id = int(period)
                period = Period.objects.get(pk=period_id)
                extra_filter.update(
                    {
                        "immersions__slot__date__gte": period.immersion_start_date,
                        "immersions__slot__date__lte": period.immersion_end_date,
                    }
                )
            except (ValueError, TypeError):
                # Invalid value for period (or period is None)
                if period is not None:
                    response["msg"] = f"Warning : invalid period value ('{period}'), integer expected."
            except Period.DoesNotExist:
                response["msg"] = f"Warning : invalid filter : period '{period_id}' not found"

        mailing_list = [
            email
            for email in ImmersionUser.objects.prefetch_related(
                "student_record", "high_school_student_record", "visitor_record", "immersions__slot"
            )
            .filter(
                Q(student_record__isnull=False)
                | Q(high_school_student_record__validation=2, high_school_student_record__isnull=False)
                | Q(visitor_record__validation=2, visitor_record__isnull=False)
            )
            .filter(**extra_filter)
            .values_list('email', flat=True)
            .distinct()
        ]

        response["data"] = {global_mail: mailing_list}
        return JsonResponse(data=response)


class MailingListStructuresView(APIView):
    authentication_classes = [
        TokenAuthentication,
    ]

    def get(self, request, *args, **kwargs):
        response: Dict[str, Any] = {"msg": "", "data": None}
        response["data"] = {}
        for structure in Structure.objects.filter(mailing_list__isnull=False):
            mail = structure.mailing_list
            mailing_list = [
                email
                for email in Immersion.objects.filter(cancellation_type__isnull=True)
                .filter(Q(slot__course__structure=structure) | Q(slot__event__structure=structure))
                .values_list('student__email', flat=True)
                .distinct()
            ]
            response["data"][mail] = mailing_list

        return JsonResponse(data=response)


class MailingListEstablishmentsView(APIView):
    authentication_classes = [
        TokenAuthentication,
    ]

    def get(self, request, *args, **kwargs):
        response: Dict[str, Any] = {"msg": "", "data": None}
        response["data"] = {}
        for establishment in Establishment.objects.filter(mailing_list__isnull=False):
            mailing_list = [
                email
                for email in Immersion.objects.filter(cancellation_type__isnull=True)
                .filter(
                    Q(slot__course__structure__establishment=establishment)
                    | Q(slot__event__establishment=establishment)
                )
                .values_list('student__email', flat=True)
                .distinct()
            ]
            response["data"][establishment.mailing_list] = mailing_list

        return JsonResponse(data=response)


class MailingListHighSchoolsView(APIView):
    authentication_classes = [
        TokenAuthentication,
    ]

    def get(self, request, *args, **kwargs):
        response: Dict[str, Any] = {"msg": "", "data": None}
        response["data"] = {}

        for hs in HighSchool.agreed.filter(mailing_list__isnull=False):
            mailing_list = [
                email
                for email in Immersion.objects.filter(cancellation_type__isnull=True)
                .filter(Q(slot__course__highschool=hs) | Q(slot__event__highschool=hs))
                .values_list('student__email', flat=True)
                .distinct()
            ]
            response["data"][hs.mailing_list] = mailing_list

        return JsonResponse(data=response)


# @method_decorator(groups_required('REF-ETAB', 'REF-STR', 'REF-LYC', 'REF-ETAB-MAITRE', 'REF-TEC'), name="dispatch")
class MailTemplatePreviewAPI(View):
    def post(self, request, *args, **kwargs):
        response: Dict[str, Any] = {"data": None, "msg": ""}
        pk: int = kwargs["pk"]

        body: str = request.POST.get("body", None)
        context_params: Dict[str, Any] = {
            "user_is": request.POST.get("user_group", "estetudiant"),
            "slot_type": request.POST.get("slot_type", "estuncours"),
            "local_account": request.POST.get("local_user", "true").strip().lower() == "true",
            "place": request.POST.get("place", Slot.FACE_TO_FACE),
            "recipient": request.POST.get("recipient", "user"),
            "educonnect": request.POST.get("educonnect", False) == "true",
        }

        if not body:
            response["msg"] = _("No body for this template provided")
            return JsonResponse(response)

        try:
            template = MailTemplate.objects.get(pk=pk)
        except MailTemplate.DoesNotExist:
            response["msg"] = _("Template #%s can't be found") % pk
            return JsonResponse(response)

        try:
            body = template.parse_var_faker_from_string(
                context_params=context_params, user=self.request.user, request=self.request, body=body
            )
            response["data"] = body
        except TemplateSyntaxError:
            response["msg"] = _("A syntax error has been found in template #%s") % pk

        return JsonResponse(response)


@method_decorator(groups_required('REF-TEC'), name="dispatch")
class AnnualPurgeAPI(View):
    def post(self, request, *args, **kwargs):
        response: Dict[str, Any] = {"ok": False, "msg": "", "time": 0}

        from django.core.management import call_command
        from django.core.management.base import CommandError

        command_time: float = time.thread_time()

        # Step 1 : run annual purge (annual stats included)
        try:
            call_command("annual_purge")
            response["ok"] = True
        except CommandError:
            msg: str = _(
                """An error occurred while running annual purge command. """
                """For more details, please contact the administrator."""
            )
            logger.error(msg)
            response["msg"] = msg

        # Step 2 : clear accounts that are no longer in establishment's LDAPs
        try:
            call_command("delete_account_not_in_ldap")
            response["ok"] = True
        except CommandError:
            msg: str = _(
                """An error occurred while deleting expired LDAP accounts. """
                """For more details, please contact the administrator."""
            )
            logger.error(msg)
            response["msg"] = msg

        response["time"] = round(time.thread_time() - command_time, 3)

        return JsonResponse(response)


@is_ajax_request
@is_post_request
@groups_required("REF-STR")
def ajax_update_structures_notifications(request):

    settings = response = {}
    ids = request.POST.get('ids')
    ids = json.loads(ids) if ids else ''

    structures = request.user.get_authorized_structures().filter(id__in=ids).values_list('id', flat=True)

    settings, created = RefStructuresNotificationsSettings.objects.get_or_create(user=request.user)
    if structures:
        settings.structures.set(ids, clear=True)
    else:
        settings.delete()

    if settings:
        response["msg"] = gettext("Settings updated")
    else:
        response["msg"] = gettext("Nothing to do")

    return JsonResponse(response, safe=False)


@is_ajax_request
def ajax_can_register_slot(request, slot_id=None):
    """
    Returns registering slot status for a logged user
    Warning not quota & remaining seats checking !

    GET parameters:
    slot_id
    """
    now = timezone.now()
    today = timezone.localdate()

    user = request.user
    response = {'msg': '', 'data': []}
    slot_data = {
        'can_register': False,
        'already_registered': False,
    }

    if not user.is_authenticated:
        response['msg'] = gettext("Error : user not authenticated")
        return JsonResponse(response, safe=False)

    if not slot_id:
        response['msg'] = gettext("Error : missing slot id")
        return JsonResponse(response, safe=False)

    now = timezone.localtime()

    slot = Slot.objects.get(id=slot_id)

    if not slot:
        response['msg'] = gettext("Error : slot not found")
        return JsonResponse(response, safe=False)

    can_register_slot, reason = user.can_register_slot(slot)

    # Should not happen !
    if not slot.published:
        response['msg'] = _("Registering an unpublished slot is forbidden")
        return JsonResponse(response, safe=False)

    # Only valid Highschool students
    if user.is_high_school_student():
        if not user.is_valid():
            response['msg'] = _("Cannot register slot due to Highschool student account state")
            return JsonResponse(response, safe=False)

        record = user.get_high_school_student_record()
        if not record or not record.is_valid():
            response['msg'] = _("Cannot register slot due to Highschool student record state")
            return JsonResponse(response, safe=False)

    # Only valid Visitors records
    if user.is_visitor():
        if not user.is_valid():
            response['msg'] = _("Cannot register slot due to visitor account state")
            return JsonResponse(response, safe=False)

        record = user.get_visitor_record()
        if not record or not record.is_valid():
            response['msg'] = _("Cannot register slot due to visitor record state")
            return JsonResponse(response, safe=False)

    # Out of date mandatory attestations
    if user.has_obsolete_attestations():
        response['msg'] = _("Cannot register slot due to out of date attestations")
        return JsonResponse(response, safe=False)

    # ==========================
    # Period date
    period = slot.period

    if period:
        if now < period.registration_start_date:
            response['msg'] = _("You can't register to this slot yet")
            return JsonResponse(response, safe=False)

        if today > period.immersion_end_date or slot.registration_limit_date < now:
            response['msg'] = _("You can't register to this slot anymore")
            return JsonResponse(response, safe=False)
    # ========================

    # Check free seat in slot
    if slot.available_seats() == 0:
        response['msg'] = _("No seat available for selected slot")
        return JsonResponse(response, safe=False)

    # Slot registration limit date
    if timezone.localtime() > slot.registration_limit_date:
        response['msg'] = _("Cannot register slot due to passed registration date")
        return JsonResponse(response, safe=False)

    # Slot registration restrictions
    if not can_register_slot:
        response = {'error': True, 'msg': reason}
        return JsonResponse(response, safe=False)

    # Check current student immersions and valid dates
    if user.immersions.filter(slot=slot, cancellation_type__isnull=True).exists():
        response['msg'] = _("Already registered to this slot")
        slot_data['already_registered'] = True
        slot_data['can_register'] = False
        response['data'].append(slot_data.copy())
        return JsonResponse(response, safe=False)

    else:

        slot_data['can_register'] = True

    response['data'].append(slot_data.copy())

    return JsonResponse(response, safe=False)


@is_ajax_request
def ajax_search_slots_list(request, slot_id=None):

    today = timezone.now()
    response = {'msg': '', 'data': []}
    user = request.user

    slots = (
        Slot.objects.filter(published=True)
        .filter(Q(date__isnull=True) | Q(date__gte=today.date()) | Q(date=today.date(), end_time__gte=today.time()))
        .exclude(Q(allow_group_registrations=True) & Q(public_group=False))
    )

    group_registered_persons_query = (
        ImmersionGroupRecord.objects.filter(slot=OuterRef("pk"), cancellation_type__isnull=True)
        .annotate(group_registered_persons=(F('students_count') + F('guides_count')))
        .annotate(total=Coalesce(Func('group_registered_persons', function='SUM'), 0))
        .values('total')
    )

    fields = [
        "id",
        "slot_type",
        "published",
        "label",
        "course_type_full_label",
        "establishment_short_label",
        "establishment_label",
        "structure_code",
        "structure_label",
        "structure_establishment_short_label",
        "highschool_city",
        "highschool_label",
        "highschool_address",
        "event_description",
        "date",
        "start_time",
        "end_time",
        "campus_label",
        "building_url",
        "city",
        "building_label",
        "place",
        "room",
        "meeting_place",
        "n_register",
        "n_places",
        "n_group_places",
        "speakers_list",
        "course_training_label",
        "course_training_url",
        "additional_information",
        "registration_limit_date",
        "event_type",
        "passed_registration_limit_date",
        "allow_individual_registrations",
        "allow_group_registrations",
    ]

    if user.is_authenticated:
        fields.append('url')

    slots = (
        slots.annotate(
            label=Coalesce(F("course__label"), F("event__label")),
            slot_type=Case(
                When(course__isnull=False, then=Value(gettext("Course"))),
                When(event__isnull=False, then=Value(gettext("Event"))),
            ),
            course_training_label=Coalesce(
                F("course__training__label"),
                Value(''),
            ),
            course_training_url=Coalesce(
                F("course__training__url"),
                Value(''),
            ),
            course_type_full_label=Coalesce(
                F("course_type__full_label"),
                Value(''),
            ),
            event_description=Coalesce(
                F("event__description"),
                Value(''),
            ),
            building_label=F("building__label"),
            building_url=Coalesce(
                F("building__url"),
                Value(''),
            ),
            establishment_label=Coalesce(
                F("course__structure__establishment__label"),
                F("event__establishment__label"),
            ),
            establishment_short_label=Coalesce(
                F("course__structure__establishment__short_label"),
                F("event__establishment__short_label"),
            ),
            structure_code=Coalesce(
                F("course__structure__code"),
                F("event__structure__code"),
            ),
            structure_label=Coalesce(
                F("course__structure__label"),
                F("event__structure__label"),
            ),
            structure_establishment_short_label=Coalesce(
                F("course__structure__establishment__short_label"),
                F("event__structure__establishment__short_label"),
            ),
            highschool_city=Coalesce(
                F("course__highschool__city"),
                F("event__highschool__city"),
            ),
            highschool_address=Coalesce(
                F("course__highschool__address"),
                F("event__highschool__address"),
            ),
            highschool_label=Coalesce(
                F("course__highschool__label"),
                F("event__highschool__label"),
            ),
            campus_label=Coalesce(
                F('campus__label'),
                Value(''),
            ),
            meeting_place=Case(
                When(place=Slot.FACE_TO_FACE, then=F('room')),
                When(place=Slot.OUTSIDE, then=F('room')),
                When(place=Slot.REMOTE, then=Value(gettext('Remote'))),
            ),
            event_type=Coalesce(
                F('event__event_type__label'),
                Value(''),
            ),
            city=Coalesce(
                F("campus__city"),
                F("course__highschool__city"),
                F("event__highschool__city"),
            ),
            n_register=Count(
                "immersions",
                filter=Q(immersions__cancellation_type__isnull=True),
                distinct=True,
            ),
            attendances_to_enter=Count(
                "immersions",
                filter=Q(
                    immersions__attendance_status=0,
                    immersions__cancellation_type__isnull=True,
                ),
                distinct=True,
            ),
            speakers_list=Coalesce(
                ArrayAgg(
                    JSONObject(
                        last_name=F("speakers__last_name"),
                        first_name=F("speakers__first_name"),
                        email=F("speakers__email"),
                    ),
                    filter=Q(speakers__isnull=False),
                    distinct=True,
                ),
                Value([]),
            ),
            passed_registration_limit_date=ExpressionWrapper(
                Q(registration_limit_date__lt=timezone.now()), output_field=CharField()
            ),
        )
        .annotate(
            group_registered_persons=Subquery(group_registered_persons_query),
        )
        .order_by("date", "start_time")
        .values(*fields, 'group_registered_persons')
    )
    response['data'] = {"slots": list(slots)}

    return JsonResponse(response, safe=False)


@is_ajax_request
def ajax_get_slot_restrictions(request, slot_id=None):
    """
    Returns slot's restrictions
    GET parameters:
    slot_id
    """

    response = {'msg': '', 'data': []}

    if not slot_id:
        response['msg'] = gettext("Error : missing slot id")
        return JsonResponse(response, safe=False)

    slot = (
        Slot.objects.filter(id=slot_id)
        .annotate(
            allowed_establishments_list=Coalesce(
                ArrayAgg(
                    F('allowed_establishments__short_label'),
                    filter=Q(allowed_establishments__isnull=False),
                    distinct=True,
                ),
                Value([]),
            ),
            allowed_highschools_list=Coalesce(
                ArrayAgg(
                    JSONObject(city=F('allowed_highschools__city'), label=F('allowed_highschools__label')),
                    filter=Q(allowed_highschools__isnull=False),
                    distinct=True,
                ),
                Value([]),
            ),
            allowed_highschool_levels_list=Coalesce(
                ArrayAgg(
                    F('allowed_highschool_levels__label'),
                    filter=Q(allowed_highschool_levels__isnull=False),
                    distinct=True,
                ),
                Value([]),
            ),
            allowed_post_bachelor_levels_list=Coalesce(
                ArrayAgg(
                    F('allowed_post_bachelor_levels__label'),
                    filter=Q(allowed_post_bachelor_levels__isnull=False),
                    distinct=True,
                ),
                Value([]),
            ),
            allowed_student_levels_list=Coalesce(
                ArrayAgg(
                    F('allowed_student_levels__label'), filter=Q(allowed_student_levels__isnull=False), distinct=True
                ),
                Value([]),
            ),
            allowed_bachelor_types_list=Coalesce(
                ArrayAgg(
                    F('allowed_bachelor_types__label'), filter=Q(allowed_bachelor_types__isnull=False), distinct=True
                ),
                Value([]),
            ),
            allowed_bachelor_mentions_list=Coalesce(
                ArrayAgg(
                    F('allowed_bachelor_mentions__label'),
                    filter=Q(allowed_bachelor_mentions__isnull=False),
                    distinct=True,
                ),
                Value([]),
            ),
            allowed_bachelor_teachings_list=Coalesce(
                ArrayAgg(
                    F('allowed_bachelor_teachings__label'),
                    filter=Q(allowed_bachelor_teachings__isnull=False),
                    distinct=True,
                ),
                Value([]),
            ),
        )
        .values(
            'establishments_restrictions',
            'levels_restrictions',
            'bachelors_restrictions',
            'allowed_establishments_list',
            'allowed_highschools_list',
            'allowed_highschool_levels_list',
            'allowed_post_bachelor_levels_list',
            'allowed_student_levels_list',
            'allowed_bachelor_types_list',
            'allowed_bachelor_mentions_list',
            'allowed_bachelor_teachings_list',
        )
    )

    if not slot:
        response['msg'] = gettext("Error : slot not found")
        return JsonResponse(response, safe=False)

    response['data'] = {'restrictions': list(slot)}

    return JsonResponse(response, safe=False)


class TrainingAllList(generics.ListCreateAPIView):
    """
    Training list without restrictions for REF-LYC
    """

    # queryset = Training.objects.all()
    serializer_class = TrainingSerializer
    permission_classes = [
        IsRefLycPermissions,
    ]
    filterset_fields = [
        'structures',
        'highschool',
    ]

    # Auth : default (see settings/base.py)

    def get_queryset(self):
        user = self.request.user
        trainings_queryset = (
            Training.objects.prefetch_related('highschool', 'structures__establishment', 'courses')
            .filter(active=True)
            .annotate(
                nb_courses=Count('courses'),
            )
        )

        return trainings_queryset

    def get_serializer(self, instance=None, data=None, many=False, partial=False):
        if data is not None:
            many = isinstance(data, list)
            return super().get_serializer(instance=instance, data=data, many=many, partial=partial)
        else:
            return super().get_serializer(instance=instance, many=many, partial=partial)

    def post(self, request, *args, **kwargs):
        self.user = request.user
        return super().post(request, *args, **kwargs)<|MERGE_RESOLUTION|>--- conflicted
+++ resolved
@@ -1564,15 +1564,10 @@
         response = {'error': True, 'msg': _("This slot doesn't allow group registrations")}
         return JsonResponse(response, safe=False)
 
-<<<<<<< HEAD
-    if slot.group_mode == Slot.ONE_GROUP and id:
-        if slot.group_immersions.filter(cancellation_type__isnull=True).exclude(pk=id).count() > 0:
-=======
     if slot.group_mode == Slot.ONE_GROUP:
         excludes = {"pk": id} if id else {}
 
         if slot.group_immersions.filter(cancellation_type__isnull=True).exclude(**excludes).count() > 0:
->>>>>>> 51710114
             response = {'error': True, 'msg': _("This slot accepts only one registered group")}
             return JsonResponse(response, safe=False)
 

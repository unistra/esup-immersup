--- conflicted
+++ resolved
@@ -4300,10 +4300,7 @@
         extra_filter = {}
         registered_only = request.GET.get("registered_only", False) in (1, "1", "true", "True")
         period = request.GET.get("period", None)
-<<<<<<< HEAD
-=======
         period_id = None
->>>>>>> 0e45579a
 
         try:
             global_mail = get_general_setting('GLOBAL_MAILING_LIST')

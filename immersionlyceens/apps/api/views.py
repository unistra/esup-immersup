"""
API Views
"""
import csv
import datetime
import importlib
import json
import logging
import time
from functools import reduce
from itertools import chain, permutations
from typing import Any, Dict, List, Optional, Tuple, Union

import django_filters.rest_framework
from django.conf import settings
from django.contrib import messages
from django.contrib.auth.decorators import login_required
from django.contrib.auth.models import Group
from django.contrib.postgres.aggregates import ArrayAgg, StringAgg
from django.core.exceptions import FieldError, ObjectDoesNotExist
from django.core.validators import validate_email
from django.db.models import (
    BooleanField, Case, CharField, Count, DateField, Exists, ExpressionWrapper, F, Func,
    OuterRef, Q, QuerySet, Subquery, Value, When,
)
from django.db.models.functions import Coalesce, Concat, Greatest, JSONObject
from django.http import Http404, HttpResponse, JsonResponse
from django.template import TemplateSyntaxError
from django.template.defaultfilters import date as _date
from django.urls import resolve, reverse
from django.utils import timezone
from django.utils.decorators import method_decorator
from django.utils.formats import date_format
from django.utils.translation import gettext, gettext_lazy as _, pgettext
from django.views import View
from faker import Faker
from rest_framework import generics, serializers, status
from rest_framework.authentication import TokenAuthentication
from rest_framework.permissions import BasePermission, IsAuthenticated
from rest_framework.response import Response
from rest_framework.views import APIView

from immersionlyceens.apps.core.models import (
    Building, Campus, CancelType, Course, CourseType, Establishment, GeneralSettings,
    HigherEducationInstitution, HighSchool, HighSchoolLevel, Holiday,
    Immersion, ImmersionUser, ImmersionUserGroup, MailTemplate,
    MailTemplateVars, OffOfferEvent, Period, PublicDocument,
    RefStructuresNotificationsSettings, Slot, Structure, Training,
    TrainingDomain, TrainingSubdomain, UniversityYear,
    UserCourseAlert, Vacation, Visit,
)
from immersionlyceens.apps.core.serializers import (
    BuildingSerializer, CampusSerializer, CourseSerializer, CourseTypeSerializer,
    EstablishmentSerializer, HighSchoolLevelSerializer, HighSchoolSerializer,
    OffOfferEventSerializer, PeriodSerializer, SlotSerializer, SpeakerSerializer,
    StructureSerializer, TrainingDomainSerializer, TrainingSerializer,
    TrainingSubdomainSerializer, UserCourseAlertSerializer, VisitSerializer,
)
from immersionlyceens.apps.immersion.models import (
    HighSchoolStudentRecord, HighSchoolStudentRecordDocument, StudentRecord,
    VisitorRecord, VisitorRecordDocument,
)
from immersionlyceens.decorators import (
    groups_required, is_ajax_request, is_post_request, timer,
)
from immersionlyceens.libs.api.accounts import AccountAPI
from immersionlyceens.libs.mails.utils import send_email
from immersionlyceens.libs.utils import get_general_setting, render_text

from .permissions import (
    CustomDjangoModelPermissions, HighSchoolReadOnlyPermissions,
    IsEstablishmentManagerPermissions, IsHighSchoolStudentPermissions,
    IsMasterEstablishmentManagerPermissions, IsRefLycPermissions,
    IsSpeakerPermissions, IsStructureConsultantPermissions,
    IsStructureManagerPermissions, IsStudentPermissions, IsTecPermissions,
    IsVisitorPermissions, SpeakersReadOnlyPermissions,
)

logger = logging.getLogger(__name__)

@is_ajax_request
@groups_required("REF-ETAB-MAITRE", "REF-ETAB", "REF-STR", "REF-LYC", 'REF-TEC')
def ajax_get_person(request):
    response = {'msg': '', 'data': []}
    search_str = request.POST.get("username", None)
    query_order = request.POST.get("query_order")
    establishment_id = request.POST.get('establishment_id', None)
    structure_id = request.POST.get('structure_id', None)
    highschool_id = request.POST.get('highschool_id', None)

    users_queryset = None
    establishment = None
    highschool = None

    if not search_str:
        response['msg'] = gettext("Search string is empty")
        return JsonResponse(response, safe=False)

    try:
        structure_id = int(structure_id)
    except (ValueError, TypeError):
        structure_id = None

    try:
        highschool_id = int(highschool_id)
    except (ValueError, TypeError):
        highschool_id = None

    if establishment_id is None and highschool_id is None:
        response['msg'] = gettext("Please select an establishment or a high school first")
        return JsonResponse(response, safe=False)

    if establishment_id:
        try:
            establishment = Establishment.objects.get(pk=establishment_id)
        except Establishment.DoesNotExist:
            response['msg'] = gettext("Sorry, establishment not found")
            return JsonResponse(response, safe=False)
    elif highschool_id:
        try:
            highschool = HighSchool.objects.get(pk=highschool_id)
        except HighSchool.DoesNotExist:
            response['msg'] = gettext("Sorry, high school not found")
            return JsonResponse(response, safe=False)

    if establishment:
        if establishment.data_source_plugin:
            try:
                module_name = settings.ACCOUNTS_PLUGINS[establishment.data_source_plugin]
                source = importlib.import_module(module_name, package=None)
                account_api = source.AccountAPI(establishment)

                persons_list = [query_order]

                users = account_api.search_user(search_str)

                if users is not False:
                    users = sorted(users, key=lambda u: [u['lastname'], u['firstname']])
                    response['data'] = persons_list + users
                else:
                    response['msg'] = gettext("Error : can't query establishment accounts data source")

            except KeyError:
                pass
            except Exception as e:
                response['msg'] = gettext("Error : %s" % e)
        else:
            filters = {
                'groups__name': 'INTER',
                'last_name__istartswith': search_str
            }

            if structure_id is not None:
                Q_filter = Q(establishment=establishment) | Q(structures=structure_id)
            else:
                Q_filter = Q(establishment=establishment)
                filters["establishment"] = establishment

            users_queryset = ImmersionUser.objects.filter(Q_filter, **filters)

    elif highschool:
        users_queryset = ImmersionUser.objects.filter(
            highschool=highschool,
            groups__name='INTER',
            last_name__istartswith=search_str
        )

    if users_queryset:
        response['data'] = [query_order] + [{
            'username': user.username,
            'firstname': user.first_name,
            'lastname': user.last_name,
            'email': user.email,
            'display_name': f"{user.last_name} {user.first_name}"
        } for user in users_queryset]

    return JsonResponse(response, safe=False)


@is_ajax_request
@groups_required("REF-ETAB", 'REF-ETAB-MAITRE', 'REF-TEC')
def ajax_get_available_vars(request, template_id=None):
    response = {'msg': '', 'data': []}

    if template_id:
        template_vars = MailTemplateVars.objects.filter(mail_templates=template_id)
        response["data"] = [{'id': v.id, 'code': v.code, 'description': v.description} for v in template_vars]
    else:
        response["msg"] = gettext("Error : no template id")

    return JsonResponse(response, safe=False)


@is_ajax_request
@groups_required('REF-ETAB', 'REF-STR', 'REF-ETAB-MAITRE', 'REF-TEC')
def ajax_get_documents(request):
    response = {'msg': '', 'data': []}

    documents = PublicDocument.objects.filter(active=True)

    response['data'] = [
        {
            'id': document.id,
            'label': document.label,
            'url': request.build_absolute_uri(reverse('public_document', args=(document.pk,))),
        }
        for document in documents
    ]

    return JsonResponse(response, safe=False)


@is_ajax_request
@groups_required('REF-ETAB', 'REF-STR', 'REF-ETAB-MAITRE', 'REF-TEC')
def ajax_get_buildings(request, campus_id=None):
    response = {'msg': '', 'data': []}

    if not campus_id or campus_id == '':
        response['msg'] = gettext("Error : a valid campus must be selected")

    buildings = Building.objects.filter(campus_id=campus_id, active=True).order_by('label')

    for building in buildings:
        buildings_data = {
            'id': building.id,
            'label': building.label,
        }
        response['data'].append(buildings_data.copy())

    return JsonResponse(response, safe=False)


@is_ajax_request
def validate_slot_date(request):
    """
    Check if a date:
      - is in a vacation period
      - belongs to a valid immersions period
    :param request: the request.
    :return: a dict with data about the date
    """
    period = None
    response = {'data': {}, 'msg': ''}

    _date = request.GET.get('date')

    if _date:
        # two format date
        error = False
        try:
            formated_date = datetime.datetime.strptime(_date, '%Y/%m/%d')
        except ValueError:
            error = True

        if error:
            try:
                formated_date = datetime.datetime.strptime(_date, '%d/%m/%Y')
            except ValueError:
                response['msg'] = gettext('Error: bad date format')
                return JsonResponse(response, safe=False)

        details = []
        is_vacation = Vacation.date_is_inside_a_vacation(formated_date.date())
        is_holiday = Holiday.date_is_a_holiday(formated_date.date())
        is_sunday = formated_date.date().weekday() == 6  # sunday

        if is_vacation:
            details.append(pgettext("vacations", "Holidays"))
        if is_holiday:
            details.append(_("Holiday"))
        if is_sunday:
            details.append(_("Sunday"))

        # Period
        try:
            period = Period.from_date(formated_date)
        except Period.DoesNotExist as e:
            details.append(_("Outside valid period"))
        except Period.MultipleObjectsReturned:
            response['msg'] = gettext('Configuration error, please check your immersions periods dates')
            return JsonResponse(response, safe=False)

        response['data'] = {
            'date': _date,
            'is_between': is_vacation or is_holiday or is_sunday,
            'details': details,
            'valid_period': period is not None,
        }
    else:
        response['msg'] = gettext('Error: A date is required')

    return JsonResponse(response, safe=False)


@is_post_request
@is_ajax_request
@groups_required('REF-ETAB', 'REF-LYC', 'REF-ETAB-MAITRE', 'REF-TEC')
def ajax_get_student_records(request):
    """
    Get high school student lists depending on their record status
    """
    today = timezone.localdate()

    # high_school_validation
    response = {'data': [], 'msg': ''}

    # @@@
    action = request.POST.get('action', '').upper()
    hs_id = request.POST.get('high_school_id')
    with_convention = request.POST.get('with_convention')

    # TODO : get these values from HighSchoolStudentRecord class
    actions = {
        'TO_VALIDATE': 1,
        'VALIDATED': 2,
        'REJECTED': 3,
        'TO_REVALIDATE': 4,
    }

    if not action in actions.keys():
        response['msg'] = gettext("Error: No action selected for AJAX request")
        return JsonResponse(response, safe=False)

    filter = {
        "validation": actions[action]
    }

    # Highschool : accept an int or 'all'
    try:
        hs_id = int(hs_id)
        filter['highschool_id'] = hs_id
    except (ValueError, TypeError):
        if hs_id != 'all':
            response['msg'] = gettext("Error: No high school selected")
            return JsonResponse(response, safe=False)

    # Conventions
    if with_convention in [0, 1, "0", "1"]:
        filter['highschool__with_convention'] = with_convention in (1, "1")

    if not hs_id:
        response['msg'] = gettext("Error: No high school selected")
        return JsonResponse(response, safe=False)

    # Store filters in session
    request.session["highschool_filter"] = hs_id
    request.session["convention_filter"] = with_convention

    attestations = HighSchoolStudentRecordDocument.objects\
        .filter(
            Q(validity_date__lt=today)|Q(validity_date__isnull=True),
            archive=False,
            record=OuterRef("pk"),
            requires_validity_date=True,
        ) \
        .exclude(
            Q(validity_date__isnull=True, document='')
            | Q(validity_date__isnull=False),
            mandatory=False
        ) \
        .order_by()\
        .annotate(count=Func(F('id'), function='Count'))\
        .values('count')

    records = HighSchoolStudentRecord.objects.prefetch_related('highschool')\
        .filter(**filter)\
        .annotate(
            user_first_name=F("student__first_name"),
            user_last_name=F("student__last_name"),
            record_level=F("level__label"),
            invalid_dates=Subquery(attestations),
        ).values("id", "user_first_name", "user_last_name", "birth_date", "record_level",
                 "class_name", "creation_date", "validation_date", "rejected_date",
                 "invalid_dates", "highschool__city", "highschool__label",
                 "highschool__with_convention")

    response['data'] = list(records)

    return JsonResponse(response, safe=False)


# REJECT / VALIDATE STUDENT
@is_ajax_request
@groups_required('REF-LYC', 'REF-ETAB', 'REF-ETAB-MAITRE', 'REF-TEC')
def ajax_validate_reject_student(request, validate):
    """
    Validate or reject student
    """
    today = timezone.localdate()
    response = {'data': None, 'msg': ''}

    student_record_id = request.POST.get('student_record_id')
    if student_record_id:
        filter = {}

        all_highschools_conditions = [
            request.user.is_establishment_manager(),
            request.user.is_master_establishment_manager(),
            request.user.is_operator(),
        ]

        if not any(all_highschools_conditions):
            filter['id'] = request.user.highschool.id

        hs = HighSchool.objects.filter(**filter)

        if hs:
            try:
                record = HighSchoolStudentRecord.objects\
                    .prefetch_related('attestation')\
                    .get(id=student_record_id, highschool__in=hs)

                # Check documents
                attestations = record.attestation.filter(
                    Q(validity_date__lt=today) | Q(validity_date__isnull=True),
                    archive=False,
                    requires_validity_date=True,
                ).exclude(
                    Q(validity_date__isnull=True, document='')
                    | Q(validity_date__isnull=False),
                    mandatory = False
                )

                if validate and attestations.exists():
                    response['msg'] = _("Error: record has missing or invalid attestation dates")
                    return JsonResponse(response, safe=False)

                # 2 => VALIDATED
                # 3 => REJECTED
                record.set_status("VALIDATED" if validate else "REJECTED")
                record.validation_date = timezone.localtime() if validate else None
                record.rejected_date = None if validate else timezone.localtime()
                record.save()

                # Delete attestations ?
                if validate:
                    delete_attachments = get_general_setting("DELETE_RECORD_ATTACHMENTS_AT_VALIDATION")
                    if delete_attachments:
                        # Delete only attestations that does not require a validity date
                        for attestation in record.attestation.filter(requires_validity_date=False):
                            attestation.delete()

                template = 'CPT_MIN_VALIDE' if validate else 'CPT_MIN_REJET'
                ret = record.student.send_message(request, template)

                if ret:
                    response['msg'] = _("Record updated but notification not sent : %s") % ret
                else:
                    response['data'] = {'ok': True}

            except HighSchoolStudentRecord.DoesNotExist:
                response['msg'] = "Error: No student record"
        else:
            response['msg'] = "Error: No high school"
    else:
        response['msg'] = "Error: No student selected"

    return JsonResponse(response, safe=False)


@is_ajax_request
@is_post_request
@groups_required('REF-LYC', 'REF-ETAB', 'REF-ETAB-MAITRE', 'REF-TEC')
def ajax_validate_student(request):
    """Validate student"""
    return ajax_validate_reject_student(request=request, validate=True)


@is_ajax_request
@is_post_request
@groups_required('REF-LYC', 'REF-ETAB', 'REF-ETAB-MAITRE', 'REF-TEC')
def ajax_reject_student(request):
    """Validate student"""
    return ajax_validate_reject_student(request=request, validate=False)


@is_ajax_request
@is_post_request
@groups_required('REF-ETAB', 'REF-LYC', 'REF-ETAB-MAITRE', 'REF-TEC')
def ajax_delete_account(request):
    """
    Completely destroy a student account and all data
    """
    account_id = request.POST.get('account_id')
    send_mail = request.POST.get('send_email', False) == "true"

    if not account_id:
        response = {'error': True, 'msg': gettext("Missing parameter")}
        return JsonResponse(response, safe=False)

    try:
        account = ImmersionUser.objects.get(id=account_id)  # , groups__name__in=['LYC', 'ETU'])
    except ImmersionUser.DoesNotExist:
        response = {'error': True, 'msg': gettext("Account not found")}
        return JsonResponse(response, safe=False)

    if send_mail and account.groups.filter(name__in=['LYC', 'ETU', 'VIS']):
        account.send_message(request, 'CPT_DELETE')

    if not request.user.is_superuser:
        if account.is_speaker():
            if account.slots.exists():
                response = {'error': True, 'msg': gettext("You can't delete this account (this user has slots)")}
                return JsonResponse(response, safe=False)

            if request.user.is_high_school_manager():
                if not request.user.highschool or request.user.highschool != account.highschool:
                    response = {'error': True, 'msg': gettext("You can't delete this account (insufficient privileges)")}
                    return JsonResponse(response, safe=False)

            if request.user.is_establishment_manager():
                if not request.user.establishment or request.user.establishment != account.establishment:
                    response = {'error': True, 'msg': gettext("You can't delete this account (insufficient privileges)")}
                    return JsonResponse(response, safe=False)

        elif account.is_high_school_student():
            record = account.get_high_school_student_record()
            if record:
                HighSchoolStudentRecord.clear_duplicate(record.id)

        elif account.is_student() or account.is_visitor():
            pass

        else:
            response = {'error': True, 'msg': gettext("You can't delete this account (invalid group)")}
            return JsonResponse(response, safe=False)

    account.delete()

    messages.success(request, _("User deleted successfully"))

    response = {'error': False, 'msg': gettext("Account deleted")}
    return JsonResponse(response, safe=False)


@is_ajax_request
@is_post_request
@groups_required('REF-ETAB', 'LYC', 'ETU', 'REF-ETAB-MAITRE', 'REF-TEC', 'REF-LYC', 'REF-STR', 'VIS')
def ajax_cancel_registration(request):
    """
    Cancel a registration to an immersion slot
    """
    immersion_id = request.POST.get('immersion_id')
    reason_id = request.POST.get('reason_id')
    today = datetime.datetime.today()
    user = request.user
    allowed_structures = user.get_authorized_structures()

    # FIXME : test request.user rights on immersion.slot

    if not immersion_id or not reason_id:
        response = {'error': True, 'msg': gettext("Invalid parameters")}
    else:
        try:
            immersion = Immersion.objects.get(pk=immersion_id)
            if immersion.slot.date < today.date() or (immersion.slot.date == today.date()
                                                      and immersion.slot.start_time < today.time()):
                response = {'error': True, 'msg': _("Past immersion cannot be cancelled")}
                return JsonResponse(response, safe=False)

            if immersion.slot.cancellation_limit_date < timezone.localtime():
                response = {'error': True, 'msg': _("Slot cancellation deadline has passed")}
                return JsonResponse(response, safe=False)

            slot_establishment = immersion.slot.get_establishment()
            slot_structure = immersion.slot.get_structure()
            slot_highschool = immersion.slot.get_highschool()

            # Check authenticated user rights on this registration
            valid_conditions = [
                user.is_master_establishment_manager(),
                user.is_operator(),
                user == immersion.student,
                user.is_establishment_manager() and slot_establishment == user.establishment,
                user.is_structure_manager() and slot_structure in allowed_structures,
                user.is_high_school_manager() and (immersion.slot.course or immersion.slot.event)
                    and slot_highschool and user.highschool == slot_highschool,
            ]

            if not any(valid_conditions):
                response = {'error': True, 'msg': _("You don't have enough privileges to cancel this registration")}
                return JsonResponse(response, safe=False)

            cancellation_reason = CancelType.objects.get(pk=reason_id)
            immersion.cancellation_type = cancellation_reason
            immersion.cancellation_date = datetime.datetime.now()
            immersion.save()
            immersion.student.send_message(request, 'IMMERSION_ANNUL', immersion=immersion, slot=immersion.slot)

            response = {'error': False, 'msg': gettext("Immersion cancelled")}
        except Immersion.DoesNotExist:
            response = {'error': True, 'msg': gettext("User not found")}
        except CancelType.DoesNotExist:
            response = {'error': True, 'msg': gettext("Invalid cancellation reason #id")}

    return JsonResponse(response, safe=False)


@is_ajax_request
#TODO: check rights
@groups_required('REF-ETAB', 'LYC', 'ETU', 'REF-LYC', 'REF-ETAB-MAITRE', 'REF-TEC', 'VIS')
def ajax_get_immersions(request, user_id=None):
    """
    Returns students immersions
    GET parameters:
    immersion_type in "future", "past", "cancelled" or None (= all)
    slot_type in "course", "visit", "event" or None (= all)
    """
    all_types = ['course', 'visit', 'event'] # Fixme : do something with this in Slot class

    slot_type = request.GET.get('slot_type') or None
    immersion_type = request.GET.get('immersion_type') or None
    user = request.user
    response = {'msg': '', 'data': []}

    if not user_id:
        response['msg'] = gettext("Error : missing user id")
        return JsonResponse(response, safe=False)

    # Valid conditions to view user's immersions : staff and the user himself
    valid_conditions = [
        user.is_master_establishment_manager(),
        user.is_operator(),
        user.is_establishment_manager(),
        user.is_high_school_manager() and user.highschool,
        user.id == user_id
    ]

    if not any(valid_conditions):
        response['msg'] = gettext("Error : invalid user id")
        return JsonResponse(response, safe=False)

    # TODO: poc for now maybe refactor dirty code in a model method !!!!
    today = timezone.localdate()
    now = timezone.localtime()

    try:
        student = ImmersionUser.objects.get(pk=user_id)
        remaining_registrations = student.remaining_registrations_count()
    except ImmersionUser.DoesNotExist:
        response['msg'] = gettext("Error : no such user")
        return JsonResponse(response, safe=False)

    if user.is_high_school_manager() and not student.accept_to_share_immersions() and student.is_high_school_student():
        response['msg'] = gettext("Error : user don't share his immersions with his highschool")
        return JsonResponse(response, safe=False)

    time = f"{datetime.datetime.now().hour}:{datetime.datetime.now().minute}"

    filters = {
        'student_id': user_id,
    }

    prefetch = [
        'slot__campus',
        'slot__building',
        'slot__speakers'
    ]

    if slot_type:
        filters.update({f'slot__{a}__isnull': True for a in filter(lambda a:a != slot_type, all_types)})
        prefetch.append(f'slot__{slot_type}')

        if slot_type == 'course':
            prefetch += ['slot__course__training', 'slot__course_type']
    else:
        prefetch += [
            'slot__course',
            'slot__course__training',
            'slot__course_type',
            'slot__event',
            'slot__visit',
        ]

    if immersion_type == "cancelled":
        filters["cancellation_type__isnull"] = False
    elif immersion_type:
        filters["cancellation_type__isnull"] = True

    immersions = Immersion.objects\
        .prefetch_related(*prefetch)\
        .filter(**filters)

    if immersion_type == "future":
        immersions = immersions.filter(
            Q(slot__date__gt=today) | Q(slot__date=today, slot__start_time__gte=time)
        )
    elif immersion_type == "past":
        immersions = immersions.filter(
            Q(slot__date__lt=today) | Q(slot__date=today, slot__start_time__lte=time)
        )

    for immersion in immersions:
        slot = immersion.slot
        highschool = slot.get_highschool()
        establishment = slot.get_establishment()
        structure = slot.get_structure()
        campus = slot.campus.label if slot.campus else ""
        building = slot.building.label if slot.building else ""

        slot_datetime = datetime.datetime.strptime(
            "%s:%s:%s %s:%s"
            % (
                slot.date.year,
                slot.date.month,
                slot.date.day,
                slot.start_time.hour,
                slot.start_time.minute,
            ),
            "%Y:%m:%d %H:%M",
        )
        # Remote course slot not used for now
        if not slot.face_to_face:
            meeting_place = gettext('Remote')

            if slot.url and slot.can_show_url():
                meeting_place += f"<br><a href='{slot.url}'>%s</a>" % gettext("Login link")
        else:
            meeting_place = " <br> ".join(list(filter(lambda x:x, [building, slot.room])))

        immersion_data = {
            'id': immersion.id,
            'type': slot.get_type(),
            'translated_type': gettext(slot.get_type().title()),
            'label': slot.get_label(),
            'establishment': establishment.label if establishment else "",
            'highschool': f'{highschool.label} - {highschool.city}' if highschool else "",
            'structure': structure.label if structure else "",
            'meeting_place': meeting_place,
            'campus': campus,
            'building': building,
            'room': slot.room,
            'establishments': [],
            'course': {
                'label': slot.course.label,
                'training': slot.course.training.label,
                'type': slot.course_type.label,
                'type_full': slot.course_type.full_label
            } if slot.course else {},
            'event': {
                'label': slot.event.label,
                'type': slot.event.event_type.label
            } if slot.event else {},
            'visit': {
                'label': slot.visit.purpose,
                'purpose': slot.visit.purpose,
            } if slot.visit else {},
            'datetime': slot_datetime,
            'date': date_format(slot.date),
            'start_time': slot.start_time.strftime("%-Hh%M"),
            'end_time': slot.end_time.strftime("%-Hh%M"),
            'speakers': [],
            'info': slot.additional_information,
            'attendance': immersion.get_attendance_status_display(),
            'attendance_status': immersion.attendance_status,
            'cancellable': timezone.localtime() <= slot.cancellation_limit_date if slot.cancellation_limit_date else True,
            'cancellation_limit_date': slot.cancellation_limit_date,
            'cancellation_type': '',
            'slot_id': slot.id,
            'free_seats': 0,
            'can_register': False,
            'face_to_face': slot.face_to_face,
            'registration_date': immersion.registration_date,
            'cancellation_date': immersion.cancellation_date if immersion.cancellation_date else "",
        }

        if slot.date < today or (slot.date == today and slot.start_time < now.time()):
            immersion_data['time_type'] = "past"
        elif slot.date > today or slot.start_time > now.time():
            immersion_data['time_type'] = "future"

        if slot.n_places:
            immersion_data['free_seats'] = slot.n_places - slot.registered_students()

        if immersion.cancellation_type:
            immersion_data['cancellation_type'] = immersion.cancellation_type.label

            # Check user quota for this period
            if slot.registration_limit_date > now and slot.available_seats() > 0:
                try:
                    period = Period.from_date(date=slot.date)
                except Period.DoesNotExist as e:
                    raise
                except Period.MultipleObjectsReturned:
                    raise

                if period and remaining_registrations[period.pk] > 0:
                    immersion_data['can_register'] = True

        for speaker in slot.speakers.all().order_by('last_name', 'first_name'):
            immersion_data['speakers'].append(f"{speaker.last_name} {speaker.first_name}")

        if slot.course:
            establishments = slot.course.training.distinct_establishments()

            for est in establishments:
                immersion_data['establishments'].append(f"{est.label}")

            if not establishments:
                immersion_data['establishments'].append(str(slot.course.get_etab_or_high_school()))

        immersion_data['establishments'] = ', '.join(immersion_data['establishments'])

        response['data'].append(immersion_data.copy())

    return JsonResponse(response, safe=False)

@is_ajax_request
@groups_required('LYC', 'ETU', 'VIS')
def ajax_get_other_registrants(request, immersion_id):
    immersion = None
    response = {'msg': '', 'data': []}

    try:
        immersion = Immersion.objects.get(pk=immersion_id, student=request.user)
    except ObjectDoesNotExist:
        response['msg'] = gettext("Error : invalid user or immersion id")

    if immersion:
        students = (
            ImmersionUser.objects.prefetch_related('high_school_student_record', 'immersions')
            .filter(
                immersions__slot=immersion.slot,
                high_school_student_record__isnull=False,
                high_school_student_record__visible_immersion_registrations=True,
                immersions__cancellation_type__isnull=True
            )
            .exclude(id=request.user.id)
        )

        for student in students:
            student_data = {'name': f"{student.last_name} {student.first_name}", 'email': ""}

            if student.high_school_student_record.visible_email:
                student_data["email"] = student.email

            response['data'].append(student_data.copy())

    return JsonResponse(response, safe=False)


@is_ajax_request
@groups_required('REF-ETAB', 'REF-STR', 'INTER', 'REF-ETAB-MAITRE', 'REF-LYC', 'REF-TEC', 'CONS-STR')
def ajax_get_slot_registrations(request, slot_id):
    #TODO: should be optimized to avoid loops on queryset
    slot = None
    response = {'msg': '', 'data': []}

    try:
        slot = Slot.objects.get(pk=slot_id)
    except ObjectDoesNotExist:
        response['msg'] = gettext("Error : invalid slot id")

    if slot:
        immersions = Immersion.objects.prefetch_related('student').filter(slot=slot, cancellation_type__isnull=True)

        for immersion in immersions:
            immersion_data = {
                'id': immersion.id,
                'lastname': immersion.student.last_name,
                'firstname': immersion.student.first_name,
                'profile': '',
                'school': '',
                'level': '',
                'city': '',
                'attendance': immersion.get_attendance_status_display(),
                'attendance_status': immersion.attendance_status,
                'registration_date': immersion.registration_date,
            }

            if immersion.student.is_high_school_student():
                immersion_data['profile'] = pgettext("person type", "High school student")
                record = immersion.student.get_high_school_student_record()

                if record:
                    immersion_data['school'] = record.highschool.label
                    immersion_data['city'] = record.highschool.city
                    immersion_data['level'] = record.level.label

            elif immersion.student.is_student():
                immersion_data['profile'] = pgettext("person type", "Student")
                record = immersion.student.get_student_record()

                if record:
                    immersion_data['school'] = record.institution.label if record.institution else record.uai_code
                    immersion_data['level'] = record.level.label

            elif immersion.student.is_visitor():
                immersion_data['profile'] = pgettext("person type", "Visitor")

            response['data'].append(immersion_data.copy())

    return JsonResponse(response, safe=False)


@is_ajax_request
@is_post_request
@groups_required('REF-ETAB', 'REF-STR', 'INTER', 'REF-ETAB-MAITRE', 'REF-TEC', 'REF-LYC', 'CONS-STR')
def ajax_set_attendance(request):
    """
    Update immersion attendance status
    """
    immersion_id = request.POST.get('immersion_id', None)
    immersion_ids = request.POST.get('immersion_ids', None)
    user = request.user
    allowed_structures = user.get_authorized_structures()

    # Control if we can cancel an immersion by clicking again on its status
    single_immersion = True

    response = {'success': '', 'error': '', 'data': []}

    if immersion_ids:
        immersion_ids = json.loads(immersion_ids)
        single_immersion = False

    try:
        attendance_value = int(request.POST.get('attendance_value'))
    except:
        attendance_value = None

    if not attendance_value:
        response['error'] = gettext("Error: no attendance status set in parameter")
        return JsonResponse(response, safe=False)

    if not immersion_id and not immersion_ids:
        response['error'] = gettext("Error: missing immersion id parameter")
        return JsonResponse(response, safe=False)

    if immersion_id and not immersion_ids:
        immersion_ids = [immersion_id]

    for immersion_id in immersion_ids:
        immersion = None
        try:
            immersion = Immersion.objects.get(pk=immersion_id)
        except Immersion.DoesNotExist:
            response['error'] = gettext("Error : query contains some invalid immersion ids")

        if immersion:
            response['error'] += "<br>" if response['error'] else ""
            response['success'] += "<br>" if response['success'] else ""

            slot_establishment = immersion.slot.get_establishment()
            slot_structure = immersion.slot.get_structure()
            slot_highschool = immersion.slot.get_highschool()

            # Check authenticated user rights on this registration
            valid_conditions = [
                user.is_master_establishment_manager(),
                user.is_operator(),
                user.is_establishment_manager() and slot_establishment == user.establishment,
                user.is_structure_manager() and slot_structure in allowed_structures,
                user.is_speaker() and user in immersion.slot.speakers.all(),
                user.is_high_school_manager() and slot_highschool and user.highschool == slot_highschool,
                user.is_structure_consultant() and slot_structure in allowed_structures,
            ]

            if any(valid_conditions):
                # current status cancellation ? (= set 0)
                if single_immersion and immersion.attendance_status == attendance_value:
                    immersion.attendance_status = 0
                else:
                    immersion.attendance_status = attendance_value

                immersion.save()
                response['success'] += f"{immersion.student} : {gettext('attendance status updated')}"
            else:
                response['error'] += "%s : %s" % (
                    immersion.student, gettext("you don't have enough privileges to set the attendance status")
                )


    return JsonResponse(response, safe=False)


@is_ajax_request
@login_required
@is_post_request
@groups_required('REF-ETAB', 'LYC', 'ETU', 'REF-STR', 'REF-ETAB-MAITRE', 'REF-TEC', 'REF-LYC', 'VIS')
def ajax_slot_registration(request):
    """
    Add a registration to an immersion slot
    """
    slot_id = request.POST.get('slot_id', None)
    student_id = request.POST.get('student_id', None)
    user = request.user
    # feedback is used to use or not django message
    # set feedback=false in ajax query when feedback
    # is used in modal or specific form !
    # warning js boolean not python one
    feedback = request.POST.get('feedback', True)
    # Should we force registering ?
    # warning js boolean not python one
    force = request.POST.get('force', False) == "true"
    structure = request.POST.get('structure', False)
    slot, student = None, None
    today = datetime.datetime.today().date()
    today_time = datetime.datetime.today().time()
    visit_or_off_offer = False
    training_quota_active = False
    training_quota_count = 0
    available_training_registrations = None

    request.session.pop("last_registration_slot", None)

    can_force_reg = any([
        user.is_establishment_manager(),
        user.is_master_establishment_manager(),
        user.is_operator()]
    )

    if student_id:
        try:
            student = ImmersionUser.objects.get(pk=student_id)
        except ImmersionUser.DoesNotExist:
            # FIXME ?
            pass
    else:
        student = user

    if slot_id:
        try:
            slot = Slot.objects.get(pk=slot_id)
            visit_or_off_offer= True if (slot.visit or slot.event) else False
        except Slot.DoesNotExist:
            pass

    if not slot or not student:
        response = {'error': True, 'msg': _("Invalid parameters")}
        return JsonResponse(response, safe=False)

    # Valid user conditions to register a student
    allowed_structures = user.get_authorized_structures()
    user_establishment = user.establishment
    user_highschool = user.highschool

    establishment = slot.get_establishment()
    slot_structure = slot.get_structure()
    slot_highschool = slot.get_highschool()

    # Fixme : add slot restrictions here
    unpublished_slot_update_conditions = [
        user.is_master_establishment_manager(),
        user.is_operator(),
        user.is_establishment_manager() and establishment == user_establishment
    ]

    published_slot_update_conditions = [
        any(unpublished_slot_update_conditions),
        user.is_structure_manager() and slot_structure in allowed_structures,
        slot.course and user.is_high_school_manager() and slot_highschool and slot_highschool == user_highschool,
        user.is_high_school_student(),
        user.is_student(),
        user.is_visitor(),
        user.is_high_school_manager() and (slot.course or slot.event)
            and slot_highschool and user.highschool == slot_highschool,
    ]

    # Check registration rights depending on the (not student) authenticated user
    if not slot.published and not any(unpublished_slot_update_conditions):
        response = {'error': True, 'msg': _("Registering an unpublished slot is forbidden")}
        return JsonResponse(response, safe=False)

    if slot.published and not any(published_slot_update_conditions):
        response = {'error': True, 'msg': _("Sorry, you can't add any registration to this slot")}
        return JsonResponse(response, safe=False)

    # Only valid Highschool students
    if student.is_high_school_student():
        if not student.is_valid():
            response = {'error': True, 'msg': _("Cannot register slot due to Highschool student account state")}
            return JsonResponse(response, safe=False)

        record = student.get_high_school_student_record()
        if not record or not record.is_valid():
            response = {'error': True, 'msg': _("Cannot register slot due to Highschool student record state")}
            return JsonResponse(response, safe=False)

    # Only valid Visitors records
    if student.is_visitor():
        if not student.is_valid():
            response = {'error': True, 'msg': _("Cannot register slot due to visitor account state")}
            return JsonResponse(response, safe=False)

        record = student.get_visitor_record()
        if not record or not record.is_valid():
            response = {'error': True, 'msg': _("Cannot register slot due to visitor record state")}
            return JsonResponse(response, safe=False)

    # Out of date mandatory attestations
    if student.has_obsolete_attestations():
        response = {'error': True, 'msg': _("Cannot register slot due to out of date attestations")}
        return JsonResponse(response, safe=False)

    # Check if slot date is not passed
    if slot.date < today or (slot.date == today and today_time > slot.start_time):
        response = {'error': True, 'msg': _("Register to past slot is not possible")}
        return JsonResponse(response, safe=False)

    # Slot restrictions validation
    can_register_slot, reasons = student.can_register_slot(slot)
    passed_registration_date = timezone.localtime() > slot.registration_limit_date

    if not can_register_slot or passed_registration_date:
        if can_force_reg:
            if not force:
                if not can_register_slot:
                    return JsonResponse({
                        'error': True,
                        'msg': 'force_update',
                        'reason': 'restrictions'
                    }, safe=False)

                if passed_registration_date:
                    return JsonResponse({
                        'error': True,
                        'msg': 'force_update',
                        'reason': 'passed_registration_date'
                    }, safe=False)
            else:
                can_register = True
        else:
            if not can_register_slot:
                response = {'error': True, 'msg': _("Cannot register slot due to slot's restrictions")}
                return JsonResponse(response, safe=False)
            if passed_registration_date:
                response = {'error': True, 'msg': _("Cannot register slot due to passed registration date")}
                return JsonResponse(response, safe=False)

    # Check free seat in slot
    if slot.available_seats() == 0:
        response = {'error': True, 'msg': _("No seat available for selected slot")}
        return JsonResponse(response, safe=False)

    # Check current student immersions and valid dates
    if student.immersions.filter(slot=slot, cancellation_type__isnull=True).exists():
        if not structure:
            msg = _("Already registered to this slot")
        else:
            msg = _("Student already registered for selected slot")

        response = {'error': True, 'msg': msg}
    else:
        remaining_registrations = student.remaining_registrations_count()
        can_register = False

        # For courses slots only : training quotas ?
        if not visit_or_off_offer:
            try:
                training_quota = GeneralSettings.get_setting("ACTIVATE_TRAINING_QUOTAS")
                training_quota_active = training_quota['activate']
                training_quota_count = training_quota['default_quota']
            except Exception as e:
                msg = _(
                    "ACTIVATE_TRAINING_QUOTAS parameter not found or incorrect : please check the platform settings"
                )
                response = {'error': True, 'msg': msg}
                return JsonResponse(response, safe=False)

        # Get period, available period registrations (quota) and the optional training quota
        try:
            period = Period.from_date(slot.date)
            available_registrations = remaining_registrations.get(period.pk, 0)

            # If training quota is active, check registrations for this period/training

            if not visit_or_off_offer and training_quota_active:
                training_regs_count = student.immersions\
                    .filter(
                        slot__date__gte=period.immersion_start_date,
                        slot__date__lte=period.immersion_end_date,
                        slot__course__training=slot.course.training,
                        cancellation_type__isnull=True,
                    ).count()

                # specific quota for this training ?
                if slot.course.training.allowed_immersions:
                    training_quota_count = slot.course.training.allowed_immersions

                available_training_registrations = training_quota_count - training_regs_count
        except Period.DoesNotExist as e:
            msg = _("No period found for slot %s : please check periods settings") % slot
            response = {'error': True, 'msg': msg}
            return JsonResponse(response, safe=False)
        except Period.MultipleObjectsReturned as e:
            msg = _("Multiple periods found for slot %s : please check periods settings") % slot
            response = {'error': True, 'msg': msg}
            return JsonResponse(response, safe=False)

        if visit_or_off_offer:
            can_register = True
        elif available_registrations > 0 and available_training_registrations is None:
            can_register = True
        elif available_registrations > 0 and (
                available_training_registrations is not None and available_training_registrations > 0
            ):
            can_register = True
        elif can_force_reg and not force:
            reason = ""

            if available_registrations <= 0:
                reason = "quota"
            elif available_training_registrations is not None and available_training_registrations <= 0:
                reason = "training_quota"

            return JsonResponse({
                'error': True,
                'msg': 'force_update',
                'reason': reason
            }, safe=False)
        elif force:
            can_register = True
            if slot.is_course():
                student.set_increment_registrations_(period=period)
        elif user.is_high_school_student() or user.is_student() or user.is_visitor():
            msg = None

            if available_registrations <= 0:
                msg = _(
                    """You have no more remaining registration available for this period, """
                    """you should cancel an immersion or contact immersion service"""
                )
            elif available_training_registrations is not None and available_training_registrations <= 0:
                msg = _(
                    """You have no more remaining registration available for this training and this period, """
                    """you should cancel an immersion or contact immersion service"""
                )

            if msg:
                response = { 'error': True, 'msg': msg }
                return JsonResponse(response, safe=False)
        elif user.is_structure_manager() or user.is_high_school_manager():
            msg = None

            if available_registrations <= 0:
                msg = _("This student is over quota for this period")
            elif available_training_registrations is not None and available_training_registrations <= 0:
                msg = _("This student is over training quota for this period")

            if msg:
                response = { 'error': True, 'msg': msg }
                return JsonResponse(response, safe=False)

        if can_register:
            # Cancelled immersion exists : re-register
            if student.immersions.filter(slot=slot, cancellation_type__isnull=False).exists():
                student.immersions.filter(slot=slot, cancellation_type__isnull=False).update(
                    cancellation_type=None, attendance_status=0, cancellation_date=None
                )
            else:
                # New registration
                Immersion.objects.create(
                    student=student, slot=slot, cancellation_type=None, attendance_status=0,
                )

            error = False
            ret = student.send_message(request, 'IMMERSION_CONFIRM', slot=slot)
            if not ret:
                msg = _("Registration successfully added, confirmation email sent")
            else:
                msg = _("Registration successfully added, confirmation email NOT sent : %s") % ret
                error = True

            response = {'error': error, 'msg': msg}

            # TODO: use django messages for errors as well ?
            # this is a js boolean !!!!
            if feedback == True:
                if error:
                    messages.warning(request, msg)
                else:
                    messages.success(request, msg)

            request.session["last_registration_slot_id"] = slot.id
        else:
            response = {'error': True, 'msg': _("Registration is not currently allowed")}

    return JsonResponse(response, safe=False)


@login_required
@is_ajax_request
@groups_required('REF-ETAB', 'REF-STR', 'REF-ETAB-MAITRE', 'REF-TEC', 'REF-LYC')
def ajax_get_available_students(request, slot_id):
    """
    Get students list for manual slot registration
    Students must have a valid record and not already registered to the slot
    """
    response = {'data': [], 'slot': {}, 'msg': ''}
    user = request.user

    try:
        slot = Slot.objects.get(pk=slot_id)
        # Slot restrictions
        response['slot'] = {
            "establishments_restrictions": slot.establishments_restrictions,
            "levels_restrictions": slot.levels_restrictions,
            "bachelors_restrictions": slot.bachelors_restrictions,
            "allowed_establishments": [e.uai_reference for e in slot.allowed_establishments.all()],
            "allowed_highschools": [hs.id for hs in slot.allowed_highschools.all()],
            "allowed_highschool_levels": [level.id for level in slot.allowed_highschool_levels.all()],
            "allowed_student_levels": [level.id for level in slot.allowed_student_levels.all()],
            "allowed_post_bachelor_levels": [level.id for level in slot.allowed_post_bachelor_levels.all()],
            "allowed_bachelor_types": [bt.id for bt in slot.allowed_bachelor_types.all()],
            "allowed_bachelor_mentions": [bm.id for bm in slot.allowed_bachelor_mentions.all()],
            "allowed_bachelor_teachings": [bt.id for bt in slot.allowed_bachelor_teachings.all()],
        }
    except Slot.DoesNotExist:
        response['msg'] = _("Error : slot not found")
        return JsonResponse(response, safe=False)

    valid_high_school_record = HighSchoolStudentRecord.STATUSES["VALIDATED"]
    valid_visitor_record = VisitorRecord.STATUSES["VALIDATED"]

    # Secondary query needed in exclude : we need to see students who have cancelled their registration to
    # keep the possibility to read them
    students = ImmersionUser.objects \
        .prefetch_related(
            "groups", "immersions", "high_school_student_record__highschool", "student_record__institution",
            "high_school_student_record__level", "student_record__level",
            "high_school_student_record__post_bachelor_level", "high_school_student_record__bachelor_type",
            "high_school_student_record__technological_bachelor_mention",

        )\
        .filter(
            Q(high_school_student_record__isnull=False, high_school_student_record__validation=valid_high_school_record)
            | Q(student_record__isnull=False)
            | Q(visitor_record__isnull=False, visitor_record__validation=valid_visitor_record),
            groups__name__in=['LYC', 'ETU', 'VIS'],
            validation_string__isnull=True
        ) \
        .exclude(immersions__in=(Immersion.objects.filter(slot__id=slot_id, cancellation_type__isnull=True)))

    # Visit slot : keep only high school students matching the slot's high school
    if slot.is_visit() and slot.visit.highschool:
        students = students.filter(high_school_student_record__highschool=slot.visit.highschool)

    # Restrictions :
    # Some users will only see a warning about restrictions not met (ref-etab, ref-etab-maitre, ref-tec)
    # Others won't even see the filtered participants in the list (ref-lyc, ref-str)

    if user.is_high_school_manager() or user.is_structure_manager():
        if slot.establishments_restrictions:
            establishment_filter = {}

            if slot.allowed_establishments.exists():
                establishment_filter['establishment__in'] = slot.allowed_establishments.all()

            if slot.allowed_highschools.exists():
                establishment_filter['high_school_student_record__highschool__in'] = slot.allowed_highschools.all()

            if establishment_filter:
                students = students.filter(reduce(lambda x, y: x | y, [
                    Q(**{'%s' % f: value}) for f, value in establishment_filter.items()])
                )

        if slot.levels_restrictions:
            levels_restrictions = {}

            if slot.allowed_highschool_levels.exists():
                levels_restrictions['high_school_student_record__level__in'] = slot.allowed_highschool_levels.all()

            if slot.allowed_post_bachelor_levels.exists():
                levels_restrictions['high_school_student_record__post_bachelor_level__in'] = \
                    slot.allowed_post_bachelor_levels.all()

            if slot.allowed_student_levels.exists():
                levels_restrictions['student_record__level__in'] = slot.allowed_student_levels.all()

            if levels_restrictions:
                students = students.filter(reduce(lambda x, y: x | y, [
                    Q(**{'%s' % f: value}) for f, value in levels_restrictions.items()])
                )

        if slot.bachelors_restrictions:
            bachelor_type_filter = {}
            bachelors_restrictions = {}

            if slot.allowed_bachelor_types.exists():
                bachelor_type_filter = {
                    'high_school_student_record__bachelor_type__in' : slot.allowed_bachelor_types.all()
                }

            if slot.allowed_bachelor_mentions.exists():
                bachelors_restrictions['high_school_student_record__technological_bachelor_mention__in'] = \
                    slot.allowed_bachelor_mentions.all()

            if slot.allowed_bachelor_teachings.exists():
                bachelors_restrictions['high_school_student_record__general_bachelor_teachings__in'] = \
                    slot.allowed_bachelor_teachings.all()

            if bachelor_type_filter and bachelors_restrictions:
                students = students.filter(
                    reduce(lambda x, y: x | y, [
                        Q(**{'%s' % f: value}) for f, value in bachelors_restrictions.items()]),
                    **bachelor_type_filter
                )

    # Annotations
    students = students.annotate(
        record_highschool_label=F('high_school_student_record__highschool__label'),
        record_highschool_id=F('high_school_student_record__highschool__id'),
        institution=F('student_record__institution__label'),
        institution_uai_code=F('student_record__uai_code'),
        city=F('high_school_student_record__highschool__city'),
        class_name=F('high_school_student_record__class_name'),
        profile=Case(
            When(
                high_school_student_record__isnull=False,
                then=Value(pgettext("person type", "High school student"))
            ),
            When(student_record__isnull=False, then=Value(pgettext("person type", "Student"))),
            When(visitor_record__isnull=False, then=Value(pgettext("person type", "Visitor"))),
            default=Value(gettext("Unknown"))
        ),
        profile_name=Case(
            When(high_school_student_record__isnull=False, then=Value("highschool")),
            When(student_record__isnull=False, then=Value("student")),
            When(visitor_record__isnull=False, then=Value("visitor")),
            default=Value(gettext("Unknown"))
        ),
        level_id=Coalesce(
            F('high_school_student_record__level__id'),
            F('student_record__level__id')
        ),
        level=Coalesce(
            Case(
                When(
                    high_school_student_record__level__is_post_bachelor=True,
                    then=Concat(
                        F('high_school_student_record__level__label'),
                        Value(' - '),
                        F('high_school_student_record__post_bachelor_level__label')
                    )
                ),
                default=F('high_school_student_record__level__label')
            ),
            F('student_record__level__label')
        ),
        post_bachelor_level_id=F('high_school_student_record__post_bachelor_level__id'),
        post_bachelor_level=F('high_school_student_record__post_bachelor_level__label'),
        bachelor_type_id=F('high_school_student_record__bachelor_type__id'),
        bachelor_type=F('high_school_student_record__bachelor_type__label'),
        bachelor_type_is_professional=F('high_school_student_record__bachelor_type__professional'),
        technological_bachelor_mention_id=F('high_school_student_record__technological_bachelor_mention__id'),
        technological_bachelor_mention=F('high_school_student_record__technological_bachelor_mention__label'),
        general_bachelor_teachings_ids=ArrayAgg(
            F('high_school_student_record__general_bachelor_teachings__id'),
            ordering='high_school_student_record__general_bachelor_teachings__id',
            distinct=True
        ),
    )

    students = students.values(
        "id", "last_name", "first_name", "record_highschool_label", "record_highschool_id", "institution",
        "institution_uai_code", "city", "class_name", "profile", "profile_name", "level", "level_id",
        "post_bachelor_level", "post_bachelor_level_id", "bachelor_type_id", "bachelor_type",
        "technological_bachelor_mention_id", "technological_bachelor_mention", "general_bachelor_teachings_ids",
        "bachelor_type_is_professional"
    )

    response['data'] = [s for s in students]

    return JsonResponse(response, safe=False)


@login_required
@is_ajax_request
@groups_required('REF-ETAB', 'REF-STR', 'REF-LYC', 'REF-ETAB-MAITRE', 'REF-TEC')
def ajax_get_highschool_students(request):
    """
    Retrieve students from a highschool or all students if user is ref-etab manager
    and no highschool id is specified
    """
    highschool_id = None
    no_record_filter: bool = False
    response: Dict[str, Any] = {'data': [], 'msg': ''}

    admin_groups: List[bool] = [
        request.user.is_establishment_manager(),
        request.user.is_master_establishment_manager(),
        request.user.is_operator(),
        request.user.is_high_school_manager() and request.user.highschool and request.user.highschool.postbac_immersion
    ]

    # request agreement setting
    try:
        request_agreement = GeneralSettings.get_setting("REQUEST_FOR_STUDENT_AGREEMENT")
    except:
        request_agreement = False

    if any(admin_groups):
        no_record_filter = resolve(request.path_info).url_name == 'get_students_without_record'

    if request.user.is_high_school_manager() and request.user.highschool\
            and not request.user.highschool.postbac_immersion:
        highschool_id = request.user.highschool.id

    if highschool_id:
        students = ImmersionUser.objects.prefetch_related(
            'high_school_student_record__highschool',
            'high_school_student_record__post_bachelor_level',
            'high_school_student_record__bachelor_type',
            'high_school_student_record__origin_bachelor_type',
            'immersions', 'groups'
        ).filter(
            validation_string__isnull=True, high_school_student_record__highschool__id=highschool_id
        )
    else:
        students = ImmersionUser.objects.prefetch_related(
            'high_school_student_record__level', 'high_school_student_record__highschool',
            'high_school_student_record__post_bachelor_level',
            'high_school_student_record__origin_bachelor_type',
            'student_record__level', 'student_record__institution',
            'student_record__origin_bachelor_type', 'visitor_record',
            'immersions', 'groups'
        ).filter(validation_string__isnull=True, groups__name__in=['ETU', 'LYC', 'VIS'])

    if no_record_filter:
        students = students.filter(
            high_school_student_record__isnull=True,
            student_record__isnull=True,
            visitor_record__isnull=True
        )
    else:
        students = students.filter(
            Q(high_school_student_record__isnull=False) |
            Q(student_record__isnull=False) |
            Q(visitor_record__isnull=False)
        )

    students = students.annotate(
        high_school_record_id=F('high_school_student_record__id'),
        student_record_id=F('student_record__id'),
        visitor_record_id=F('visitor_record__id'),
        user_type=Case(
            When(
                high_school_student_record__isnull=False,
                then=Value(pgettext("person type", "High school student"))
            ),
            When(student_record__isnull=False, then=Value(pgettext("person type", "Student"))),
            When(visitor_record__isnull=False, then=Value(pgettext("person type", "Visitor"))),
            default=Value(gettext("Unknown"))
        ),
        level=Coalesce(
            F('high_school_student_record__level__label'),
            F('student_record__level__label')
        ),
        birth_date=Coalesce(
            F('student_record__birth_date'),
            F('high_school_student_record__birth_date'),
            F('visitor_record__birth_date')
        ),
        class_name=F('high_school_student_record__class_name'),
        high_school_id=F('high_school_student_record__highschool__id'),
        institution=Coalesce(
            F('high_school_student_record__highschool__label'),
            F('student_record__institution__label'),
        ),
        uai_code=F('student_record__uai_code'),
        high_school_student_level=F('high_school_student_record__level__label'),
        post_bachelor_level=Coalesce(
            F('student_record__current_diploma'),
            F('high_school_student_record__post_bachelor_level__label')
        ),
        is_post_bachelor=F('high_school_student_record__level__is_post_bachelor'),
        student_origin_bachelor=F('student_record__origin_bachelor_type__label'),
        hs_origin_bachelor=F('high_school_student_record__origin_bachelor_type__label'),
        bachelor=F('high_school_student_record__bachelor_type__label'),
        registered=Count(F('immersions')),
        request_agreement=Value(request_agreement),
        allow_high_school_consultation=Case(
            When(
                Q(request_agreement=False),
                then=True
            ),
            When(
                high_school_student_record__highschool__with_convention=True,
                then=F('high_school_student_record__allow_high_school_consultation'),
            ),
            default=True
        )
    ).values()

    response['data'] = [l for l in students]

    return JsonResponse(response, safe=False)


@is_ajax_request
@is_post_request
@groups_required('REF-ETAB', 'REF-STR', 'INTER', 'REF-ETAB-MAITRE', 'REF-TEC', 'REF-LYC', 'CONS-STR')
def ajax_send_email(request):
    """
    Send an email to all students registered to a specific slot
    """
    slot_id = request.POST.get('slot_id', None)
    send_copy = request.POST.get('send_copy', False) == "true"
    subject = request.POST.get('subject', "")
    body = request.POST.get('body', "")

    response = {'error': False, 'msg': ''}

    if not slot_id or not body.strip() or not subject.strip():
        response = {'error': True, 'msg': gettext("Invalid parameters")}
        return JsonResponse(response, safe=False)

    immersions = Immersion.objects.filter(slot_id=slot_id, cancellation_type__isnull=True)

    if immersions:
        # Add slot label, date and time to email's subject
        s = immersions.first().slot
        slot_label = s.get_label()
        date = date_format(s.date, format='l d F Y', use_l10n=True)
        start_time = s.start_time.isoformat(timespec='minutes')
        end_time = s.end_time.isoformat(timespec='minutes')
        subject = f"{slot_label} : {date} ({start_time}-{end_time}) - {subject}"

    for immersion in immersions:
        recipient = immersion.student.email
        try:
            send_email(recipient, subject, body)
        except Exception:
            response['error'] = True
            response['msg'] += _("%s : error") % recipient

    # Send a copy to the sender if requested - append "(copy)" to the subject
    if send_copy:
        subject = "{} ({})".format(subject, _("copy"))
        recipient = request.user.email
        try:
            send_email(recipient, subject, body)
        except Exception:
            response['error'] = True
            response['msg'] += _("%s : error") % recipient

    return JsonResponse(response, safe=False)


@is_ajax_request
@is_post_request
@groups_required('REF-ETAB', 'REF-STR', 'REF-ETAB-MAITRE', 'REF-TEC', 'REF-LYC')
def ajax_batch_cancel_registration(request):
    """
    Cancel registrations to immersions slots
    """
    immersion_ids = request.POST.get('immersion_ids')
    reason_id = request.POST.get('reason_id')

    err_msg = None
    warning_msg = ""
    err = False
    today = datetime.datetime.today()
    user = request.user
    allowed_structures = user.get_authorized_structures()

    if not immersion_ids or not reason_id:
        response = {'error': True, 'msg': gettext("Invalid parameters")}
    else:
        try:
            json_data = json.loads(immersion_ids)
        except json.decoder.JSONDecodeError:
            response = {'error': True, 'msg': gettext("Invalid json decoding")}
            return JsonResponse(response, safe=False)
        for immersion_id in json_data:
            try:
                immersion = Immersion.objects.get(pk=immersion_id)
                if immersion.slot.date < today.date() or (immersion.slot.date == today.date() and
                                                          immersion.slot.start_time < today.time()):
                    response = {'error': True, 'msg': _("Past immersion cannot be cancelled")}
                    return JsonResponse(response, safe=False)

                slot_establishment = immersion.slot.get_establishment()
                slot_structure = immersion.slot.get_structure()
                slot_highschool = immersion.slot.get_highschool()

                # Check authenticated user rights on this registration
                valid_conditions = [
                    user.is_master_establishment_manager(),
                    user.is_operator(),
                    user.is_establishment_manager() and slot_establishment == user.establishment,
                    user.is_structure_manager() and slot_structure in allowed_structures,
                    user.is_high_school_manager() and (immersion.slot.course or immersion.slot.event)
                        and slot_highschool and user.highschool == slot_highschool,
                ]

                if not any(valid_conditions):
                    response = {'error': True, 'msg': _("You don't have enough privileges to cancel these registrations")}
                    return JsonResponse(response, safe=False)

                cancellation_reason = CancelType.objects.get(pk=reason_id)
                immersion.cancellation_type = cancellation_reason
                immersion.save()
                ret = immersion.student.send_message(request, 'IMMERSION_ANNUL', immersion=immersion, slot=immersion.slot)
                if ret:
                    warning_msg = _("Warning : some confirmation emails have not been sent : %s") % ret

            except Immersion.DoesNotExist:
                # should not happen !
                err_msg += _("Immersion not found")
            except CancelType.DoesNotExist:
                # should not happen as well !
                response = {'error': True, 'msg': _("Invalid cancellation reason #id")}
                err = True

        if not err:
            msg = _("Immersion(s) cancelled")

            if warning_msg:
                err = True
                msg += f"<br>{warning_msg}"

            response = {'error': err, 'msg': msg, 'err_msg': err_msg}

    return JsonResponse(response, safe=False)


@groups_required('REF-ETAB', 'REF-STR', 'REF-ETAB-MAITRE', 'REF-LYC', 'REF-TEC')
def get_csv_structures(request):
    filters = {}
    Q_filters = Q()
    content = []
    response = HttpResponse(content_type='text/csv; charset=utf-8')
    today = _date(datetime.datetime.today(), 'Ymd')

    structures = request.user.get_authorized_structures()
    structure_label = structures[0].label.replace(' ', '_') if structures.count() == 1 else 'structures'
    t = request.GET.get('type')
    infield_separator = '|'

    if not t:
        raise Http404

    registered_students_count= Immersion.objects\
        .filter(slot=OuterRef("pk"), cancellation_type__isnull=True) \
        .order_by() \
        .annotate(
            count=Func(F('id'), function='Count')
        ) \
        .values('count')

    # Export courses
    if t == 'course':

        label = _('courses')

        if request.user.is_master_establishment_manager() or request.user.is_operator():

            header = [
                _('establishment'),
                _('structure'),
                _('training domain'),
                _('training subdomain'),
                _('training'),
                _('course'),
                _('course_type'),
                _('date'),
                _('start_time'),
                _('end_time'),
                _('campus'),
                _('building'),
                _('meeting place'),
                _('speakers'),
                _('registration number'),
                _('place number'),
                _('additional information'),
            ]

            fields = [
                'establishment', 'structure', 'domains', 'subdomains', 'training_label',
                'course_label', 'slot_course_type', 'slot_date', 'slot_start_time', 'slot_end_time',
                'slot_campus', 'slot_building', 'slot_room', 'slot_speakers', 'registered',
                'slot_n_places', 'info'
            ]

        elif request.user.is_establishment_manager():

            header = [
                _('structure'),
                _('training domain'),
                _('training subdomain'),
                _('training'),
                _('course'),
                _('course_type'),
                _('date'),
                _('start_time'),
                _('end_time'),
                _('campus'),
                _('building'),
                _('meeting place'),
                _('speakers'),
                _('registration number'),
                _('place number'),
                _('additional information'),
            ]

            filters[
                'course__structure__in'
            ] = request.user.establishment.structures.all()


            fields = [
                'structure', 'domains', 'subdomains', 'training_label',
                'course_label', 'slot_course_type', 'slot_date', 'slot_start_time', 'slot_end_time',
                'slot_campus', 'slot_building', 'slot_room', 'slot_speakers', 'registered',
                'slot_n_places', 'info'
            ]

        elif request.user.is_high_school_manager():

            header = [
                _('training domain'),
                _('training subdomain'),
                _('training'),
                _('course'),
                _('course_type'),
                _('date'),
                _('start_time'),
                _('end_time'),
                _('meeting place'),
                _('speakers'),
                _('registration number'),
                _('place number'),
                _('additional information'),
            ]
            filters[
                'course__highschool'
            ] = request.user.highschool

            fields = [
                'domains', 'subdomains', 'training_label', 'course_label', 'slot_course_type',
                'slot_date', 'slot_start_time', 'slot_end_time', 'slot_room', 'slot_speakers',
                'registered', 'slot_n_places', 'info'
            ]

        elif request.user.is_structure_manager():
            header = [
                _('structure'),
                _('training domain'),
                _('training subdomain'),
                _('training'),
                _('course'),
                _('course_type'),
                _('date'),
                _('start_time'),
                _('end_time'),
                _('campus'),
                _('building'),
                _('meeting place'),
                _('speakers'),
                _('registration number'),
                _('place number'),
                _('additional information'),
            ]
            filters[
                'course__structure__in'
            ] = structures

            fields = [
                'structure', 'domains', 'subdomains', 'training_label', 'course_label',
                'slot_course_type', 'slot_date', 'slot_start_time', 'slot_end_time',
                'slot_campus', 'slot_building', 'slot_room', 'slot_speakers', 'registered',
                'slot_n_places', 'info'
            ]

        slots = Slot.objects.prefetch_related(
            'immersions','speakers','course', 'course__establishment', 'course__structure',
            'course__highschool', 'course__training__training_subdomains'
        ).filter(**filters, published=True, course__isnull=False, immersions__cancellation_type__isnull=True
        ).order_by('date', 'start_time')

        content = slots.annotate(
            establishment=Coalesce(
                F('course__structure__establishment__label'),
                Concat(F('course__highschool__label'),
                       Value(' - '),
                       F('course__highschool__city'),
                       output_field=CharField()
                    )
            ),
            structure=F('course__structure__label'),
            domains=StringAgg(
                F('course__training__training_subdomains__training_domain__label'),
                 infield_separator, default=Value(''), output_field=CharField(), distinct=True
            ),
            subdomains=StringAgg(
                F('course__training__training_subdomains__label'),
                 infield_separator, default=Value(''), output_field=CharField(), distinct=True
            ),
            training_label=F('course__training__label'),
            course_label=F('course__label'),
            slot_course_type=F('course_type__label'),
            slot_date=ExpressionWrapper(
                Func(F('date'), Value('DD/MM/YYYY'), function='to_char'), output_field=CharField()
            ),
            slot_start_time=F('start_time'),
            slot_end_time=F('end_time'),
            slot_campus=F('campus__label'),
            slot_building=F('building__label'),
            slot_room=Case(
                When(face_to_face=True, then=F('room')),
                When(face_to_face=False, then=Value(gettext('Remote'))),
            ),
            slot_speakers=StringAgg(
                Concat(F('speakers__last_name'), Value(' '), F('speakers__first_name')),
                 infield_separator, default=Value(''), output_field=CharField(), distinct=True
            ),
            registered=Subquery(registered_students_count),
            slot_n_places=F('n_places'),
            info=(F('additional_information')),
        ).values_list(
            *fields
        )

    # Export visits
    if t == 'visit':

        label = _('visits')

        if request.user.is_master_establishment_manager() or request.user.is_operator():

            header = [
                _('establishment'),
                _('structure'),
                _('highschool'),
                _('purpose'),
                _('meeting place'),
                _('date'),
                _('start_time'),
                _('end_time'),
                _('speakers'),
                _('registration number'),
                _('place number'),
                _('additional information'),
            ]

            fields = [
                'establishment', 'structure', 'highschool', 'purpose', 'meeting_place',
                'slot_date', 'slot_start_time', 'slot_end_time', 'slot_speakers',
                'registered', 'slot_n_places', 'info'
            ]

        elif request.user.is_establishment_manager():

            header = [
                _('structure'),
                _('highschool'),
                _('purpose'),
                _('meeting place'),
                _('date'),
                _('start_time'),
                _('end_time'),
                _('speakers'),
                _('registration number'),
                _('place number'),
                _('additional information'),
            ]

            fields = [
                'structure', 'highschool', 'purpose', 'meeting_place', 'slot_date', 'slot_start_time',
                'slot_end_time', 'slot_speakers', 'registered', 'slot_n_places', 'info'
            ]

            Q_filters = Q(visit__establishment=request.user.establishment) | Q(
                visit__structure__in=request.user.establishment.structures.all()
            )

        elif request.user.is_structure_manager():

            header = [
                _('structure'),
                _('highschool'),
                _('purpose'),
                _('meeting place'),
                _('date'),
                _('start_time'),
                _('end_time'),
                _('speakers'),
                _('registration number'),
                _('place number'),
                _('additional information'),
            ]

            fields = [
                'structure', 'highschool', 'purpose', 'meeting_place', 'slot_date', 'slot_start_time',
                'slot_end_time', 'slot_speakers', 'registered', 'slot_n_places', 'info'
            ]

            filters[
                'visit__structure__in'
            ] = structures

        slots = Slot.objects.prefetch_related(
            'immersions','speakers','visit', 'visit__establishment', 'visit__structure',
            'visit__highschool'
        ).filter(
            Q_filters, **filters, published=True, visit__isnull=False, immersions__cancellation_type__isnull=True
        ).order_by('date', 'start_time')

        content = slots.annotate(
            establishment=F('visit__establishment__label'),
            structure=F('visit__structure__label'),
            highschool=F('visit__highschool__label'),
            purpose=F('visit__purpose'),
            meeting_place=Case(
                When(face_to_face=True, then=F('room')),
                When(face_to_face=False, then=Value(gettext('Remote'))),
            ),
            slot_date=ExpressionWrapper(
                Func(F('date'), Value('DD/MM/YYYY'), function='to_char'), output_field=CharField()
            ),
            slot_start_time=F('start_time'),
            slot_end_time=F('end_time'),
            slot_speakers=StringAgg(
                Concat(F('speakers__last_name'), Value(' '), F('speakers__first_name')),
                 infield_separator, default=Value(''), output_field=CharField(), distinct=True
            ),
            registered=Subquery(registered_students_count),
            slot_n_places=F('n_places'),
            info=(F('additional_information')),
        ).values_list(
            *fields
        )

    # Export events
    if t == 'event':

        label = _('events')

        if request.user.is_master_establishment_manager() or request.user.is_operator():

            header = [
                _('establishment'),
                _('structure'),
                _('event type'),
                _('label'),
                _('description'),
                _('campus'),
                _('building'),
                _('meeting place'),
                _('date'),
                _('start_time'),
                _('end_time'),
                _('speakers'),
                _('registration number'),
                _('place number'),
                _('additional information'),

            ]

            fields = [
                'establishment', 'structure', 'type', 'label', 'desc', 'slot_campus', 'slot_building',
                'slot_room', 'slot_date', 'slot_start_time', 'slot_end_time', 'slot_speakers',
                'registered', 'slot_n_places', 'info'
            ]

        elif request.user.is_establishment_manager():

            header = [
                _('structure'),
                _('event type'),
                _('label'),
                _('description'),
                _('campus'),
                _('building'),
                _('meeting place'),
                _('date'),
                _('start_time'),
                _('end_time'),
                _('speakers'),
                _('registration number'),
                _('place number'),
                _('additional information'),
            ]

            Q_filters = Q(event__establishment=request.user.establishment) | Q(
                event__structure__in=request.user.establishment.structures.all()
            )

            fields = [
                'structure', 'type', 'label', 'desc', 'slot_campus', 'slot_building',
                'slot_room', 'slot_date', 'slot_start_time', 'slot_end_time', 'slot_speakers',
                'registered', 'slot_n_places', 'info'
            ]

        elif request.user.is_structure_manager():

            header = [
                _('structure'),
                _('event type'),
                _('label'),
                _('description'),
                _('campus'),
                _('building'),
                _('meeting place'),
                _('date'),
                _('start_time'),
                _('end_time'),
                _('speakers'),
                _('registration number'),
                _('place number'),
                _('additional information'),
            ]

            filters[
                'event__structure__in'
            ] = structures

            fields = [
                'structure', 'type', 'label', 'desc', 'slot_campus', 'slot_building',
                'slot_room', 'slot_date', 'slot_start_time', 'slot_end_time', 'slot_speakers',
                'registered', 'slot_n_places', 'info'
            ]

        elif request.user.is_high_school_manager():

            header = [
                _('event type'),
                _('label'),
                _('description'),
                _('meeting place'),
                _('date'),
                _('start_time'),
                _('end_time'),
                _('speakers'),
                _('registration number'),
                _('place number'),
                _('additional information'),
            ]

            filters[
                'event__highschool'
            ] = request.user.highschool

            fields = [
                'type', 'label', 'desc', 'slot_room', 'slot_date', 'slot_start_time',
                'slot_end_time', 'slot_speakers', 'registered', 'slot_n_places', 'info'
            ]

        slots = Slot.objects.prefetch_related(
            'immersions','speakers','event', 'event__establishment', 'event__structure',
            'event__highschool'
        ).filter(Q_filters, **filters, published=True, event__isnull=False, immersions__cancellation_type__isnull=True
        ).order_by('date', 'start_time')

        content = slots.annotate(
            establishment=Coalesce(
                F('event__establishment__label'),
                Concat(F('event__highschool__label'), Value(' - '), F('event__highschool__city'), output_field=CharField())
            ),
            structure=F('event__structure__label'),
            type=F('event__event_type__label'),
            label=F('event__label'),
            desc=F('event__description'),
            slot_campus=F('campus__label'),
            slot_building=F('building__label'),
            slot_room=Case(
                When(face_to_face=True, then=F('room')),
                When(face_to_face=False, then=Value(gettext('Remote'))),
            ),
            slot_date=ExpressionWrapper(
                Func(F('date'), Value('DD/MM/YYYY'), function='to_char'), output_field=CharField()
            ),
            slot_start_time=F('start_time'),
            slot_end_time=F('end_time'),
            slot_speakers=StringAgg(
                Concat(F('speakers__last_name'), Value(' '), F('speakers__first_name')),
                 infield_separator, default=Value(''), output_field=CharField(), distinct=True
            ),
            registered=Subquery(registered_students_count),
            slot_n_places=F('n_places'),
            info=(F('additional_information')),
        ).values_list(
            *fields
        )

    # Forge CSV file
    response['Content-Disposition'] = f'attachment; filename="{structure_label}_{label}_{today}.csv"'
    writer = csv.writer(response)
    writer.writerow(header)
    writer.writerows(content)

    return response


@groups_required('REF-LYC', 'REF-ETAB', 'REF-ETAB-MAITRE', 'REF-TEC')
def get_csv_highschool(request):
    response = HttpResponse(content_type='text/csv; charset=utf-8')
    today = _date(datetime.datetime.today(), 'Ymd')
    request_agreement = GeneralSettings.get_setting("REQUEST_FOR_STUDENT_AGREEMENT")
    hs = request.user.highschool
    h_name = hs.label.replace(' ', '_')
    response['Content-Disposition'] = f'attachment; filename="{h_name}_{today}.csv"'
    infield_separator = '|'
    header = [
        _('last name'),
        _('first name'),
        _('birthdate'),
        _('level'),
        _('class name'),
        _('bachelor type'),
        _('establishment'),
        _('type'),
        _('training domain'),
        _('training subdomain'),
        _('training'),
        _('course/event/visit label'),
        _('date'),
        _('start_time'),
        _('end_time'),
        _('campus'),
        _('building'),
        _('meeting place'),
        _('attendance status'),
        _('additional information'),
        _('high school consultancy agreement'),
        _('registrations visibility agreement')
    ]

    Q_filters = Q(immersions__cancellation_type__isnull=True)

    students = ImmersionUser.objects.prefetch_related(
            'high_school_student_record__level', 'high_school_student_record__highschool',
            'high_school_student_record__bachelor_type', 'immersions',
            'immersions__slot'
        ).filter(
            Q_filters,
            groups__name='LYC',
            high_school_student_record__highschool__id=hs.id,
        ).order_by('last_name', 'first_name')

    attendance_status_choices = dict(Immersion._meta.get_field('attendance_status').flatchoices)
    attendance_status_whens = [
        When(
            immersions__attendance_status=k,
            then=Value(str(v))
        ) for k, v in attendance_status_choices.items()
    ]

    if request_agreement:

        agreed_students = students.filter(high_school_student_record__allow_high_school_consultation=True).annotate(
            student_last_name=F('last_name'),
            student_first_name=F('first_name'),
            student_birth_date=ExpressionWrapper(
                Func(F('high_school_student_record__birth_date'), Value('DD/MM/YYYY'), function='to_char'), output_field=CharField()
            ),
            student_bachelor_type=F('high_school_student_record__bachelor_type__label'),
            slot_establishment=Coalesce(
                F('immersions__slot__course__structure__establishment__label'),
                F('immersions__slot__visit__establishment__label'),
                F('immersions__slot__event__establishment__label'),
            ),
            slot_type=Case(
                When(immersions__slot__course__isnull=False,then=Value(pgettext("slot type", "Course"))),
                When(immersions__slot__visit__isnull=False, then=Value(pgettext("slot type", "Visit"))),
                When(immersions__slot__event__isnull=False, then=Value(pgettext("slot type", "Event"))),
                When(immersions__isnull=False, then=Value("")),
            ),
            domains=StringAgg(
                F('immersions__slot__course__training__training_subdomains__training_domain__label'),
                infield_separator, default=Value(''), output_field=CharField(), distinct=True
            ),
            subdomains=StringAgg(
                F('immersions__slot__course__training__training_subdomains__label'),
                infield_separator, default=Value(''), output_field=CharField(), distinct=True
            ),
            training_label=F('immersions__slot__course__training__label'),
            slot_label=Coalesce(
                F('immersions__slot__course__label'),
                F('immersions__slot__visit__purpose'),
                F('immersions__slot__event__label'),
            ),
            slot_date=ExpressionWrapper(
                Func(F('immersions__slot__date'), Value('DD/MM/YYYY'), function='to_char'), output_field=CharField()
            ),
            slot_start_time=F('immersions__slot__start_time'),
            slot_end_time=F('immersions__slot__end_time'),
            slot_campus_label=F('immersions__slot__campus__label'),
            slot_building=F('immersions__slot__building__label'),
            slot_room=Case(
                When(immersions__slot__face_to_face=True, then=F('immersions__slot__room')),
                When(immersions__slot__face_to_face=False, then=Value(gettext('Remote'))),
            ),
            attendance=Case(*attendance_status_whens, output_field=CharField()),
            informations=F('immersions__slot__additional_information'),
            detail_consultancy=Case(
                When(high_school_student_record__allow_high_school_consultation=True,then=Value(gettext('Yes'))),
                When(high_school_student_record__allow_high_school_consultation=False,then=Value(gettext('No'))),
            ),
            detail_registrations=Case(
                When(high_school_student_record__visible_immersion_registrations=True,then=Value(gettext('Yes'))),
                When(high_school_student_record__visible_immersion_registrations=False,then=Value(gettext('No'))),
            ),
        ).values_list(
            'student_last_name', 'student_first_name', 'student_birth_date', 'high_school_student_record__level__label',
            'high_school_student_record__class_name', 'student_bachelor_type', 'slot_establishment',
            'slot_type', 'domains', 'subdomains', 'training_label', 'slot_label', 'slot_date', 'slot_start_time',
            'slot_end_time', 'slot_campus_label', 'slot_building', 'slot_room', 'attendance', 'informations',
            'detail_consultancy', 'detail_registrations'
        )
        not_agreed_students = students.filter(high_school_student_record__allow_high_school_consultation=False).annotate(
            student_last_name=F('last_name'),
            student_first_name=F('first_name'),
            student_birth_date=ExpressionWrapper(
                Func(F('high_school_student_record__birth_date'), Value('DD/MM/YYYY'), function='to_char'), output_field=CharField()
            ),
            student_bachelor_type=F('high_school_student_record__bachelor_type__label'),
            slot_establishment=Value(''),
            slot_type=Value(''),
            domains=Value(''),
            subdomains=Value(''),
            training_label=Value(''),
            slot_label=Value(''),
            slot_date=Value(''),
            slot_start_time=Value(''),
            slot_end_time=Value(''),
            slot_campus_label=Value(''),
            slot_building=Value(''),
            slot_room=Value(''),
            attendance=Value(''),
            informations=Value(''),
            detail_consultancy=Case(
                When(high_school_student_record__allow_high_school_consultation=True, then=Value(gettext('Yes'))),
                When(high_school_student_record__allow_high_school_consultation=False, then=Value(gettext('No'))),
            ),
            detail_registrations=Case(
                When(high_school_student_record__visible_immersion_registrations=True, then=Value(gettext('Yes'))),
                When(high_school_student_record__visible_immersion_registrations=False, then=Value(gettext('No'))),
            ),
        ).values_list(
            'student_last_name', 'student_first_name', 'student_birth_date', 'high_school_student_record__level__label',
            'high_school_student_record__class_name', 'student_bachelor_type', 'slot_establishment',
            'slot_type', 'domains', 'subdomains', 'training_label', 'slot_label', 'slot_date', 'slot_start_time',
            'slot_end_time', 'slot_campus_label', 'slot_building', 'slot_room', 'attendance', 'informations',
            'detail_consultancy', 'detail_registrations'
        )

        content = chain(agreed_students, not_agreed_students.distinct())

    else:

        content = students.annotate(
            student_last_name=F('last_name'),
            student_first_name=F('first_name'),
            student_birth_date=ExpressionWrapper(
                Func(F('high_school_student_record__birth_date'), Value('DD/MM/YYYY'), function='to_char'), output_field=CharField()
            ),
            student_bachelor_type=F('high_school_student_record__bachelor_type__label'),
            slot_establishment=Coalesce(
                F('immersions__slot__course__structure__establishment__label'),
                F('immersions__slot__visit__establishment__label'),
                F('immersions__slot__event__establishment__label'),
            ),
            slot_type=Case(
                When(immersions__slot__course__isnull=False,then=Value(pgettext("slot type", "Course"))),
                When(immersions__slot__visit__isnull=False, then=Value(pgettext("slot type", "Visit"))),
                When(immersions__slot__event__isnull=False, then=Value(pgettext("slot type", "Event"))),
                When(immersions__isnull=False, then=Value("")),
            ),
            domains=StringAgg(
                F('immersions__slot__course__training__training_subdomains__training_domain__label'),
                infield_separator, default=Value(''), output_field=CharField(), distinct=True
            ),
            subdomains=StringAgg(
                F('immersions__slot__course__training__training_subdomains__label'),
                infield_separator, default=Value(''), output_field=CharField(), distinct=True
            ),
            training_label=F('immersions__slot__course__training__label'),
            slot_label=Coalesce(
                F('immersions__slot__course__label'),
                F('immersions__slot__visit__purpose'),
                F('immersions__slot__event__label'),
            ),
            slot_date=ExpressionWrapper(
                Func(F('immersions__slot__date'), Value('DD/MM/YYYY'), function='to_char'), output_field=CharField()
            ),
            slot_start_time=F('immersions__slot__start_time'),
            slot_end_time=F('immersions__slot__end_time'),
            slot_campus_label=F('immersions__slot__campus__label'),
            slot_building=F('immersions__slot__building__label'),
            slot_room=Case(
                When(immersions__slot__face_to_face=True, then=F('immersions__slot__room')),
                When(immersions__slot__face_to_face=False, then=Value(gettext('Remote'))),
            ),
            attendance=Case(*attendance_status_whens, output_field=CharField()),
            informations=F('immersions__slot__additional_information'),
            detail_consultancy=Case(
                When(high_school_student_record__allow_high_school_consultation=True,then=Value(gettext('Yes'))),
                When(high_school_student_record__allow_high_school_consultation=False,then=Value(gettext('No'))),
            ),
            detail_registrations=Case(
                When(high_school_student_record__visible_immersion_registrations=True,then=Value(gettext('Yes'))),
                When(high_school_student_record__visible_immersion_registrations=False,then=Value(gettext('No'))),
            ),
        ).values_list(
            'student_last_name', 'student_first_name', 'student_birth_date', 'high_school_student_record__level__label',
            'high_school_student_record__class_name', 'student_bachelor_type', 'slot_establishment',
            'slot_type', 'domains', 'subdomains', 'training_label', 'slot_label', 'slot_date', 'slot_start_time',
            'slot_end_time', 'slot_campus_label', 'slot_building', 'slot_room', 'attendance', 'informations',
            'detail_consultancy', 'detail_registrations'
        )

    # Forge csv file and return it
    writer = csv.writer(response)
    writer.writerow(header)
    writer.writerows(list(content))

    return response


@groups_required('REF-ETAB', 'REF-ETAB-MAITRE', 'REF-TEC')
def get_csv_anonymous(request):
    response = HttpResponse(content_type='text/csv; charset=utf-8')
    today = _date(datetime.datetime.today(), 'Ymd')
    infield_separator = '|'
    t = request.GET.get('type')
    filters = {}
    Q_filters = Q()
    if not t:
        raise Http404

    registered_students_count= Immersion.objects.filter(slot=OuterRef("pk"), cancellation_type__isnull=True) \
                                .order_by().annotate(
                                    count=Func(F('id'), function='Count')
                                ).values('count')

    attendance_status_choices = dict(Immersion._meta.get_field('attendance_status').flatchoices)
    attendance_status_whens = [
        When(
            immersions__attendance_status=k,
            then=Value(str(v))
        ) for k, v in attendance_status_choices.items()
    ]

    # Export courses
    if t == 'course':

        label = _('anonymous_courses')

        if request.user.is_master_establishment_manager() or request.user.is_operator():

            header = [
                _('establishment'),
                _('structure'),
                _('training domain'),
                _('training subdomain'),
                _('training'),
                _('course'),
                _('course_type'),
                _('date'),
                _('start_time'),
                _('end_time'),
                _('campus'),
                _('building'),
                _('meeting place'),
                _('speakers'),
                _('registration number'),
                _('place number'),
                _('additional information'),
                _('registrant profile'),
                _('origin institution'),
                _('student level'),
                _('attendance status'),
            ]

            fields = [
                'establishment', 'structure', 'domains', 'subdomains', 'training_label',
                'course_label', 'slot_course_type', 'slot_date', 'slot_start_time', 'slot_end_time',
                'slot_campus', 'slot_building', 'slot_room', 'slot_speakers', 'registered',
                'slot_n_places', 'info', 'registrant_profile', 'origin_institution',
                'level', 'attendance'
            ]

        elif request.user.is_establishment_manager():

            header = [
                _('structure'),
                _('training domain'),
                _('training subdomain'),
                _('training'),
                _('course'),
                _('course_type'),
                _('date'),
                _('start_time'),
                _('end_time'),
                _('campus'),
                _('building'),
                _('meeting place'),
                _('speakers'),
                _('registration number'),
                _('place number'),
                _('additional information'),
                _('registrant profile'),
                _('origin institution'),
                _('student level'),
                _('attendance status'),
            ]

            fields = [
                'structure', 'domains', 'subdomains', 'training_label', 'course_label', 'slot_course_type',
                'slot_date', 'slot_start_time', 'slot_end_time', 'slot_campus', 'slot_building',
                'slot_room', 'slot_speakers', 'registered', 'slot_n_places', 'info',
                'registrant_profile', 'origin_institution', 'level', 'attendance'
            ]

            filters[
                'course__structure__in'
            ] = request.user.establishment.structures.all()

        content = []

        slots = Slot.objects.prefetch_related(
            'immersions','speakers','course', 'course__establishment', 'course__structure',
            'course__highschool', 'student__visitor_record', 'student__student_record',
            'student__high_school_student_record', 'course__training__training_subdomains'
        ).filter(**filters, published=True, course__isnull=False, immersions__cancellation_type__isnull=True)

        content = slots.annotate(
            establishment=Coalesce(
                F('course__structure__establishment__label'),
                Concat(F('course__highschool__label'), Value(' - '), F('course__highschool__city'), output_field=CharField())
            ),
            structure=F('course__structure__label'),
            domains=StringAgg(
                F('course__training__training_subdomains__training_domain__label'),
                 infield_separator, default=Value(''), output_field=CharField(), distinct=True
            ),
            subdomains=StringAgg(
                F('course__training__training_subdomains__label'),
                 infield_separator, default=Value(''), output_field=CharField(), distinct=True
            ),
            training_label=F('course__training__label'),
            course_label=F('course__label'),
            slot_course_type=F('course_type__label'),
            slot_date=ExpressionWrapper(
                Func(F('date'), Value('DD/MM/YYYY'), function='to_char'), output_field=CharField()
            ),
            slot_start_time=F('start_time'),
            slot_end_time=F('end_time'),
            slot_campus=F('campus__label'),
            slot_building=F('building__label'),
            slot_room=Case(
                When(face_to_face=True, then=F('room')),
                When(face_to_face=False, then=Value(gettext('Remote'))),
            ),
            slot_speakers=StringAgg(
                Concat(F('speakers__last_name'), Value(' '), F('speakers__first_name')),
                 infield_separator, default=Value(''), output_field=CharField(), distinct=True
            ),
            registered=Subquery(registered_students_count),
            slot_n_places=F('n_places'),
            info=(F('additional_information')),
            registrant_profile=Case(
                When(
                    immersions__student__high_school_student_record__isnull=False,
                    then=Value(pgettext("person type", "High school student"))
                ),
                When(immersions__student__student_record__isnull=False, then=Value(pgettext("person type", "Student"))),
                When(immersions__student__visitor_record__isnull=False, then=Value(pgettext("person type", "Visitor"))),
                default=Value('')
            ),
            origin_institution=Coalesce(
                F('immersions__student__high_school_student_record__highschool__label'),
                F('immersions__student__student_record__institution__label'),
                F('immersions__student__student_record__uai_code'),
            ),
            level=Coalesce(
                F('immersions__student__high_school_student_record__level__label'),
                F('immersions__student__student_record__level__label'),
            ),
            attendance=Case(*attendance_status_whens, output_field=CharField()),
        ).values_list(
            *fields
        )

    # Export visits
    if t == 'visit':

        label = _('anonymous_visits')

        if request.user.is_master_establishment_manager() or request.user.is_operator():

            header = [
                _('establishment'),
                _('structure'),
                _('highschool'),
                _('purpose'),
                _('meeting place'),
                _('date'),
                _('start_time'),
                _('end_time'),
                _('speakers'),
                _('registration number'),
                _('place number'),
                _('additional information'),
                _('student level'),
                _('attendance status'),
            ]

            fields = [
                'establishment', 'structure', 'highschool', 'purpose', 'meeting_place',
                'slot_date', 'slot_start_time', 'slot_end_time', 'slot_speakers',
                'registered', 'slot_n_places', 'info', 'level', 'attendance'
            ]

        elif request.user.is_establishment_manager():

            header = [
                _('structure'),
                _('highschool'),
                _('purpose'),
                _('meeting place'),
                _('date'),
                _('start_time'),
                _('end_time'),
                _('speakers'),
                _('registration number'),
                _('place number'),
                _('additional information'),
                _('student level'),
                _('attendance status'),
            ]

            fields = [
                'structure', 'highschool', 'purpose', 'meeting_place',
                'slot_date', 'slot_start_time', 'slot_end_time', 'slot_speakers',
                'registered', 'slot_n_places', 'info', 'level', 'attendance'
            ]

            Q_filters = Q(visit__establishment=request.user.establishment) | Q(
                visit__structure__in=request.user.establishment.structures.all()
            )

        content = []

        slots = Slot.objects.prefetch_related(
            'immersions','speakers','visit', 'visit__establishment', 'visit__structure',
            'visit__highschool', 'student__visitor_record', 'student__student_record',
            'student__high_school_student_record',
        ).filter(Q_filters, published=True, visit__isnull=False, immersions__cancellation_type__isnull=True)

        content = slots.annotate(
            establishment=F('visit__establishment__label'),
            structure=F('visit__structure__label'),
            highschool=F('visit__highschool__label'),
            purpose=F('visit__purpose'),
            meeting_place=Case(
                When(face_to_face=True, then=F('room')),
                When(face_to_face=False, then=Value(gettext('Remote'))),
            ),
            slot_date=ExpressionWrapper(
                Func(F('date'), Value('DD/MM/YYYY'), function='to_char'), output_field=CharField()
            ),
            slot_start_time=F('start_time'),
            slot_end_time=F('end_time'),
            slot_speakers=StringAgg(
                Concat(F('speakers__last_name'), Value(' '), F('speakers__first_name')),
                 infield_separator, default=Value(''), output_field=CharField(), distinct=True
            ),
            registered=Subquery(registered_students_count),
            slot_n_places=F('n_places'),
            info=(F('additional_information')),
            level=Coalesce(
                F('immersions__student__high_school_student_record__level__label'),
                F('immersions__student__student_record__level__label'),
            ),
            attendance=Case(*attendance_status_whens, output_field=CharField()),
        ).values_list(
            *fields
        )

    # Export events
    if t == 'event':

        label = _('anonymous_events')

        if request.user.is_master_establishment_manager() or request.user.is_operator():

            header = [
                _('establishment'),
                _('structure'),
                _('event type'),
                _('label'),
                _('description'),
                _('campus'),
                _('building'),
                _('meeting place'),
                _('date'),
                _('start_time'),
                _('end_time'),
                _('speakers'),
                _('registration number'),
                _('place number'),
                _('additional information'),
                _('registrant information'),
                _('origin institution'),
                _('student level'),
                _('attendance status'),
            ]

            fields = [
                'establishment', 'structure', 'type', 'label', 'desc', 'slot_campus', 'slot_building',
                'slot_room', 'slot_date', 'slot_start_time', 'slot_end_time', 'slot_speakers',
                'registered', 'slot_n_places', 'info', 'registrant_profile', 'institution', 'level', 'attendance'
            ]

        elif request.user.is_establishment_manager():

            header = [
                _('structure'),
                _('event type'),
                _('label'),
                _('description'),
                _('campus'),
                _('building'),
                _('meeting place'),
                _('date'),
                _('start_time'),
                _('end_time'),
                _('speakers'),
                _('registration number'),
                _('place number'),
                _('additional information'),
                _('registrant information'),
                _('origin institution'),
                _('student level'),
                _('attendance status'),
            ]
            filters[
                'event__establishment'
            ] = request.user.establishment

            fields = [
                'structure', 'type', 'label', 'desc', 'slot_campus', 'slot_building', 'slot_room', 'slot_date',
                'slot_start_time', 'slot_end_time', 'slot_speakers', 'registered', 'slot_n_places', 'info',
                'registrant_profile', 'institution', 'level', 'attendance'
            ]

        content = []

        slots = Slot.objects.prefetch_related(
            'immersions','speakers','event', 'event__establishment', 'event__structure',
            'event__highschool', 'student__visitor_record', 'student__student_record',
            'student__high_school_student_record',
        ).filter(**filters, published=True, event__isnull=False, immersions__cancellation_type__isnull=True)

        content = slots.annotate(
            establishment=Coalesce(
                F('event__establishment__label'),
                Concat(F('event__highschool__label'), Value(' - '), F('event__highschool__city'), output_field=CharField())
            ),
            structure=F('event__structure__label'),
            type=F('event__event_type__label'),
            label=F('event__label'),
            desc=F('event__description'),
            slot_campus=F('campus__label'),
            slot_building=F('building__label'),
            slot_room=Case(
                When(face_to_face=True, then=F('room')),
                When(face_to_face=False, then=Value(gettext('Remote'))),
            ),
            slot_date=ExpressionWrapper(
                Func(F('date'), Value('DD/MM/YYYY'), function='to_char'), output_field=CharField()
            ),
            slot_start_time=F('start_time'),
            slot_end_time=F('end_time'),
            slot_speakers=StringAgg(
                Concat(F('speakers__last_name'), Value(' '), F('speakers__first_name')),
                 infield_separator, default=Value(''), output_field=CharField(), distinct=True
            ),
            registered=Subquery(registered_students_count),
            slot_n_places=F('n_places'),
            info=(F('additional_information')),
            registrant_profile=Case(
                When(
                    immersions__student__high_school_student_record__isnull=False,
                    then=Value(pgettext("person type", "High school student"))
                ),
                When(immersions__student__student_record__isnull=False, then=Value(pgettext("person type", "Student"))),
                When(immersions__student__visitor_record__isnull=False, then=Value(pgettext("person type", "Visitor"))),
                default=Value('')
            ),
            institution=Coalesce(
                F('immersions__student__high_school_student_record__highschool__label'),
                F('immersions__student__student_record__institution__label'),
                F('immersions__student__student_record__uai_code'),
            ),
            level=Coalesce(
                F('immersions__student__high_school_student_record__level__label'),
                F('immersions__student__student_record__level__label'),
            ),
            attendance=Case(*attendance_status_whens, output_field=CharField()),
        ).values_list(
            *fields
        )

    # Export registrations
    if t == 'registration':

        label = _('anonymous_registrations')

        header = [
            _('anonymous identity'),
            _('registrant profile'),
            _('student level'),
            _('origin institution'),
            _("Origin bachelor type"),
            _('establishment'),
            _('slot type'),
            _('training domain'),
            _('training subdomain'),
            _('training'),
            _('label'),
            _('date'),
            _('start_time'),
            _('end_time'),
            _('campus'),
            _('building'),
            _('meeting place'),
            _('attendance status'),
            _('additional information'),
        ]

        if request.user.is_establishment_manager():

            filters[
                'slot__course__structure__in'
            ] = request.user.establishment.structures.all()

        content = []

        immersions = Immersion.objects.prefetch_related(
            'slot','student','slot__event__establishment', 'slot__event__structure',
            'slot__event__highschool', 'slot__speakers', 'slot__visit__establishment'
            'slot__visit__structure', 'slot__visit__highschool', 'slot__course__structure',
            'slot__course__highschool', 'student__visitor_record',
            'student__student_record__origin_bachelor_type'
            'student__student_record__institution',
            'student__high_school_student_record__origin_bachelor_type',
            'student__high_school_student_record__level',
            'student__high_school_student_record__highschool',
        ).filter(
            cancellation_type__isnull=True, slot__published=True, **filters
        )

        faker = Faker(settings.LANGUAGE_CODE)
        Faker.seed(4321)
        fake_names = {i:faker.name() for i in immersions.values_list('student__id',flat=True)}
        fake_names_whens = [
            When(
                student__id=k,
                then=Value(fake_names[k])
            ) for k,v in fake_names.items()
        ]

        attendance_status_choices = dict(Immersion._meta.get_field('attendance_status').flatchoices)
        attendance_status_whens = [
            When(
                attendance_status=k,
                then=Value(str(v))
            ) for k, v in attendance_status_choices.items()
        ]

        content = immersions.annotate(
            fake_name=Case(*fake_names_whens, output_field=CharField()),
            type=Case(
                When(
                    student__high_school_student_record__isnull=False,
                    then=Value(pgettext("person type", "High school student"))
                ),
                When(student__student_record__isnull=False, then=Value(pgettext("person type", "Student"))),
                When(student__visitor_record__isnull=False, then=Value(pgettext("person type", "Visitor"))),
                default=Value(gettext("Unknown"))
            ),
            level=Coalesce(
                F('student__high_school_student_record__level__label'),
                F('student__student_record__level__label')
            ),
            institution=Coalesce(
                F('student__high_school_student_record__highschool__label'),
                F('student__student_record__institution__label'),
                F('student__student_record__uai_code'),

            ),
            origin_bachelor_type=Coalesce(
                F('student__student_record__origin_bachelor_type__label'),
                F('student__high_school_student_record__origin_bachelor_type__label'),
            ),
            establishment=Coalesce(
                F('slot__course__structure__establishment__label'),
                F('slot__visit__establishment__label'),
                F('slot__event__establishment__label'),
            ),
            slot_type=Case(
                When(slot__course__isnull=False,then=Value(pgettext("slot type", "Course"))),
                When(slot__visit__isnull=False, then=Value(pgettext("slot type", "Visit"))),
                When(slot__event__isnull=False, then=Value(pgettext("slot type", "Event"))),
            ),
            domains=StringAgg(
                F('slot__course__training__training_subdomains__training_domain__label'),
                 infield_separator, default=Value(''), output_field=CharField(), distinct=True
            ),
            subdomains=StringAgg(
                F('slot__course__training__training_subdomains__label'),
                 infield_separator, default=Value(''), output_field=CharField(), distinct=True
            ),
            training_label=F('slot__course__training__label'),
            slot_label=Coalesce(
                F('slot__course__label'),
                F('slot__visit__purpose'),
                F('slot__event__label'),
            ),
            slot_date=ExpressionWrapper(
                Func(F('slot__date'), Value('DD/MM/YYYY'), function='to_char'), output_field=CharField()
            ),
            slot_start_time=F('slot__start_time'),
            slot_end_time=F('slot__end_time'),
            slot_campus_label=F('slot__campus__label'),
            slot_building=F('slot__building__label'),
            slot_room=Case(
                When(slot__face_to_face=True,then=F('slot__room')),
                When(slot__face_to_face=False, then=Value(gettext('Remote'))),
            ),
            attendance=Case(*attendance_status_whens, output_field=CharField()),
            informations=F('slot__additional_information')

        ).values_list(
            'fake_name', 'type', 'level', 'institution', 'origin_bachelor_type', 'establishment',
            'slot_type', 'domains', 'subdomains', 'training_label', 'slot_label', 'slot_date',
            'slot_start_time', 'slot_end_time', 'slot_campus_label', 'slot_building', 'slot_room',
            'attendance', 'informations'
        )

    # Forge csv
    response['Content-Disposition'] = f'attachment; filename={label}_{today}.csv'
    writer = csv.writer(response)
    writer.writerow(header)
    writer.writerows(content)
    return response


@is_ajax_request
@is_post_request
def ajax_send_email_contact_us(request):
    """
    Send an email to SCUO-IP mail address
    email address is set in general settings
    """
    subject = request.POST.get('subject', "").strip()
    body = request.POST.get('body', "").strip()
    lastname = request.POST.get('lastname', "").strip().capitalize()
    firstname = request.POST.get('firstname', "").strip().capitalize()
    email = request.POST.get('email', "").strip()
    notify_user = False

    try:
        recipient = get_general_setting('MAIL_CONTACT_REF_ETAB')
    except (NameError, ValueError):
        logger.error('MAIL_CONTACT_REF_ETAB not configured properly in settings')
        response = {'error': True, 'msg': gettext("Config parameter not found")}
        return JsonResponse(response, safe=False)

    response = {'error': False, 'msg': ''}

    if not all([subject, body, lastname, firstname, email]):
        response = {'error': True, 'msg': gettext("Invalid parameters")}
        return JsonResponse(response, safe=False)

    # Ref-etab mail sending
    try:
        body = _('Mail sent by %s from contact form') % f'{firstname} {lastname} ({email})' + '<br><br>' + body
        send_email(recipient, subject, body, None, f'{firstname} {lastname} <{email}>')
    except Exception as e:
        response['error'] = True
        response['msg'] += gettext("%s : error") % recipient

    try:
        template = MailTemplate.objects.get(code='CONTACTUS_NOTIFICATION', active=True)
        notify_user = True
    except MailTemplate.DoesNotExist:
        pass

    # Contacting user mail notification
    if notify_user:
        try:
            vars = {
                "nom": lastname,
                "prenom": firstname,
            }
            message_body = render_text(template_data=template.body, data=vars)

            send_email(email, template.subject, message_body)
        except Exception as e:
            logger.exception(e)
            response['msg'] += gettext("Couldn't send email : %s" % e)

    return JsonResponse(response, safe=False)


@login_required
@is_ajax_request
@groups_required('REF-ETAB', 'SRV-JUR', 'REF-ETAB-MAITRE', 'REF-TEC', 'REF-LYC')
def ajax_get_student_presence(request, date_from=None, date_until=None):
    response = {'data': [], 'msg': ''}

    filters = {}
    Q_filters = Q()

    if date_from and date_from != "None":
        filters["slot__date__gte"] = date_from

    if date_until and date_until != "None":
        filters["slot__date__lte"] = date_until

    filters["slot__visit__isnull"] = True

    if (
        not request.user.is_superuser
        and(request.user.is_establishment_manager()
        or request.user.is_legal_department_staff())
    ):

        structures = request.user.establishment.structures.all()

        Q_filters = (
            Q(slot__course__structure__in=structures) |
            Q(slot__event__structure__in=structures, slot__face_to_face=True)
        )

    elif request.user.is_high_school_manager() and not request.user.is_superuser:

        Q_filters = (
            Q(slot__course__highschool=request.user.highschool) |
            Q(slot__event__highschool=request.user.highschool, slot__face_to_face=True)
        )
    else:

        Q_filters = (
            Q(slot__event__isnull=False, slot__face_to_face=True) |
            Q(slot__course__isnull=False)

        )

    immersions = Immersion.objects\
        .prefetch_related(
            'slot__campus', 'slot__building', 'slot__course__structure__establishment',
            'slot__visit__establishment', 'slot__event__establishment', 'slot__course__structure',
            'slot__visit__structure', 'slot__event__structure', 'student__high_school_student_record__highschool',
            'student__student_record__institution', 'student__visitor_record',
        )\
        .filter(Q_filters, **filters, cancellation_type__isnull=True)\
        .annotate(
            date=F('slot__date'),
            start_time=F('slot__start_time'),
            end_time=F('slot__end_time'),
            student_profile=Case(
                When(
                    student__high_school_student_record__isnull=False,
                    then=Value(pgettext("person type", "High school student"))
                ),
                When(student__student_record__isnull=False, then=Value(pgettext("person type", "Student"))),
                When(student__visitor_record__isnull=False, then=Value(pgettext("person type", "Visitor"))),
                default=Value(gettext("Unknown")),
            ),
            institution=Coalesce(
                F('student__high_school_student_record__highschool__label'),
                F('student__student_record__institution__label'),
                F('student__student_record__uai_code'),
                Value('')
            ),
            first_name=F('student__first_name'),
            last_name=F('student__last_name'),
            phone=Coalesce(
                F('student__high_school_student_record__phone'),
                F('student__student_record__phone'),
                F('student__visitor_record__phone'),
                Value('')
            ),
            email=F('student__email'),
            campus=F('slot__campus__label'),
            building=F('slot__building__label'),
            meeting_place=Case(
                When(
                    slot__face_to_face=True,
                    then=F('slot__room')
                ),
                default=Value(gettext('Remote')),
            ),
            establishment=Coalesce(
                F('slot__course__structure__establishment__label'),
                F('slot__visit__establishment__label'),
                F('slot__event__establishment__label'),
                F('slot__course__highschool__label'),
                F('slot__visit__highschool__label'),
                F('slot__event__highschool__label'),
            ),
            structure=Coalesce(
                F('slot__course__structure__label'),
                F('slot__visit__structure__label'),
                F('slot__event__structure__label'),
            )
        )\
        .values()

    response['data'] = [i for i in immersions]

    return JsonResponse(response, safe=False)


@is_ajax_request
@is_post_request
def ajax_set_course_alert(request):
    """
    Add on alert on a course availability
    """
    email = request.POST.get('email', '').lower()
    course_id = request.POST.get('course_id')
    response = {'data': [], 'msg': '', 'error': False}

    # Check parameters:
    try:
        course = Course.objects.get(pk=course_id)
    except Course.DoesNotExist:
        response['error'] = True
        response['msg'] = gettext('Invalid parameter : course not found')
        return JsonResponse(response, safe=False)

    try:
        validate_email(email)
    except:
        response['error'] = True
        response['msg'] = gettext('Invalid email format')
        return JsonResponse(response, safe=False)

    # Add an alert and warn the user if it already exists:
    alert, created = UserCourseAlert.objects.get_or_create(
        email=email,
        course=course,
        defaults={'email_sent': False}
    )

    if not created and not alert.email_sent:
        response['error'] = True
        response['msg'] = gettext('You have already set an alert on this course')
        return JsonResponse(response, safe=False)

    response['msg'] = gettext('Alert successfully set')
    return JsonResponse(response, safe=False)


class UserCourseAlertList(generics.ListCreateAPIView):
    """
    User course alerts
    """
    serializer_class = UserCourseAlertSerializer
    filter_backends = [django_filters.rest_framework.DjangoFilterBackend]
    permission_classes = [IsVisitorPermissions|IsHighSchoolStudentPermissions|IsStudentPermissions|CustomDjangoModelPermissions]

    def get_queryset(self):
        user = self.request.user

        queryset = UserCourseAlert.objects\
            .prefetch_related('course__training__training_subdomains__training_domain')\
            .filter(email=user.email)

        return queryset


class PeriodList(generics.ListAPIView):
    """
    Immersion periods
    """
    serializer_class = PeriodSerializer
    filter_backends = [django_filters.rest_framework.DjangoFilterBackend]
    queryset = Period.objects.all()


@is_ajax_request
@is_post_request
@groups_required('ETU', 'LYC', 'VIS')
def ajax_cancel_alert(request):
    """
    Remove an alert
    """
    response = {'data': [], 'msg': '', 'error': ''}
    alert_id = request.POST.get('alert_id')

    try:
        alert = UserCourseAlert.objects.get(pk=alert_id, email=request.user.email)
        alert.delete()
        response['msg'] = gettext("Alert successfully cancelled")
    except UserCourseAlert.DoesNotExist:
        response['error'] = gettext("Invalid parameter")

    return JsonResponse(response, safe=False)


@is_ajax_request
@groups_required("REF-ETAB-MAITRE", 'REF-TEC')
def ajax_get_duplicates(request):
    """
    Get duplicates lists
    """
    response = {'data': [], 'msg': ''}
    id = 0
    for t in HighSchoolStudentRecord.get_duplicate_tuples():
        records = []
        registrations = []

        for record_id in t:
            try:
                record = HighSchoolStudentRecord.objects.get(pk=record_id)
                immersions_nb = Immersion.objects.prefetch_related('slot').filter(student=record.student.pk,
                                                                               cancellation_type__isnull=True).count()

                records.append(record)
                registrations.append(immersions_nb)
            except HighSchoolStudentRecord.DoesNotExist:
                continue


        if len(records) > 1:
            dupes_data = {
                "id": id,
                "record_ids": [r.id for r in records],
                "account_ids": [r.student.id for r in records],
                "names": [str(r.student) for r in records],
                "birthdates": [_date(r.birth_date) for r in records],
                "highschools": [f"{r.highschool.label}, {r.class_name}" for r in records],
                "emails": [r.student.email for r in records],
                "record_status": [r.validation for r in records],
                "record_links": [reverse('immersion:modify_hs_record', kwargs={'record_id': r.id}) for r in records],
                "registrations": [ _('Yes') if r > 0 else _('No') for r in registrations],
            }

            id += 1

            response['data'].append(dupes_data.copy())

    return JsonResponse(response, safe=False)


@is_ajax_request
@is_post_request
@groups_required('REF-ETAB-MAITRE', 'REF-TEC')
def ajax_keep_entries(request):
    """
    Remove duplicates ids from high school student records
    """
    response = {'data': [], 'msg': '', 'error': ''}
    entries = request.POST.getlist('entries[]', [])

    try:
        l = list(permutations(entries))
    except Exception:
        response['error'] = gettext("Invalid parameter")
        return JsonResponse(response, safe=False)

    for couple in l:
        logger.debug("Duplicates : remove %s from %s", couple[0], couple[1])
        try:
            record = HighSchoolStudentRecord.objects.get(pk=int(couple[0]))
            record.remove_duplicate(id=couple[1])
        except (HighSchoolStudentRecord.DoesNotExist, ValueError):
            response['error'] = gettext("An error occurred while clearing duplicates data")

        try:
            record = HighSchoolStudentRecord.objects.get(pk=int(couple[1]))
            record.remove_duplicate(id=couple[0])
        except (HighSchoolStudentRecord.DoesNotExist, ValueError):
            response['error'] = gettext("An error occurred while clearing duplicates data")

    response['msg'] = gettext("Duplicates data cleared")

    return JsonResponse(response, safe=False)


@login_required
@is_post_request
@groups_required('INTER')
def remove_link(request):
    """
    Remove user link : remove user_id from authenticated user usergroup
    """
    response = {'data': [], 'msg': '', 'error': ''}

    user = request.user
    remove_user_id = request.POST.get('user_id')

    try:
        user_group = user.usergroup.first()
        user_group.immersionusers.remove(remove_user_id)
        response['msg'] = gettext('User removed from your group')
    except Exception:
        # No group or user not in group : nothing to do
        pass

    return JsonResponse(response, safe=False)


class CampusList(generics.ListCreateAPIView):
    """
    Campus list
    """
    serializer_class = CampusSerializer
    filter_backends = [django_filters.rest_framework.DjangoFilterBackend]
    filterset_fields = ['establishment', ]
    permission_classes = [CustomDjangoModelPermissions]

    def get_queryset(self):
        queryset = Campus.objects.filter(active=True).order_by('label')
        user = self.request.user

        if not user.is_superuser and user.is_establishment_manager():
            queryset = queryset.filter(establishment=user.establishment)

        return queryset

    def get_serializer(self, instance=None, data=None, many=False, partial=False):
        if data is not None:
            many = isinstance(data, list)
            return super().get_serializer(instance=instance, data=data, many=many, partial=partial)
        else:
            return super().get_serializer(instance=instance, many=many, partial=partial)


class EstablishmentList(generics.ListAPIView):
    """
    Establishments list
    """
    serializer_class = EstablishmentSerializer
    filter_backends = [django_filters.rest_framework.DjangoFilterBackend]
    filterset_fields = ['active', ]

    def get_queryset(self):
        queryset = Establishment.activated.order_by('label')
        user = self.request.user

        if not user.is_superuser and user.is_establishment_manager():
            queryset = queryset.filter(id=user.establishment.id)

        return queryset


class StructureList(generics.ListCreateAPIView):
    """
    Structures list
    """
    serializer_class = StructureSerializer
    filter_backends = [django_filters.rest_framework.DjangoFilterBackend]
    filterset_fields = ['establishment', ]
    permission_classes = [CustomDjangoModelPermissions|IsStructureManagerPermissions|IsStructureConsultantPermissions|IsEstablishmentManagerPermissions]

    def get_queryset(self):
        queryset = Structure.activated.order_by('code', 'label')
        user = self.request.user

        if not user.is_superuser:
            if user.is_structure_manager() or user.is_structure_consultant():
                return user.structures.order_by('code', 'label')
            if user.is_establishment_manager() and user.establishment:
                return user.establishment.structures.order_by('code', 'label')

        return queryset

    def get_serializer(self, instance=None, data=None, many=False, partial=False):
        if data is not None:
            many = isinstance(data, list)
            return super().get_serializer(instance=instance, data=data, many=many, partial=partial)
        else:
            return super().get_serializer(instance=instance, many=many, partial=partial)


class TrainingList(generics.ListCreateAPIView):
    """
    Training list / creation
    Returns only active trainings
    """
    # queryset = Training.objects.all()
    serializer_class = TrainingSerializer
    permission_classes = [
        IsRefLycPermissions|IsMasterEstablishmentManagerPermissions|IsEstablishmentManagerPermissions|
        IsStructureManagerPermissions|IsTecPermissions|CustomDjangoModelPermissions|IsStructureConsultantPermissions
    ]
    filterset_fields = ['structures', 'highschool', ]

    # Auth : default (see settings/base.py)

    def get_queryset(self):
        user = self.request.user
        trainings_queryset = Training.objects\
            .prefetch_related('highschool', 'structures__establishment', 'courses')\
            .filter(active=True)\
            .annotate(
                nb_courses=Count('courses'),
            )

        if user.is_high_school_manager():
            return trainings_queryset.filter(highschool=user.highschool)
        elif user.is_establishment_manager():
            return trainings_queryset.filter(structures__establishment=user.establishment)
        elif user.is_structure_manager():
            return trainings_queryset.filter(structures__in=user.get_authorized_structures())

        return trainings_queryset


    def get_serializer(self, instance=None, data=None, many=False, partial=False):
        if data is not None:
            many = isinstance(data, list)
            return super().get_serializer(instance=instance, data=data, many=many, partial=partial)
        else:
            return super().get_serializer(instance=instance, many=many, partial=partial)

    def post(self, request, *args, **kwargs):
        self.user = request.user
        return super().post(request, *args, **kwargs)


class TrainingDomainList(generics.ListCreateAPIView):
    """
    Training domain list / creation
    """
    queryset = TrainingDomain.objects.all()
    serializer_class = TrainingDomainSerializer
    permission_classes = [CustomDjangoModelPermissions]
    # Auth : default (see settings/base.py)

    def get_serializer(self, instance=None, data=None, many=False, partial=False):
        if data is not None:
            many = isinstance(data, list)
            return super().get_serializer(instance=instance, data=data, many=many, partial=partial)
        else:
            return super().get_serializer(instance=instance, many=many, partial=partial)

    def post(self, request, *args, **kwargs):
        self.user = request.user
        return super().post(request, *args, **kwargs)


class TrainingSubdomainList(generics.ListCreateAPIView):
    """
    Training subdomain list / creation
    """
    model = TrainingSubdomain
    queryset = TrainingSubdomain.objects.all()
    serializer_class = TrainingSubdomainSerializer
    permission_classes = [CustomDjangoModelPermissions]
    # Auth : default (see settings/base.py)

    def get_serializer(self, instance=None, data=None, many=False, partial=False):
        if data is not None:
            many = isinstance(data, list)
            return super().get_serializer(instance=instance, data=data, many=many, partial=partial)
        else:
            return super().get_serializer(instance=instance, many=many, partial=partial)

    def post(self, request, *args, **kwargs):
        self.user = request.user
        return super().post(request, *args, **kwargs)


class SpeakerList(generics.ListCreateAPIView):
    """
    Speakers (only) list / creation
    """
    model = ImmersionUser
    serializer_class = SpeakerSerializer
    permission_classes = [SpeakersReadOnlyPermissions|CustomDjangoModelPermissions]
    filterset_fields = ['highschool', ]
    # Auth : default (see settings/base.py)

    def __init__(self, *args, **kwargs):
        self.user = None
        super().__init__(*args,**kwargs)

    def get_queryset(self):
        self.user = self.request.user

        course_id = self.kwargs.get("course_id")
        visit_id = self.kwargs.get("visit_id")
        event_id = self.kwargs.get("event_id")

        if course_id:
            return Course.objects.get(id=course_id).speakers.all()
        if visit_id:
            return Visit.objects.get(id=visit_id).speakers.all()
        if event_id:
            return OffOfferEvent.objects.get(id=event_id).speakers.all()

        filters = {'groups__name': 'INTER'}

        if self.user.is_high_school_manager():
            filters["highschool"] = self.user.highschool

        return ImmersionUser.objects.prefetch_related("groups").filter(**filters)

    def get_serializer(self, instance=None, data=None, many=False, partial=False):
        if data is not None:
            many = isinstance(data, list)
            return super().get_serializer(instance=instance, data=data, many=many, partial=partial)
        else:
            return super().get_serializer(instance=instance, many=many, partial=partial)

    def post(self, request, *args, **kwargs):
        self.user = request.user
        return super().post(request, *args, **kwargs)


class HighSchoolList(generics.ListCreateAPIView):
    """
    High schools list / creation
    Unauthenticated GET is granted only when requesting high schools with valid agreements
    Other users need authentication or Django permissions (can_* ...)
    """
    model = HighSchool
    serializer_class = HighSchoolSerializer
    filter_backends = [django_filters.rest_framework.DjangoFilterBackend]
    permission_classes = [HighSchoolReadOnlyPermissions|CustomDjangoModelPermissions]
    filterset_fields = ['postbac_immersion', 'signed_charter', 'with_convention']

    def __init__(self, *args, **kwargs):
        self.agreed = None
        super().__init__(*args, **kwargs)

    def get_queryset(self):
        if self.request.GET.get("agreed") is not None:
            self.agreed = self.request.GET.get("agreed", False) in ('true', 'True')

        if self.agreed:
            return HighSchool.agreed.all()

        return HighSchool.objects.all()

    def get_serializer(self, instance=None, data=None, many=False, partial=False):
        if data is not None:
            many = isinstance(data, list)
            return super().get_serializer(instance=instance, data=data, many=many, partial=partial)
        else:
            return super().get_serializer(instance=instance, many=many, partial=partial)

    def post(self, request, *args, **kwargs):
        self.user = request.user
        return super().post(request, *args, **kwargs)


class HighSchoolDetail(generics.RetrieveAPIView):
    """
    High school detail
    """
    serializer_class = HighSchoolSerializer
    filter_backends = [django_filters.rest_framework.DjangoFilterBackend]
    permission_classes = [IsAuthenticated] # not enough ?
    lookup_fields = ['id']
    queryset = HighSchool.objects.all()


class CourseTypeList(generics.ListCreateAPIView):
    """
    Course types list
    """
    model = CourseType
    serializer_class = CourseTypeSerializer
    filter_backends = [django_filters.rest_framework.DjangoFilterBackend]
    permission_classes = [CustomDjangoModelPermissions]
    filterset_fields = ['label', 'full_label', 'active']

    def get_queryset(self):
        user = self.request.user
        queryset = CourseType.objects.all()
        return queryset

    def get_serializer(self, instance=None, data=None, many=False, partial=False):
        if data is not None:
            many = isinstance(data, list)
            return super().get_serializer(instance=instance, data=data, many=many, partial=partial)
        else:
            return super().get_serializer(instance=instance, many=many, partial=partial)

class CourseTypeDetail(generics.RetrieveAPIView):
    """
    Course Type detail
    """
    serializer_class = CourseTypeSerializer
    filter_backends = [django_filters.rest_framework.DjangoFilterBackend]
    permission_classes = [IsAuthenticated] # enough ?
    lookup_fields = ['id']
    queryset = CourseType.objects.all()

class CourseList(generics.ListCreateAPIView):
    """
    Courses list
    """
    model = Course
    serializer_class = CourseSerializer
    filter_backends = [django_filters.rest_framework.DjangoFilterBackend]
    permission_classes = [
        IsMasterEstablishmentManagerPermissions | IsEstablishmentManagerPermissions | IsStructureManagerPermissions |
        IsTecPermissions | IsRefLycPermissions | IsSpeakerPermissions | CustomDjangoModelPermissions |
        IsStructureConsultantPermissions
    ]
    filterset_fields = [
        'training', 'structure', 'highschool', 'published', 'training__structures', 'training__highschool'
    ]

    def __init__(self, *args, **kwargs):
        self.message = {}
        self.status = ""
        self.user = None
        self.user_courses = False
        self.user_filter = False
        self.filters = {}

        super().__init__(*args, **kwargs)

    def get_or_create_user(self, request, data):
        """
        When creating or updating a course :
        - if a highschool is present, look for existing ImmersionUsers
        else
        - if a structure is present (not a highschool),
        - & if the structure establishment is linked to an account provider (eg. LDAP),
        - & if data has an 'emails' field (list)
        then search for existing ImmersionUser accounts matching these emails
        or
        look for these accounts in the establishment account provider in order to create new ImmersionUsers
        :param request: request object
        :param data: POST data
        :return: speakers id
        """
        highschool_id = data.get("highschool")
        structure_id = data.get("structure")
        emails = data.get("emails", [])
        establishment = None
        speaker_user = None
        send_creation_msg = False

        if highschool_id:
            filter = {'highschool__id': highschool_id}
        elif structure_id:
            try:
                structure = Structure.objects.get(pk=structure_id)
                establishment = structure.establishment
                filter = {'establishment__id': establishment.id}
            except Structure.DoesNotExist:
                raise
        else:
            # Validation exception will be thrown by the serializer
            return data

        for email in emails:
            try:
                speaker_user = ImmersionUser.objects.get(email__iexact=email.strip(), **filter)
                data.get("speakers", []).append(speaker_user.id)
            except ImmersionUser.DoesNotExist:
                if establishment and establishment.provides_accounts():
                    account_api: AccountAPI = AccountAPI(establishment)
                    ldap_response: Union[bool, List[Any]] = account_api.search_user(
                        search_value=email.strip(),
                        search_attr=account_api.EMAIL_ATTR
                    )
                    if not ldap_response:
                        # not found
                        raise serializers.ValidationError(
                            detail=_("Course '%s' : speaker email '%s' not found in establishment '%s'")
                                % (data.get("label"), email, establishment.code),
                            code=status.HTTP_400_BAD_REQUEST
                        )
                    else:
                        speaker = ldap_response[0]
                        speaker_user = ImmersionUser.objects.create(
                            username=speaker['email'],
                            last_name=speaker['lastname'],
                            first_name=speaker['firstname'],
                            email=speaker['email'],
                            establishment=establishment
                        )
                        send_creation_msg = True
                else:
                    # High school or establishment without account provider : reject
                    raise serializers.ValidationError(
                        detail=_("Course '%s' : speaker '%s' has to be manually created before using it in a course")
                            % (data.get("label"), email),
                        code=status.HTTP_400_BAD_REQUEST
                    )

            if speaker_user:
                try:
                    Group.objects.get(name='INTER').user_set.add(speaker_user)
                except Exception as e:
                    raise serializers.ValidationError(
                        detail=_("Couldn't add group 'INTER' to user '%s' : %s") % (speaker_user.username, e),
                        code=status.HTTP_400_BAD_REQUEST
                    )

                if send_creation_msg:
                    msg = speaker_user.send_message(self.request, 'CPT_CREATE')

                    if msg:
                        data["status"] = "warning"
                        data["msg"] = { speaker_user.email: msg }

                data.get("speakers", []).append(speaker_user.pk)

        return data

    def get_queryset(self):
        self.user = self.request.user
        self.user_courses = self.request.GET.get("user_courses", False) in ('true', 'True')
        self.user_filter = False
        self.filters = {}

        force_user_filter = [
            self.user_courses,
            self.user.is_speaker() and not any([
                self.user.is_master_establishment_manager(),
                self.user.is_establishment_manager(),
                self.user.is_structure_manager(),
                self.user.is_structure_consultant(),
                self.user.is_operator()
            ])
        ]

        if any(force_user_filter):
            self.user_filter = True
            self.filters["speakers__in"] = self.user.linked_users()

        queryset = Course.objects.prefetch_related(
            'training__structures', 'training__highschool', 'training__training_subdomains', 'highschool',
            'structure', 'speakers'
        ).filter(**self.filters).order_by('label')

        if not self.user.is_superuser:
            if self.user.is_structure_manager() or self.user.is_structure_consultant():
                return queryset.filter(structure__in=self.user.structures.all()).order_by('label')
            if self.user.is_establishment_manager() and self.user.establishment:
                return Course.objects.filter(structure__in=self.user.establishment.structures.all()).order_by('label')

        return queryset

    def get_serializer(self, instance=None, data=None, many=False, partial=False):
        """
        Look for speaker emails and try to create/add them to serializer data
        """
        if data is not None:
            many = isinstance(data, list)

            if many:
                for course_data in data:
                    try:
                        course_data = self.get_or_create_user(self.request, course_data)
                    except Exception as e:
                        raise
            else:
                try:
                    data = self.get_or_create_user(self.request, data)
                except Exception as e:
                    raise

            return super().get_serializer(instance=instance, data=data, many=many, partial=partial)
        else:
            return super().get_serializer(
                instance=instance,
                many=many,
                partial=partial,
                context={
                    'user_courses': self.user_filter,
                    'request': self.request
                }
            )


class CourseDetail(generics.RetrieveDestroyAPIView):
    """
    Course detail / destroy
    """
    serializer_class = CourseSerializer
    permission_classes = [
        IsMasterEstablishmentManagerPermissions|IsEstablishmentManagerPermissions|
        IsStructureManagerPermissions|IsTecPermissions|IsRefLycPermissions|
        IsSpeakerPermissions|CustomDjangoModelPermissions|IsStructureConsultantPermissions
    ]

    def __init__(self, *args, **kwargs):
        self.user = None
        self.user_courses = False
        self.user_filter = False
        self.filters = {}

        super().__init__(*args, **kwargs)

    def get_queryset(self):
        return Course.objects.prefetch_related('training__structures', 'training__highschool', 'training__training_subdomains', 'highschool',
            'structure', 'speakers').all()

    def get_serializer(self, instance=None, data=None, many=False, partial=False):
        """
        Look for speaker emails and try to create/add them to serializer data
        """
        self.user = self.request.user
        self.user_courses = self.request.GET.get("user_courses", False) in ('true', 'True')
        self.user_filter = False
        self.filters = {}

        force_user_filter = [
            self.user_courses,
            self.user.is_speaker() and not any([
                self.user.is_master_establishment_manager(),
                self.user.is_establishment_manager(),
                self.user.is_structure_manager(),
                self.user.is_structure_consultant(),
                self.user.is_operator()
            ])
        ]

        if any(force_user_filter):
            self.user_filter = True
            self.filters["speakers__in"] = self.user.linked_users()

        return super().get_serializer(
            instance=instance,
            many=many,
            partial=partial,
            context={
                'user_courses': self.user_filter,
                'request': self.request
            }
        )

    def delete(self, request, *args, **kwargs):
        course_id = kwargs.get("pk")

        try:
            course = Course.objects.get(pk=course_id)
        except Course.DoesNotExist:
            return JsonResponse({"error": _("A valid course must be selected")}, status=status.HTTP_404_NOT_FOUND)

        if not request.user.has_course_rights(course_id):
            return JsonResponse({"error": _("You are not allowed to delete this course")}, status=status.HTTP_403_FORBIDDEN)

        if course.slots.exists():
            return JsonResponse(
                {"error": _("Slots are linked to this course, it can't be deleted")},
                status=status.HTTP_403_FORBIDDEN
            )

        super().delete(request, *args, **kwargs)

        return JsonResponse(
            {"msg": _("Course successfully deleted")},
            status=status.HTTP_200_OK
        )


class SlotList(generics.ListCreateAPIView):
    """
    Courses list
    """
    model = Slot
    serializer_class = SlotSerializer
    filter_backends = [django_filters.rest_framework.DjangoFilterBackend]
    permission_classes = [CustomDjangoModelPermissions]
    filterset_fields = ['course', 'course_type', 'visit', 'event', 'campus', 'building', 'room',
                        'date', 'start_time', 'end_time', 'speakers', 'published', 'face_to_face']

    def get_queryset(self):
        user = self.request.user
        queryset = Slot.objects.all()
        return queryset

    def get_serializer(self, instance=None, data=None, many=False, partial=False):
        if data is not None:
            many = isinstance(data, list)
            return super().get_serializer(instance=instance, data=data, many=many, partial=partial)
        else:
            return super().get_serializer(instance=instance, many=many, partial=partial)


class BuildingList(generics.ListCreateAPIView):
    """
    Buildings list
    """
    serializer_class = BuildingSerializer
    filter_backends = [django_filters.rest_framework.DjangoFilterBackend]
    filterset_fields = ['campus', ]
    permission_classes = [CustomDjangoModelPermissions]

    def get_queryset(self):
        user = self.request.user
        queryset = Building.objects.order_by('label')

        if user.is_authenticated and not user.is_superuser:
            if user.is_structure_manager():
                return queryset.filter(campus__establishment__structures__in=user.structures.all()).distinct()

            if user.is_establishment_manager() and user.establishment:
                return queryset.filter(campus__establishment=user.establishment)

        return queryset

    def get_serializer(self, instance=None, data=None, many=False, partial=False):
        if data is not None:
            many = isinstance(data, list)
            return super().get_serializer(instance=instance, data=data, many=many, partial=partial)
        else:
            return super().get_serializer(instance=instance, many=many, partial=partial)


class GetEstablishment(generics.RetrieveAPIView):
    """
    Single establishment
    """
    serializer_class = EstablishmentSerializer
    filter_backends = [django_filters.rest_framework.DjangoFilterBackend]
    queryset = Establishment.objects.all()
    lookup_field = "id"


@method_decorator(groups_required('REF-LYC'), name="dispatch")
class TrainingDetail(generics.RetrieveDestroyAPIView):
    """
    Training detail / destroy
    """
    serializer_class = TrainingSerializer

    def delete(self, request, *args, **kwargs):
        if Course.objects.filter(training_id=kwargs.get("pk")).exists():
            return JsonResponse(data={
                "error": _("Some courses are attached to this training: delete not allowed")
            })

        super().delete(request, *args, **kwargs)
        return JsonResponse(data={
            "msg": _("Training #%s deleted") % kwargs["pk"],
        })

    def get_queryset(self):
        return Training.objects.filter(highschool=self.request.user.highschool)


class VisitList(generics.ListAPIView):
    """
    Visits list
    """
    serializer_class = VisitSerializer
    filter_backends = [django_filters.rest_framework.DjangoFilterBackend]
    filterset_fields = ['establishment', 'structure', 'highschool']

    def get_queryset(self):
        queryset = Visit.objects.all()
        user = self.request.user

        user_visits = self.request.GET.get('user_visits', False) == 'true'

        force_user_filter = [
            user_visits,
            user.is_speaker() and not any([
                user.is_master_establishment_manager(),
                user.is_establishment_manager(),
                user.is_structure_manager(),
                user.is_operator()
            ])
        ]

        if not user.is_superuser:
            if any(force_user_filter):
                queryset = queryset.filter(speakers__in=user.linked_users())
            elif user.is_establishment_manager() and user.establishment:
                queryset = Visit.objects.filter(
                    Q(establishment=user.establishment)|Q(structure__in=user.establishment.structures.all()))\
                    .distinct()
            elif user.is_structure_manager():
                queryset = queryset.filter(structure__in=user.structures.all())

        return queryset.order_by('establishment', 'structure', 'highschool', 'purpose')

    def filter_queryset(self, queryset):
        filters = {}
        if "structure" in self.request.query_params:
            structure_id = self.request.query_params.get("structure", None) or None
            filters["structure"] = structure_id

        if "establishment" in self.request.query_params:
            establishment_id = self.request.query_params.get("establishment", None) or None
            filters["establishment"] = establishment_id

        if "highschool" in self.request.query_params:
            highschool_id = self.request.query_params.get("highschool", None) or None
            filters["highschool"] = highschool_id

        return queryset.filter(**filters)


@method_decorator(groups_required('REF-STR', 'REF-ETAB', 'REF-ETAB-MAITRE', 'REF-TEC'), name="dispatch")
class VisitDetail(generics.DestroyAPIView):
    """
    Visit detail
    """
    serializer_class = VisitSerializer
    filter_backends = [django_filters.rest_framework.DjangoFilterBackend]
    lookup_fields = ['id']
    queryset = Visit.objects.all()

    def delete(self, request, *args, **kwargs):
        obj = self.get_object()
        user = self.request.user

        if not obj:
            return JsonResponse(data={"msg": _("Nothing to delete")})

        if not user.is_superuser:
            valid_conditions = [
                user.is_master_establishment_manager(),
                user.is_operator(),
                user.is_establishment_manager() and obj.establishment == user.establishment,
                user.is_structure_manager() and obj.structure_id and obj.structure in user.get_authorized_structures(),
            ]

            if not any(valid_conditions):
                return JsonResponse(
                    data={"msg": _("Insufficient privileges")},
                    status=status.HTTP_403_FORBIDDEN
                )

        if obj.slots.exists():
            return JsonResponse(
                data={"error": _("Some slots are attached to this visit: it can't be deleted")},
                status=status.HTTP_403_FORBIDDEN
            )

        super().delete(request, *args, **kwargs)

        return JsonResponse(data={"msg": _("Visit successfully deleted")})


class OffOfferEventList(generics.ListAPIView):
    """
    Off offer events list
    """
    serializer_class = OffOfferEventSerializer
    filter_backends = [django_filters.rest_framework.DjangoFilterBackend]
    filterset_fields = ['establishment', 'structure', 'highschool']

    def get_queryset(self):
        queryset = OffOfferEvent.objects.all()
        user = self.request.user

        user_events = self.request.GET.get('user_events', False) == 'true'

        force_user_filter = [
            user_events,
            user.is_speaker() and not any([
                user.is_master_establishment_manager(),
                user.is_establishment_manager(),
                user.is_structure_manager(),
                user.is_operator(),
                user.is_structure_consultant(),
            ])
        ]

        if not user.is_superuser:
            if any(force_user_filter):
                queryset = queryset.filter(speakers__in=user.linked_users())
            elif user.is_high_school_manager():
                queryset = queryset.filter(highschool=user.highschool)
            elif user.is_establishment_manager() and user.establishment:
                queryset = OffOfferEvent.objects.filter(
                    Q(establishment=user.establishment)|Q(structure__in=user.establishment.structures.all()))\
                    .distinct()
            elif user.is_structure_manager() or user.is_structure_consultant():
                queryset = queryset.filter(structure__in=user.structures.all())

        return queryset.order_by('establishment', 'structure', 'highschool', 'label')

    def filter_queryset(self, queryset):
        filters = {}
        structure_id = None
        establishment_id = None
        highschool_id = None

        if "structure" in self.request.query_params:
            structure_id = self.request.query_params.get("structure", None) or None
            filters["structure"] = structure_id

        if "establishment" in self.request.query_params:
            establishment_id = self.request.query_params.get("establishment", None) or None
            filters["establishment"] = establishment_id

        if "highschool" in self.request.query_params:
            highschool_id = self.request.query_params.get("highschool", None) or None
            filters["highschool"] = highschool_id

        return queryset.filter(**filters)


@method_decorator(groups_required('REF-STR', 'REF-ETAB', 'REF-ETAB-MAITRE', 'REF-LYC', 'REF-TEC'), name="dispatch")
class OffOfferEventDetail(generics.DestroyAPIView):
    """
    Off offer event detail
    """
    serializer_class = OffOfferEventSerializer
    filter_backends = [django_filters.rest_framework.DjangoFilterBackend]
    lookup_fields = ['id']
    queryset = OffOfferEvent.objects.all()

    def delete(self, request, *args, **kwargs):
        obj = self.get_object()
        user = self.request.user

        if not obj:
            return JsonResponse(data={"msg": _("Nothing to delete")})

        if not user.is_superuser:
            valid_conditions = [
                user.is_master_establishment_manager(),
                user.is_operator(),
                user.is_high_school_manager() and obj.highschool == user.highschool,
                user.is_establishment_manager() and obj.establishment == user.establishment,
                user.is_structure_manager() and obj.structure_id and obj.structure in user.get_authorized_structures(),
            ]

            if not any(valid_conditions):
                return JsonResponse(
                    data={"msg": _("Insufficient privileges")},
                    status=status.HTTP_403_FORBIDDEN
                )

        if obj.slots.exists():
            return JsonResponse(
                data={"error": _("Some slots are attached to this event: it can't be deleted")},
                status=status.HTTP_403_FORBIDDEN
            )

        super().delete(request, *args, **kwargs)

        return JsonResponse(data={"msg": _("Off offer event successfully deleted")})


class HighSchoolLevelList(generics.ListAPIView):
    """
    High school levels list
    """
    serializer_class = HighSchoolLevelSerializer
    filter_backends = [django_filters.rest_framework.DjangoFilterBackend]

    def get_queryset(self):
        queryset = HighSchoolLevel.objects.filter(active=True).order_by('order')
        return queryset


class HighSchoolLevelDetail(generics.RetrieveAPIView):
    """
    High school level detail
    """
    serializer_class = HighSchoolLevelSerializer
    queryset = HighSchoolLevel.objects.all()


class VisitorRecordValidation(View):
    def get(self, request, *args, **kwargs):
        """
        Return every visitor records with state = 'operator'
        """
        today = timezone.localdate()
        data: Dict[str, Any] = {"msg": "", "data": None}

        operation: str = kwargs.get('operator', '').upper()

        operations = {
            'TO_VALIDATE': 1,
            'VALIDATED': 2,
            'REJECTED': 3,
            'TO_REVALIDATE': 4,
        }

        if not operations.get(operation, None):
            data["msg"] = _("No operator given or wrong operator (to_validate, validated, rejected, to_revalidate)")
            return JsonResponse(data)

        attestations = VisitorRecordDocument.objects \
            .filter(
                Q(validity_date__lt=today) | Q(validity_date__isnull=True),
                archive=False,
                record=OuterRef("pk"),
                requires_validity_date=True,
            ) \
            .exclude(
                Q(validity_date__isnull=True, document='')
                | Q(validity_date__isnull=False),
                mandatory=False
            ) \
            .order_by() \
            .annotate(count=Func(F('id'), function='Count')) \
            .values('count')


        records = VisitorRecord.objects.filter(
            validation=operations[operation]
        ).annotate(
            user_first_name=F("visitor__first_name"),
            user_last_name=F("visitor__last_name"),
            invalid_dates=Subquery(attestations),
        ).values("id", "user_first_name", "user_last_name", "birth_date", "creation_date", "validation_date",
                 "rejected_date", "invalid_dates")

        data['data'] = list(records)

        return JsonResponse(data)


@method_decorator(groups_required("REF-ETAB-MAITRE", "REF-TEC"), name="dispatch")
class VisitorRecordRejectValidate(View):
    def post(self, request, *args, **kwargs):
        today = timezone.localdate()
        data: Dict[str, Any] = {"msg": "", "data": None}

        # can't be none. No routes allowed for that
        record_id: str = self.kwargs["record_id"]
        operation: str = self.kwargs["operation"]
        validation_value: int = 1
        validation_email_template: str = ""
        delete_attachments: bool = False

        if operation == "validate":
            validation_value = VisitorRecord.STATUSES["VALIDATED"]
            validation_email_template = "CPT_MIN_VALIDE"
            delete_attachments = get_general_setting("DELETE_RECORD_ATTACHMENTS_AT_VALIDATION")
        elif operation == "reject":
            validation_value = VisitorRecord.STATUSES["REJECTED"]
            validation_email_template = "CPT_MIN_REJET"
        else:
            data["msg"] = _("Error - Bad operation selected. Allowed: validate, reject")
            return JsonResponse(data)

        try:
            record: VisitorRecord = VisitorRecord.objects.prefetch_related('attestation').get(id=record_id)

            # Check documents
            attestations = record.attestation.filter(
                Q(validity_date__lte=today) | Q(validity_date__isnull=True),
                archive=False,
                requires_validity_date=True,
            )

            if validation_value == VisitorRecord.STATUSES["VALIDATED"] and attestations.exists():
                data['msg'] = _("Error: record has missing or invalid attestation dates")
                return JsonResponse(data, safe=False)

            if delete_attachments:
                # Delete only attestations that does not require a validity date
                for attestation in record.attestation.filter(requires_validity_date=False):
                    attestation.delete()

        except VisitorRecord.DoesNotExist:
            data["msg"] = _("Error - record not found: %s") % record_id
            return JsonResponse(data)

        record.validation = validation_value
        record.validation_date = timezone.localtime() if validation_value == 2 else None
        record.rejected_date = timezone.localtime() if validation_value == 3 else None
        record.save()
        record.visitor.send_message(self.request, validation_email_template)
        data["data"] = {"record_id": record.id}
        return JsonResponse(data)


@is_ajax_request
@is_post_request
@groups_required("REF-ETAB", "REF-LYC")
def signCharter(request):
    data = {"msg": "", "error": ""}
    charter_sign = get_general_setting('CHARTER_SIGN') # useful somewhere ?
    success = False
    user = request.user

    if user.establishment:
        user.establishment.signed_charter = True
        user.establishment.save()
        success = True
    elif user.highschool:
        user.highschool.signed_charter = True
        user.highschool.save()
        success = True

    if success:
        data["msg"] = _("Charter successfully signed")
    else:
        data["error"] = _("Charter not signed")

    return JsonResponse(data)


class MailingListGlobalView(APIView):
    authentication_classes = [TokenAuthentication, ]

    def get(self, request, *args, **kwargs):
        response: Dict[str, Any] = {"msg": "", "data": None}
        extra_filter = {}
        registered_only = request.GET.get("registered_only", False) in (1, "1", "true", "True")
        period = request.GET.get("period", None)
<<<<<<< HEAD
=======
        period_id = int(period) if period else None
>>>>>>> 3e536f61

        try:
            global_mail = get_general_setting('GLOBAL_MAILING_LIST')
        except (ValueError, NameError):
            response["msg"] = "'GLOBAL_MAILING_LIST' setting does not exist (check admin GeneralSettings values)"
            return JsonResponse(data=response, status=status.HTTP_503_SERVICE_UNAVAILABLE)

        if registered_only:
            extra_filter["immersions__isnull"] = False

            # Period filter
            try:
<<<<<<< HEAD
                period_id = int(period)
=======
>>>>>>> 3e536f61
                period = Period.objects.get(pk=period_id)
                extra_filter.update({
                    "immersions__slot__date__gte" : period.immersion_start_date,
                    "immersions__slot__date__lte" : period.immersion_end_date
                })
            except (ValueError, TypeError):
                # Invalid value for period (or period is None)
                if period is not None:
                    response["msg"] = f"Warning : invalid period value ('{period}'), integer expected."
            except Period.DoesNotExist:
                response["msg"] = f"Warning : invalid filter : period '{period_id}' not found"

        mailing_list = [email for email in ImmersionUser.objects \
              .prefetch_related("student_record", "high_school_student_record", "visitor_record", "immersions__slot") \
              .filter(Q(student_record__isnull=False)
                      | Q(high_school_student_record__validation=2,
                          high_school_student_record__isnull=False) \
                      | Q(visitor_record__validation=2,
                          visitor_record__isnull=False)
                      ) \
              .filter(**extra_filter) \
              .values_list('email', flat=True).distinct()]

        response["data"] = {global_mail: mailing_list}
        return JsonResponse(data=response)


class MailingListStructuresView(APIView):
    authentication_classes = [TokenAuthentication, ]

    def get(self, request, *args, **kwargs):
        response: Dict[str, Any] = {"msg": "", "data": None}
        response["data"] = {}
        for structure in Structure.objects.filter(mailing_list__isnull=False):
            mail = structure.mailing_list
            mailing_list = [email for email in Immersion.objects.filter(cancellation_type__isnull=True).filter(
                    Q(slot__course__structure=structure) \
                    | Q(slot__visit__structure=structure) \
                    | Q(slot__event__structure=structure)
            ).values_list('student__email', flat=True).distinct()]
            response["data"][mail] = mailing_list

        return JsonResponse(data=response)


class MailingListEstablishmentsView(APIView):
    authentication_classes = [TokenAuthentication, ]

    def get(self, request, *args, **kwargs):
        response: Dict[str, Any] = {"msg": "", "data": None}
        response["data"] = {}
        for establishment in Establishment.objects.filter(mailing_list__isnull=False):
            mailing_list = [email for email in Immersion.objects.filter(cancellation_type__isnull=True).filter(
                Q(slot__course__structure__establishment=establishment) \
                | Q(slot__visit__establishment=establishment) \
                | Q(slot__event__establishment=establishment)
            ).values_list('student__email', flat=True).distinct()]
            response["data"][establishment.mailing_list] = mailing_list

        return JsonResponse(data=response)


class MailingListHighSchoolsView(APIView):
    authentication_classes = [TokenAuthentication, ]

    def get(self, request, *args, **kwargs):
        response: Dict[str, Any] = {"msg": "", "data": None}
        response["data"] = {}

        for hs in HighSchool.agreed.filter(mailing_list__isnull=False):
            mailing_list = [email for email in Immersion.objects.filter(cancellation_type__isnull=True).filter(
                Q(slot__course__highschool=hs) \
                | Q(slot__visit__highschool=hs) \
                | Q(slot__event__highschool=hs)
            ).values_list('student__email', flat=True).distinct()]
            response["data"][hs.mailing_list] = mailing_list

        return JsonResponse(data=response)


# @method_decorator(groups_required('REF-ETAB', 'REF-STR', 'REF-LYC', 'REF-ETAB-MAITRE', 'REF-TEC'), name="dispatch")
class MailTemplatePreviewAPI(View):
    def post(self, request, *args, **kwargs):
        response: Dict[str, Any] = {"data": None, "msg": ""}
        pk: int = kwargs["pk"]

        body: str = request.POST.get("body", None)
        context_params: Dict[str, Any] = {
            "user_is": request.POST.get("user_group", "estetudiant"),
            "slot_type": request.POST.get("slot_type", "estuncours"),
            "local_account": request.POST.get("local_user", "true").strip().lower() == "true",
            "remote": request.POST.get("remote", "true").strip().lower() == "true",
        }

        if not body:
            response["msg"] = _("No body for this template provided")
            return JsonResponse(response)

        try:
            template = MailTemplate.objects.get(pk=pk)
        except MailTemplate.DoesNotExist:
            response["msg"] = _("Template #%s can't be found") % pk
            return JsonResponse(response)

        try:
            body = template.parse_var_faker_from_string(
                context_params=context_params,
                user=self.request.user,
                request=self.request,
                body=body
            )
            response["data"] = body
        except TemplateSyntaxError:
            response["msg"] = _("A syntax error has been found in template #%s") % pk

        return JsonResponse(response)


@method_decorator(groups_required('REF-TEC'), name="dispatch")
class AnnualPurgeAPI(View):
    def post(self, request, *args, **kwargs):
        response: Dict[str, Any] = {"ok": False, "msg": "", "time": 0}

        from django.core.management import call_command
        from django.core.management.base import CommandError

        command_time: float = time.thread_time()

        # Step 1 : run annual purge (annual stats included)
        try:
            call_command("annual_purge")
            response["ok"] = True
        except CommandError:
            msg: str = _("""An error occurred while running annual purge command. """
                         """For more details, please contact the administrator.""")
            logger.error(msg)
            response["msg"] = msg

        # Step 2 : clear accounts that are no longer in establishment's LDAPs
        try:
            call_command("delete_account_not_in_ldap")
            response["ok"] = True
        except CommandError:
            msg: str = _("""An error occurred while deleting expired LDAP accounts. """
                         """For more details, please contact the administrator.""")
            logger.error(msg)
            response["msg"] = msg

        response["time"] = round(time.thread_time() - command_time, 3)

        return JsonResponse(response)


@is_ajax_request
@is_post_request
@groups_required("REF-STR")
def ajax_update_structures_notifications(request):

    settings = response = {}
    ids = request.POST.get('ids')
    ids = json.loads(ids) if ids else ''

    structures = request.user.get_authorized_structures().filter(id__in=ids).values_list('id', flat=True)

    settings, created = RefStructuresNotificationsSettings.objects.get_or_create(user=request.user)
    if structures:
        settings.structures.set(ids, clear=True)
    else:
        settings.delete()

    if settings:
        response["msg"] = gettext("Settings updated")
    else:
        response["msg"] = gettext("Nothing to do")

    return JsonResponse(response, safe=False)


@is_ajax_request
def ajax_can_register_slot(request, slot_id=None):
    """
    Returns registering slot status for a logged user
    Warning not quota & remaining seats checking !

    GET parameters:
    slot_id
    """

    user = request.user
    response = {'msg': '', 'data': []}
    visit_or_off_offer = False
    slot_data = {
        'can_register': False,
        'already_registered': False,
    }

    if not user.is_authenticated:
        response['msg'] = gettext("Error : user not authenticated")
        return JsonResponse(response, safe=False)

    if not slot_id:
        response['msg'] = gettext("Error : missing slot id")
        return JsonResponse(response, safe=False)

    now = timezone.localtime()

    slot = Slot.objects.get(id=slot_id)

    if not slot:
        response['msg'] = gettext("Error : slot not found")
        return JsonResponse(response, safe=False)

    can_register_slot, reason = user.can_register_slot(slot)

    # Should not happen !
    if not slot.published:
        response['msg'] = _("Registering an unpublished slot is forbidden")
        return JsonResponse(response, safe=False)

    # Only valid Highschool students
    if user.is_high_school_student():
        if not user.is_valid():
            response['msg'] = _("Cannot register slot due to Highschool student account state")
            return JsonResponse(response, safe=False)

        record = user.get_high_school_student_record()
        if not record or not record.is_valid():
            response['msg'] = _("Cannot register slot due to Highschool student record state")
            return JsonResponse(response, safe=False)

    # Only valid Visitors records
    if user.is_visitor():
        if not user.is_valid():
            response['msg'] = _("Cannot register slot due to visitor account state")
            return JsonResponse(response, safe=False)

        record = user.get_visitor_record()
        if not record or not record.is_valid():
            response['msg'] = _("Cannot register slot due to visitor record state")
            return JsonResponse(response, safe=False)

    # Out of date mandatory attestations
    if user.has_obsolete_attestations():
        response['msg'] = _("Cannot register slot due to out of date attestations")
        return JsonResponse(response, safe=False)

    # Check free seat in slot
    if slot.available_seats() == 0:
        response['msg'] = _("No seat available for selected slot")
        return JsonResponse(response, safe=False)

    # Slot registration limit date
    if timezone.localtime() > slot.registration_limit_date:
        response['msg'] = _("Cannot register slot due to passed registration date")
        return JsonResponse(response, safe=False)

    # Slot registration restrictions
    if not can_register_slot:
        response = {'error': True, 'msg': reason}
        return JsonResponse(response, safe=False)

    # Check current student immersions and valid dates
    if user.immersions.filter(slot=slot, cancellation_type__isnull=True).exists():
        response['msg'] = _("Already registered to this slot")
        slot_data['already_registered'] = True
        slot_data['can_register'] = False
        response['data'].append(slot_data.copy())
        return JsonResponse(response, safe=False)

    else:

        slot_data['can_register'] = True

    response['data'].append(slot_data.copy())

    return JsonResponse(response, safe=False)


@is_ajax_request
def ajax_search_slots_list(request, slot_id=None):

    today = timezone.now()
    response = {'msg': '', 'data': []}
    user = request.user

    slots = Slot.objects.filter(published=True).filter(
        Q(date__isnull=True)
        | Q(date__gte=today.date())
        | Q(date=today.date(), end_time__gte=today.time())
    )

    fields = [
        "id",
        "slot_type",
        "published",
        "label",
        "course_type_full_label",
        "establishment_short_label",
        "establishment_label",
        "structure_code",
        "structure_label",
        "structure_establishment_short_label",
        "highschool_city",
        "highschool_label",
        "highschool_address",
        "event_description",
        "date",
        "start_time",
        "end_time",
        "campus_label",
        "building_url",
        "city",
        "building_label",
        "face_to_face",
        "room",
        "meeting_place",
        "face_to_face",
        "n_register",
        "n_places",
        "speakers_list",
        "establishments_restrictions",
        "levels_restrictions",
        "bachelors_restrictions",
        "allowed_establishments_list",
        "allowed_highschools_list",
        "allowed_highschool_levels_list",
        "allowed_post_bachelor_levels_list",
        "allowed_student_levels_list",
        "allowed_bachelor_types_list",
        "allowed_bachelor_mentions_list",
        "allowed_bachelor_teachings_list",
        "course_training_label",
        "course_training_url",
        "additional_information",
        "registration_limit_date",
        "event_type",
        "passed_registration_limit_date",
    ]

    if user.is_authenticated:
        fields.append('url')
        if user.is_student() or user.is_visitor():
            slots = slots.filter(visit__isnull=True)
        if user.is_high_school_student():
            slots = slots.exclude(Q(visit__isnull=False) & ~Q(visit__highschool=user.get_high_school_student_record().highschool))

    slots = (
        slots.annotate(
            label=Coalesce(F("course__label"), F("visit__purpose"), F("event__label")),
            slot_type=Case(
                When(course__isnull=False, then=Value(gettext("Course"))),
                When(event__isnull=False, then=Value(gettext("Event"))),
                When(visit__isnull=False, then=Value(gettext("Visit"))),
            ),
            course_training_label=Coalesce(
                F("course__training__label"),
                Value(''),
            ),
            course_training_url=Coalesce(
                F("course__training__url"),
                Value(''),
            ),
            course_type_full_label=Coalesce(
                F("course_type__full_label"),
                Value(''),
            ),
            event_description=Coalesce(
                F("event__description"),
                Value(''),
            ),
            building_label=F("building__label"),

            building_url=Coalesce(
                F("building__url"),
                Value(''),
            ),
            establishment_label=Coalesce(
                F("course__structure__establishment__label"),
                F("event__establishment__label"),
                F("visit__establishment__label"),
            ),
            establishment_short_label=Coalesce(
                F("course__structure__establishment__short_label"),
                F("event__establishment__short_label"),
                F("visit__establishment__short_label"),
            ),
            structure_code=Coalesce(
                F("course__structure__code"),
                F("event__structure__code"),
                F("visit__structure__code"),
            ),
            structure_label=Coalesce(
                F("course__structure__label"),
                F("event__structure__label"),
                F("visit__structure__label"),
            ),
            structure_establishment_short_label=Coalesce(
                F("course__structure__establishment__short_label"),
                F("event__structure__establishment__short_label"),
                F("visit__structure__establishment__short_label"),
            ),
            highschool_city=Coalesce(
                F("course__highschool__city"),
                F("event__highschool__city"),
                F("visit__highschool__city"),
            ),
            highschool_address=Coalesce(
                F("course__highschool__address"),
                F("event__highschool__address"),
                F("visit__highschool__address"),
            ),
            highschool_label=Coalesce(
                F("course__highschool__label"),
                F("event__highschool__label"),
                F("visit__highschool__label"),
            ),
            campus_label=Coalesce(
                F('campus__label'),
                Value(''),
            ),
            meeting_place=Case(
                When(face_to_face=True, then=F('room')),
                When(face_to_face=False, then=Value(gettext('Remote'))),
            ),
            event_type=Coalesce(
                F('event__event_type__label'),
                Value(''),
            ),
            city=Coalesce(
                F("campus__city"),
                F("course__highschool__city"),
                F("event__highschool__city"),
                F("visit__highschool__city"),
            ),
            n_register=Count(
                "immersions",
                filter=Q(immersions__cancellation_type__isnull=True),
                distinct=True,
            ),
            attendances_to_enter=Count(
                "immersions",
                filter=Q(
                    immersions__attendance_status=0,
                    immersions__cancellation_type__isnull=True,
                ),
                distinct=True,
            ),
            speakers_list=Coalesce(
                ArrayAgg(
                    JSONObject(
                        last_name=F("speakers__last_name"),
                        first_name=F("speakers__first_name"),
                        email=F("speakers__email"),
                    ),
                    filter=Q(speakers__isnull=False),
                    distinct=True,
                ),
                Value([]),
            ),
            allowed_establishments_list=Coalesce(
                ArrayAgg(
                    F("allowed_establishments__short_label"),
                    filter=Q(allowed_establishments__isnull=False),
                    distinct=True,
                ),
                Value([]),
            ),
            allowed_highschools_list=Coalesce(
                ArrayAgg(
                    JSONObject(
                        city=F("allowed_highschools__city"),
                        label=F("allowed_highschools__label"),
                    ),
                    filter=Q(allowed_highschools__isnull=False),
                    distinct=True,
                ),
                Value([]),
            ),
            allowed_highschool_levels_list=Coalesce(
                ArrayAgg(
                    F("allowed_highschool_levels__label"),
                    filter=Q(allowed_highschool_levels__isnull=False),
                    distinct=True,
                ),
                Value([]),
            ),
            allowed_post_bachelor_levels_list=Coalesce(
                ArrayAgg(
                    F("allowed_post_bachelor_levels__label"),
                    filter=Q(allowed_post_bachelor_levels__isnull=False),
                    distinct=True,
                ),
                Value([]),
            ),
            allowed_student_levels_list=Coalesce(
                ArrayAgg(
                    F("allowed_student_levels__label"),
                    filter=Q(allowed_student_levels__isnull=False),
                    distinct=True,
                ),
                Value([]),
            ),
            allowed_bachelor_types_list=Coalesce(
                ArrayAgg(
                    F("allowed_bachelor_types__label"),
                    filter=Q(allowed_bachelor_types__isnull=False),
                    distinct=True,
                ),
                Value([]),
            ),
            allowed_bachelor_mentions_list=Coalesce(
                ArrayAgg(
                    F("allowed_bachelor_mentions__label"),
                    filter=Q(allowed_bachelor_mentions__isnull=False),
                    distinct=True,
                ),
                Value([]),
            ),
            allowed_bachelor_teachings_list=Coalesce(
                ArrayAgg(
                    F("allowed_bachelor_teachings__label"),
                    filter=Q(allowed_bachelor_teachings__isnull=False),
                    distinct=True,
                ),
                Value([]),
            ),
            passed_registration_limit_date = ExpressionWrapper(
                Q(registration_limit_date__gt=timezone.now()),
                output_field=CharField()
            ),
        )
        .order_by("date", "start_time")
        .values(
            *fields
        )
    )
    response['data'] = {"slots": list(slots)}

    return JsonResponse(response, safe=False)<|MERGE_RESOLUTION|>--- conflicted
+++ resolved
@@ -4300,10 +4300,6 @@
         extra_filter = {}
         registered_only = request.GET.get("registered_only", False) in (1, "1", "true", "True")
         period = request.GET.get("period", None)
-<<<<<<< HEAD
-=======
-        period_id = int(period) if period else None
->>>>>>> 3e536f61
 
         try:
             global_mail = get_general_setting('GLOBAL_MAILING_LIST')
@@ -4316,10 +4312,7 @@
 
             # Period filter
             try:
-<<<<<<< HEAD
                 period_id = int(period)
-=======
->>>>>>> 3e536f61
                 period = Period.objects.get(pk=period_id)
                 extra_filter.update({
                     "immersions__slot__date__gte" : period.immersion_start_date,

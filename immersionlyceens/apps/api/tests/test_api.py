--- conflicted
+++ resolved
@@ -754,94 +754,7 @@
         slot = Slot.objects.get(date=date, course=self.course.pk)
 
         self.assertEqual(response.status_code, status.HTTP_201_CREATED)
-        
-        """
-        test_data = {
-            "id":slot.pk,
-            "room":"salle 113",
-            "date":date,
-            "start_time":"10:00:00",
-            "end_time":"12:00:00",
-            "n_places":30,
-            "additional_information":None,
-            "url":None,
-            "published":False,
-            "face_to_face":True,
-            "establishments_restrictions":False,
-            "levels_restrictions":True,
-            "bachelors_restrictions":False,
-            "course":self.course.pk,
-            "course_type":self.course_type.pk,
-            "visit":None,
-            "event":None,
-            "campus":self.campus.pk,
-            "building":self.building.pk,
-            "speakers":[speaker.id],
-            "allowed_establishments":[],
-            "allowed_highschools":[],
-            "allowed_highschool_levels":[1],
-            "allowed_student_levels":[],
-            "allowed_post_bachelor_levels":[],
-            "allowed_bachelor_types":[],
-            "allowed_bachelor_mentions":[],
-            "allowed_bachelor_teachings":[],
-            "registration_limit_delay":24,
-            "cancellation_limit_delay":48,
-            "registration_limit_date":f"{(self.today + timedelta(days=10) - timedelta(hours=24)).date()}T10:00:00+0{str(int(self.today_utc_offset.total_seconds()/3600))}:00",
-            "cancellation_limit_date":f"{(self.today + timedelta(days=10) - timedelta(hours=48)).date()}T10:00:00+0{str(int(self.today_utc_offset.total_seconds()/3600))}:00",
-            "reminder_notification_sent":False,
-        }
-
-<<<<<<< HEAD
-=======
-        test_data = {
-            "id":slot.pk,
-            "room":"salle 113",
-            "date":date,
-            "start_time":"10:00:00",
-            "end_time":"12:00:00",
-            "n_places":30,
-            "additional_information":None,
-            "url":None,
-            "published":False,
-            "face_to_face":True,
-            "establishments_restrictions":False,
-            "levels_restrictions":True,
-            "bachelors_restrictions":False,
-            "course":self.course.pk,
-            "course_type":self.course_type.pk,
-            "visit":None,
-            "event":None,
-            "campus":self.campus.pk,
-            "building":self.building.pk,
-            "speakers":[speaker.id],
-            "allowed_establishments":[],
-            "allowed_highschools":[],
-            "allowed_highschool_levels":[1],
-            "allowed_student_levels":[],
-            "allowed_post_bachelor_levels":[],
-            "allowed_bachelor_types":[],
-            "allowed_bachelor_mentions":[],
-            "allowed_bachelor_teachings":[],
-            "registration_limit_delay":24,
-            "cancellation_limit_delay":48,
-            "registration_limit_date":f"{(self.today + timedelta(days=10) - timedelta(hours=24)).date()}T10:00:00+0{str(int(self.today_utc_offset.total_seconds()/3600))}:00",
-            "cancellation_limit_date":f"{(self.today + timedelta(days=10) - timedelta(hours=48)).date()}T10:00:00+0{str(int(self.today_utc_offset.total_seconds()/3600))}:00",
-            "reminder_notification_sent":False,
-        }
-
->>>>>>> 3e536f61
-        for k, v in test_data.items():
-            if k not in result.keys():
-                print(f"{k} not in results")
-            elif v != result[k]:
-                print(f"key {k} : {v} != results {result[k]}")
-        self.maxDiff = None
-<<<<<<< HEAD
-        """
-        
-=======
->>>>>>> 3e536f61
+
         self.assertEqual(result, {
             "id":slot.pk,
             "room":"salle 113",

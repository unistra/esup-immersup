--- conflicted
+++ resolved
@@ -25,12 +25,8 @@
         name='accompanying_document',
     ),
     path('admin/holiday/import', core_views.import_holidays, name='import_holidays'),
-<<<<<<< HEAD
     path('summernote/', include('django_summernote.urls')),
-]
-=======
 ] + static(settings.MEDIA_URL, document_root=settings.MEDIA_ROOT)
->>>>>>> b46a3595
 
 # debug toolbar for dev
 if settings.DEBUG and 'debug_toolbar' in settings.INSTALLED_APPS:

--- conflicted
+++ resolved
@@ -369,10 +369,6 @@
         'cas_redirect_url': "CAS_REDIRECT_URL",
         'base_files_dir': "BASE_FILES_DIR",
         'release': "RELEASE",
-<<<<<<< HEAD
-        'matomo_url': "MATOMO_URL",
-        'matomo_site_id': "MATOMO_SITE_ID",
-=======
         's3_access_key': "AWS_ACCESS_KEY_ID",
         's3_secret_key': "AWS_SECRET_ACCESS_KEY",
         's3_bucket': "AWS_STORAGE_BUCKET_NAME",
@@ -387,7 +383,6 @@
         'default_from_email': "DEFAULT_FROM_EMAIL",
         'matomo_url': "MATOMO_URL",
         'matomo_site_id': "MATOMO_SITE_ID"
->>>>>>> 10ac94f4
     }
     execute(build_env)
 

# -*- coding: utf-8 -*-

"""
"""

from os.path import join

import pydiploy
from fabric.api import abort, env, execute, local, roles, task, warn_only
from fabric.context_managers import lcd
from pydiploy.decorators import do_verbose

# edit config here !
# TODO: check post_install & remove nginx useless stuff
# using apache + shibb mod for now !

env.remote_owner = 'django'  # remote server user
env.remote_group = 'di'  # remote server group

env.application_name = 'immersup'  # name of webapp
env.root_package_name = 'immersionlyceens'  # name of app in webapp

env.remote_home = '/home/django'  # remote home root
env.remote_python_version = '3.8'  # python version
env.remote_virtualenv_root = join(env.remote_home, '.virtualenvs')  # venv root
env.remote_virtualenv_dir = join(env.remote_virtualenv_root, env.application_name)  # venv for webapp dir
# git repository url
env.remote_repo_url = 'git@git.unistra.fr:di/immersionlyceens.git'
env.local_tmp_dir = '/tmp'  # tmp dir
env.remote_static_root = '/var/www/static/'  # root of static files
env.locale = 'fr_FR.UTF-8'  # locale to use on remote
env.timezone = 'Europe/Paris'  # timezone for remote
env.keep_releases = 2  # number of old releases to keep before cleaning
env.extra_goals = ['preprod']  # add extra goal(s) to defaults (test,dev,prod)
env.dipstrap_version = 'latest'
env.verbose_output = False  # True for verbose output
env.no_circus_web = True

# optional parameters

# env.dest_path = '' # if not set using env_local_tmp_dir
# env.excluded_files = ['pron.jpg'] # file(s) that rsync should exclude when deploying app
# env.extra_ppa_to_install = ['ppa:vincent-c/ponysay'] # extra ppa source(s) to use
env.extra_pkg_to_install = ['python3.8-dev', 'libxml2-dev', 'libxslt-dev', 'libffi-dev',
                            'libcairo2-dev', 'libpango1.0-dev']  # extra debian/ubuntu package(s) to install on remote
# env.cfg_shared_files = ['config','/app/path/to/config/config_file'] # config files to be placed in shared config dir
# env.extra_symlink_dirs = ['mydir','/app/mydir'] # dirs to be symlinked in shared directory
# env.verbose = True # verbose display for pydiploy default value = True
# env.req_pydiploy_version = "0.9" # required pydiploy version for this fabfile
# env.no_config_test = False # avoid config checker if True
# env.maintenance_text = "" # add a customize maintenance text for maintenance page
# env.maintenance_title = "" # add a customize title for maintenance page
# env.oracle_client_version = '11.2'
# env.oracle_download_url = 'http://librepo.net/lib/oracle/'
# env.oracle_remote_dir = 'oracle_client'
# env.oracle_packages = ['instantclient-basic-linux-x86-64-11.2.0.2.0.zip',
#                        'instantclient-sdk-linux-x86-64-11.2.0.2.0.zip',
#                        'instantclient-sqlplus-linux-x86-64-11.2.0.2.0.zip']
#
# env.circus_package_name = 'https://github.com/morganbohn/circus/archive/master.zip'
# env.no_circus_web = True
# env.circus_backend = 'gevent' # name of circus backend to use

env.chaussette_backend = (
    'waitress'  # name of chaussette backend to use. You need to add this backend in the app requirement file.
)


# env.nginx_location_extra_directives = ['proxy_read_timeout 120'] # add directive(s) to nginx config file in location part
# env.nginx_start_confirmation = True # if True when nginx is not started
# needs confirmation to start it.


@task
def dev():
    """Define dev stage"""
    env.roledefs = {
        'web': ['192.168.1.2'],
        'lb': ['192.168.1.2'],
    }
    env.user = 'vagrant'
    env.backends = env.roledefs['web']
    env.server_name = 'immersionlyceens-dev.net'
    env.short_server_name = 'immersionlyceens-dev'
    env.static_folder = '/site_media/'
    env.server_ip = '192.168.1.2'
    env.no_shared_sessions = False
    env.server_ssl_on = False
    env.goal = 'dev'
    env.socket_port = '8001'
    env.map_settings = {}
    execute(build_env)


@task
def test():
    """Define test stage"""
    env.roledefs = {
        'web': ['django-test2.di.unistra.fr'],
        'lb': ['django-test2.di.unistra.fr'],
        'shib': ['rp-apache-shib2-m-pprd.di.unistra.fr', 'rp-apache-shib2-s-pprd.di.unistra.fr'],
    }
    # env.user = 'root'  # user for ssh
    env.backends = ['0.0.0.0']
    env.server_name = 'immersup-test.app.unistra.fr'
    env.short_server_name = 'immersup-test'
    env.static_folder = '/site_media/'
    env.server_ip = ''
    env.no_shared_sessions = False
    env.server_ssl_on = True
    env.path_to_cert = '/etc/ssl/certs/mega_wildcard.pem'
    env.path_to_cert_key = '/etc/ssl/private/mega_wildcard.key'
    env.goal = 'test'
    env.socket_port = '8022'
    env.socket_host = '127.0.0.1'
    env.map_settings = {
        'default_db_host': "DATABASES['default']['HOST']",
        'default_db_user': "DATABASES['default']['USER']",
        'default_db_password': "DATABASES['default']['PASSWORD']",
        'default_db_name': "DATABASES['default']['NAME']",
        'cas_redirect_url': "CAS_REDIRECT_URL",
        'base_files_dir': "BASE_FILES_DIR",
        'release': "RELEASE",
        's3_access_key': "AWS_ACCESS_KEY_ID",
        's3_secret_key': "AWS_SECRET_ACCESS_KEY",
        's3_bucket': "AWS_STORAGE_BUCKET_NAME",
        's3_endpoint': "AWS_S3_ENDPOINT_URL",
        'matomo_url': "MATOMO_URL",
        'matomo_site_id': "MATOMO_SITE_ID",
<<<<<<< HEAD
        'use_unistra_theme': "UNISTRA",
    }
    env.extra_symlink_dirs = ['media']
    execute(build_env)

@task
def test2():
    """Define test stage"""
    env.roledefs = {
        'web': ['django-test2.di.unistra.fr'],
        'lb': ['django-test2.di.unistra.fr'],
        'shib': ['rp-apache-shib2-pprd.di.unistra.fr'],
    }
    # env.user = 'root'  # user for ssh
    env.application_name = 'immersup-test2'
    env.remote_virtualenv_dir = join(env.remote_virtualenv_root, env.application_name)
    env.backends = ['0.0.0.0']
    env.server_name = 'immersup-test2.app.unistra.fr'
    env.short_server_name = 'immersup-test2'
    env.static_folder = '/site_media/'
    env.server_ip = ''
    env.no_shared_sessions = False
    env.server_ssl_on = True
    env.path_to_cert = '/etc/ssl/certs/mega_wildcard.pem'
    env.path_to_cert_key = '/etc/ssl/private/mega_wildcard.key'
    env.goal = 'test'
    env.socket_port = '8026'
    env.socket_host = '127.0.0.1'
    env.map_settings = {
        'default_db_host': "DATABASES['default']['HOST']",
        'default_db_user': "DATABASES['default']['USER']",
        'default_db_password': "DATABASES['default']['PASSWORD']",
        'default_db_name': "DATABASES['default']['NAME']",
        'cas_redirect_url': "CAS_REDIRECT_URL",
        'base_files_dir': "BASE_FILES_DIR",
        'release': "RELEASE",
        's3_access_key': "AWS_ACCESS_KEY_ID",
        's3_secret_key': "AWS_SECRET_ACCESS_KEY",
        's3_bucket': "AWS_STORAGE_BUCKET_NAME",
        's3_endpoint': "AWS_S3_ENDPOINT_URL",
        'matomo_url': "MATOMO_URL",
        'matomo_site_id': "MATOMO_SITE_ID",
        'use_unistra_theme': "UNISTRA",
=======
        'email_host': "EMAIL_HOST",
        'email_port': "EMAIL_PORT",
        'email_use_tls': "EMAIL_USE_TLS",
        'email_host_user': "EMAIL_HOST_USER",
        'email_host_password': "EMAIL_HOST_PASSWORD",
        'force_email_address': "FORCE_EMAIL_ADDRESS",
        'default_from_email': "DEFAULT_FROM_EMAIL",
>>>>>>> 93752345
    }
    env.use_unistra_theme='false'
    env.extra_symlink_dirs = ['media']
    execute(build_env)


@task
def preprod():
    """Define preprod stage"""
    env.roledefs = {
        'web': ['django-pprd-w3.di.unistra.fr', 'django-pprd-w4.di.unistra.fr'],
        'lb': ['rp-dip-pprd-public.di.unistra.fr'],
        'shib': ['rp-apache-shib2-m-pprd.di.unistra.fr', 'rp-apache-shib2-s-pprd.di.unistra.fr'],
    }

    # env.user = 'root'  # user for ssh

    env.backends = env.roledefs['web']
    env.server_name = 'immersup-pprd.app.unistra.fr'
    env.short_server_name = 'immersup-pprd'
    env.static_folder = '/site_media/'
    env.server_ip = '130.79.245.212'
    env.no_shared_sessions = False
    env.server_ssl_on = True
    env.path_to_cert = '/etc/ssl/certs/mega_wildcard.pem'
    env.path_to_cert_key = '/etc/ssl/private/mega_wildcard.key'
    env.goal = 'preprod'
    env.socket_port = '8044'
    env.map_settings = {
        'default_db_host': "DATABASES['default']['HOST']",
        'default_db_user': "DATABASES['default']['USER']",
        'default_db_password': "DATABASES['default']['PASSWORD']",
        'default_db_name': "DATABASES['default']['NAME']",
        'secret_key': "SECRET_KEY",
        'cas_redirect_url': "CAS_REDIRECT_URL",
        'base_files_dir': "BASE_FILES_DIR",
        'release': "RELEASE",
        's3_access_key': "AWS_ACCESS_KEY_ID",
        's3_secret_key': "AWS_SECRET_ACCESS_KEY",
        's3_bucket': "AWS_STORAGE_BUCKET_NAME",
        's3_endpoint': "AWS_S3_ENDPOINT_URL",
        'use_unistra_theme': "UNISTRA",
        'matomo_url': "MATOMO_URL",
        'matomo_site_id': "MATOMO_SITE_ID",
        'email_host': "EMAIL_HOST",
        'email_port': "EMAIL_PORT",
        'email_use_tls': "EMAIL_USE_TLS",
        'email_host_user': "EMAIL_HOST_USER",
        'email_host_password': "EMAIL_HOST_PASSWORD",
        'force_email_address': "FORCE_EMAIL_ADDRESS",
        'default_from_email': "DEFAULT_FROM_EMAIL",
    }
    execute(build_env)


@task
def prod():
    """Define prod stage"""
    env.roledefs = {
        # 'web': ['django-w3.u-strasbg.fr', 'django-w4.u-strasbg.fr'],
        'web': ['django-w7.di.unistra.fr', 'django-w8.di.unistra.fr'],
        'lb': ['rp-dip-public-m.di.unistra.fr', 'rp-dip-public-s.di.unistra.fr'],
        'shib': ['root@rp-apache-shib2-m.di.unistra.fr', 'root@rp-apache-shib2-s.di.unistra.fr']
    }

    # env.user = 'root'  # user for ssh
    env.backends = env.roledefs['web']
    env.server_name = 'immersup.unistra.fr'
    env.short_server_name = 'immersup'
    env.static_folder = '/site_media/'
    env.server_ip = '130.79.245.214'
    env.no_shared_sessions = False
    env.server_ssl_on = True
    env.path_to_cert = '/etc/ssl/certs/mega_wildcard.pem'
    env.path_to_cert_key = '/etc/ssl/private/mega_wildcard.key'
    env.goal = 'prod'
    env.socket_port = '8010'
    env.map_settings = {
        'default_db_host': "DATABASES['default']['HOST']",
        'default_db_user': "DATABASES['default']['USER']",
        'default_db_password': "DATABASES['default']['PASSWORD']",
        'default_db_name': "DATABASES['default']['NAME']",
        'secret_key': "SECRET_KEY",
        'cas_redirect_url': "CAS_REDIRECT_URL",
        'base_files_dir': "BASE_FILES_DIR",
        'release': "RELEASE",
        's3_access_key': "AWS_ACCESS_KEY_ID",
        's3_secret_key': "AWS_SECRET_ACCESS_KEY",
        's3_bucket': "AWS_STORAGE_BUCKET_NAME",
        's3_endpoint': "AWS_S3_ENDPOINT_URL",
<<<<<<< HEAD
        'use_unistra_theme': "UNISTRA",
=======
        'email_host': "EMAIL_HOST",
        'email_port': "EMAIL_PORT",
        'email_use_tls': "EMAIL_USE_TLS",
        'email_host_user': "EMAIL_HOST_USER",
        'email_host_password': "EMAIL_HOST_PASSWORD",
        'force_email_address': "FORCE_EMAIL_ADDRESS",
        'default_from_email': "DEFAULT_FROM_EMAIL",
>>>>>>> 93752345
        # TODO: should be used later
        # 'matomo_url': "MATOMO_URL",
        # 'matomo_site_id': "MATOMO_SITE_ID"
    }
    execute(build_env)


# dont touch after that point if you don't know what you are doing !


@task
def tag(version_number):
    """ Set the version to deploy to `version_number`. """
    execute(pydiploy.prepare.tag, version=version_number)


@roles(['web', 'lb'])
def build_env():
    execute(pydiploy.prepare.build_env)


@task
def pre_install():
    """Pre install of backend & frontend"""
    execute(pre_install_backend)
    execute(pre_install_frontend)


@roles('web')
@task
def pre_install_backend():
    """Setup server for backend"""
    execute(pydiploy.django.pre_install_backend, commands='/usr/bin/rsync')


@roles('lb')
@task
def pre_install_frontend():
    """Setup server for frontend"""
    execute(pydiploy.django.pre_install_frontend)


@task
def deploy(update_pkg=False):
    """Deploy code on server"""
    execute(deploy_backend, update_pkg)
    execute(deploy_frontend)
    # Uncomment this to use sentry when deploying new version
    # execute(declare_release_to_sentry)


@roles('web')
@task
def deploy_backend(update_pkg=False):
    """Deploy code on server"""
    execute(pydiploy.django.deploy_backend, update_pkg)


@roles('lb', 'shib')
@task
def deploy_frontend():
    """Deploy static files on load balancer"""
    execute(pydiploy.django.deploy_frontend)


@roles('web')
@task
def rollback():
    """Rollback code (current-1 release)"""
    execute(pydiploy.django.rollback)


@task
def post_install():
    """post install for backend & frontend"""
    execute(post_install_backend)
    execute(post_install_frontend)


@roles('web')
@task
def post_install_backend():
    """Post installation of backend"""
    execute(pydiploy.django.post_install_backend)


@roles('lb')
@task
def post_install_frontend():
    """Post installation of frontend"""
    execute(pydiploy.django.post_install_frontend)


@roles('web')
@task
def install_postgres(user=None, dbname=None, password=None):
    """Install Postgres on remote"""
    execute(pydiploy.django.install_postgres_server, user=user, dbname=dbname, password=password)


@task
def reload():
    """Reload backend & frontend"""
    execute(reload_frontend)
    execute(reload_backend)


@roles('lb')
@task
def reload_frontend():
    execute(pydiploy.django.reload_frontend)


@roles('web')
@task
def reload_backend():
    execute(pydiploy.django.reload_backend)


@roles('lb')
@task
def set_down():
    """ Set app to maintenance mode """
    execute(pydiploy.django.set_app_down)


@roles('lb')
@task
def set_up():
    """ Set app to up mode """
    execute(pydiploy.django.set_app_up)


@roles('web')
@task
def custom_manage_cmd(cmd):
    """ Execute custom command in manage.py """
    execute(pydiploy.django.custom_manage_command, cmd)


##########
# Sentry #
##########

@task
def declare_release_to_sentry():
    execute(declare_release)


@do_verbose
def env_setup():
    local_repo = local("pwd", capture=True)
    distant_repo = local("git config --get remote.origin.url", capture=True)
    temp_dir = local("mktemp -d", capture=True)
    working_dir = join(temp_dir, "git-clone")
    project_version = ""

    # First we git clone the local repo in the local tmp dir
    with lcd(temp_dir):
        print("Cloning local repo in {}".format(local("pwd", capture=True)))
        local("git clone {} {}".format(local_repo, working_dir))
    with lcd(working_dir):

        # As a result of the local git clone, the origin of the cloned repo is the local repo
        # So we reset it to be the distant repo
        print("Setting origin in the temp repo to be {}".format(distant_repo))
        local("git remote remove origin")
        local("git remote add origin {}".format(distant_repo))
        project_version = local("git describe --tags", capture=True)
        print("Getting project version to declare to Sentry ({})".format(project_version))

    return project_version


@ do_verbose
def declare_release():
    project_version = env_setup()

    # Create a release
    print("Declaring new release to Sentry")
    with warn_only():
        c = local("sentry-cli releases new -p {} {}".format(
            'immersion',
            project_version
        ), capture=True)
        if c.failed:
            abort("Sentry-cli not installed or improper configuration")

        else:
            return c

    # Associate commits with the release
    print("Associating commits with new release for Sentry")
    local("sentry-cli releases set-commits --auto {}".format(project_version))

    # Declare deployment
    print("Declaring new deployment to Sentry")
    local("sentry-cli releases deploys {} new -e {}".format(
        project_version,
        env.goal
    ))<|MERGE_RESOLUTION|>--- conflicted
+++ resolved
@@ -127,8 +127,14 @@
         's3_endpoint': "AWS_S3_ENDPOINT_URL",
         'matomo_url': "MATOMO_URL",
         'matomo_site_id': "MATOMO_SITE_ID",
-<<<<<<< HEAD
         'use_unistra_theme': "UNISTRA",
+        'email_host': "EMAIL_HOST",
+        'email_port': "EMAIL_PORT",
+        'email_use_tls': "EMAIL_USE_TLS",
+        'email_host_user': "EMAIL_HOST_USER",
+        'email_host_password': "EMAIL_HOST_PASSWORD",
+        'force_email_address': "FORCE_EMAIL_ADDRESS",
+        'default_from_email': "DEFAULT_FROM_EMAIL",
     }
     env.extra_symlink_dirs = ['media']
     execute(build_env)
@@ -171,7 +177,6 @@
         'matomo_url': "MATOMO_URL",
         'matomo_site_id': "MATOMO_SITE_ID",
         'use_unistra_theme': "UNISTRA",
-=======
         'email_host': "EMAIL_HOST",
         'email_port': "EMAIL_PORT",
         'email_use_tls': "EMAIL_USE_TLS",
@@ -179,7 +184,6 @@
         'email_host_password': "EMAIL_HOST_PASSWORD",
         'force_email_address': "FORCE_EMAIL_ADDRESS",
         'default_from_email': "DEFAULT_FROM_EMAIL",
->>>>>>> 93752345
     }
     env.use_unistra_theme='false'
     env.extra_symlink_dirs = ['media']
@@ -270,9 +274,7 @@
         's3_secret_key': "AWS_SECRET_ACCESS_KEY",
         's3_bucket': "AWS_STORAGE_BUCKET_NAME",
         's3_endpoint': "AWS_S3_ENDPOINT_URL",
-<<<<<<< HEAD
         'use_unistra_theme': "UNISTRA",
-=======
         'email_host': "EMAIL_HOST",
         'email_port': "EMAIL_PORT",
         'email_use_tls': "EMAIL_USE_TLS",
@@ -280,7 +282,6 @@
         'email_host_password': "EMAIL_HOST_PASSWORD",
         'force_email_address': "FORCE_EMAIL_ADDRESS",
         'default_from_email': "DEFAULT_FROM_EMAIL",
->>>>>>> 93752345
         # TODO: should be used later
         # 'matomo_url': "MATOMO_URL",
         # 'matomo_site_id': "MATOMO_SITE_ID"

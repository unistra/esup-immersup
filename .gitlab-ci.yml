--- conflicted
+++ resolved
@@ -10,11 +10,7 @@
   POSTGRES_PASSWORD: immersionlyceens
 
 before_script:
-<<<<<<< HEAD
-    - apt-get update && apt-get install -y build-essential libffi-dev libxslt1-dev libxml2-dev zlib1g-dev libcairo2 libpango1.0-0 libpq-dev libmagic1 tk
-=======
   - apt-get update && apt-get install -y build-essential libffi-dev libxslt1-dev libxml2-dev zlib1g-dev libcairo2 libpango1.0-0 libpq-dev libmagic1 tk
->>>>>>> 49faf781
 
 unittest:
   stage: test
@@ -39,16 +35,6 @@
     - master
 
 bandit:
-<<<<<<< HEAD
-    stage: test
-    tags:
-        - python3.8
-    script:
-        - find immersionlyceens -name "*.py" ! -path "**/wsgi.py" ! -path "**/settings/**" ! -path "**/tests/**" ! -path "**/__init__.py" ! -path "**/migrations/**" ! -path "**/urls.py" | tee /tmp/find.txt
-        - apt update && apt install -y build-essential libcairo2 libpango1.0-0 libffi-dev shared-mime-info libpq-dev libsasl2-dev python-dev libssl-dev libldap2-dev libmagic1
-        - pip3 install -r requirements/dev.txt
-        - bandit --exit-zero $(cat /tmp/find.txt)
-=======
   stage: test
   tags:
     - python3.12
@@ -57,7 +43,6 @@
     - apt update && apt install -y build-essential libcairo2 libpango1.0-0 libffi-dev shared-mime-info libpq-dev libsasl2-dev python-dev libssl-dev libldap2-dev libmagic1
     - pip3 install -r requirements/dev.txt
     - bandit --exit-zero $(cat /tmp/find.txt)
->>>>>>> 49faf781
 
 pytype:
   stage: test
